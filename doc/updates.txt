--- conflicted
+++ resolved
@@ -1,2072 +1,2069 @@
---------------------------------------------------------------
-November 2021
-<<<<<<< HEAD
-- Reports: Send HTML report by email
-=======
-- Anatomy: MRI segmentation with FastSurfer (T1 only)
-- Anatomy: MRI segmentation with FreeSurfer (T1+T2)
->>>>>>> 59a0de13
-- Ephys: DeriveLFP now available as a plugin and in the compiled distribution
-- Automatic registration: Add a tolerance parameter for excluding outliers
-- GUI: 3D MRI display: Moving slice by clicking on it
-- GUI: Automatic registration reports the distance headpoints/scalp
-- Plugins: Display usage statistics
---------------------------------------------------------------
-October 2021
-- Anatomy: Run MRI segmentation with BrainSuite
-- Connectivity: Updated simulation of AR signals
-- OpenMEEG: Updated download URLs
-- Import BIDS: Add support for CAT12, BrainSuite and BrainVISA
---------------------------------------------------------------
-September 2021
-- SEEG/ECOG contact labelling from volume and surface atlases
-- Distrib: Compilation with Matlab 2021a/2021b
-- Dritrib: Updated deployment and compilation scripts
-- Anatomy: Connectivity display with fibers in subject space
-- New plugin: MIA
-- Bugfix: Restoring mean after the PCA (scouts or unconstrained>flat)
---------------------------------------------------------------
-August 2021
-- Doc: New FEM tutorials
----------------------------------------------------------------
-July 2021
-- Inverse: FieldTrip DICS
-- Anatomy: Fixed O'Reilly infant templates
-- IO: Added support for Axion AxIS recordings (.raw)
-- Connectivity: New coherence processes 2021
----------------------------------------------------------------
-June 2021
-- New connectivity graphs
-- CAT12: Added support for thalamus atlas
-- Anatomy: Tissues tesselation with tess_meshlayer
-- IO: Added Blackrock NPMK libary as plugin
-- Doc: Updated introduction tutorial dataset to FreeSurfer 7.1
----------------------------------------------------------------
-May 2021
-- Anatomy: Use imported volume parcellations as volume scouts
-- Anatomy: Updated CAT12 to version 12.8 (r1825)
-- IO: Support for Micromed .EVT
----------------------------------------------------------------
-April 2021
-- Plugins: NIRSTORM included as a plugin (available as compiled)
-- Plugins: BrainEntropy included as a plugin (available as compiled)
-- Doc: Updated all the tutorials with the new anatomy tools
-- Events: Marking a trial as good removes the tag "bad" from all the events
-- Anatomy: Import BrainSuite multiple parcellations
----------------------------------------------------------------
-March 2021
-- New plugins manager: first release
-- Distrib: Reorganized compilation system to include plugins
-- IO: Bugfix export .nii qform/sform, especially after resampling
-- Anatomy: Mindboggle atlas renamed DKT atlas
----------------------------------------------------------------
-February 2021
-- SimMEEG: Simulate MEG/EEG signals with SimMEEG
-- Distrib: Continued development of the plugin manager
----------------------------------------------------------------
-January 2021
-- Anatomy: MNI normalization with SPM12 Segment
-- Anatomy: Prepared a list of standard MNI atlases: AAL2, AAL3, AICHA, 
-| Brainnetome, Hammers, Neuromorphometrics, Julich-Brain, Schaefer2018
-- Distrib: New plugin manager bst_plugin
-- IO: Added support for ADInstruments LabChart EEG (.adicht)
-- IO: Added again NWB support
----------------------------------------------------------------
-December 2020
-- Anatomy: Handling non-linear MNI registrations (deformation fields y/iy)
-- Anatomy: Import and reslices MNI atlases using linear/nonlinear reg
-- Distrib: Updated NIRSTORM installation scripts
----------------------------------------------------------------
-November 2020
-- Python: New integration with Python and MNE-Python based on CPython
-- Distrib: Compiled version now includes NIRSTORM, Brain2Mesh and Iso2Mesh
-- Anatomy: Updated CAT12 to version r1733
-- Anatomy: Support for volume atlases in the database and the MRI viewer
-- Anatomy: Import all volume atlases from FreeSurfer, CAT, BrainVISA, BrainSuite
-- Anatomy: New automated import (15000 vertices, MNI fiducials)
-- FEM: Add SEEG/ECOG support in DUNEuro & other improvements
----------------------------------------------------------------
-October 2020
-- Major bug fix: Changed units in PSD computation
-- New process: Simulate recordings from dipoles
-- Anatomy: Standard EEG caps included with infant templates
-- Anatomy: FreeSurfer import now loads all the .annot files in /label
-- ephys: Phase locking circular plots 
-- Process: Apply montage: Include processing of headmodels
-- Python: More generic initialization, using pyenv when available
----------------------------------------------------------------
-September 2020
-- GUI: Added Y-log scale for spectrum figures
-- IO: Added export to TSV, with optional transposition for CSV/TSV/Excel
-- IO: Import Nicolet exported events (.txt)
-- Simulations: New tutorial and developments
-- MNE-Python: Wrapper for mne.preprocessing.maxwell_filter
----------------------------------------------------------------
-August 2020
-- Anatomy: Display surfaces/sources as flat 2D maps (Mollweide projection)
-- IO: Support for Spike2 .smrx files
-- IO: Removed NWB support (not stable enough)
-- IO: Support for Open Ephys flat binary file (.dat/.oebin)
-- Connectivity: New envelope correction process (henv - H.Shahabi)
-- FOOF: Fitting Oscillations and One-Over-F
----------------------------------------------------------------
-July 2020
-- Anatomy: Added 13 infant templates 0.5-25 months (O'Reilly)
-- Anatomy: Use custom background threshold for head surface generation
----------------------------------------------------------------
-June 2020
-- FEM: Computation and display of tetrahedral conductivity tensors
-- Distrib: New default binary distribution: Matlab 2020a
-- Distrib: Compatibility with Matlab 2020b prerelease
-- IO: Support for The Virtual Brain .h5 EEG recordings (TVB)
----------------------------------------------------------------
-May 2020
-- FEM: Import and management of tissue segmentations
-- IO: Support for fNIRS format .snirf
-- Anatomy: Updated CAT12 to version 12.7
-- Anatomy: Added CAT12 extra maps (gyrification, sulcal depth)
-- Doc: Updated decoding tutorial with new processes
----------------------------------------------------------------
-April 2020
-- FEM: Integration of bst-duneuro into Brainstorm
-- FEM: Computation of DTI tensors
-- Anatomy: Improve volume import and display (types other than uint8, negative values)
-- Anatomy: Support for time-varying volumes
-- IO: Anonymize FIF files
-- Doc: New FEM tutorials
----------------------------------------------------------------
-March 2020
-- Anatomy: Many imporvements in FEM mesh generation and manipulations
-- Anatomy: BEM generation with FieldTrip
-- Anatomy: Fixes in coordinate system conversions for FieldTrip anatomy files
-- Anatomy: Added independent SimNIBS anatomy folder import
-- GUI: View leadfield vectors
----------------------------------------------------------------
-February 2020
-- IO: Added support for Localite digitizer (.csv)
-- Anatomy: Update FSAverage template (new import functions + braintomme atlas)
-- Anatomy: Full integration with iso2mesh for mesh generation
-- GUI: Upgraded to 2020a (deprecated JavaFrame and javacomponent)
-- GUI: Scaling all figure elements with InterfaceScaling
----------------------------------------------------------------
-January 2020
-- Database: New search interface
-- Anatomy: 3D mesh generation with iso2mesh, SimNIBS, ROAST and FieldTrip
-- Anatomy: Optimized 3D tetrahedral mesh display
-- Anatomy: Added vox2ras matrix to ICBM152 template (world coordinates)
-- Anatomy: Updated USCBrain and BCI-DNI templates (skull, vox2ras, electrodes)
-- IO: Added support for SimNIBS meshes
-- IO: Added support for EmotivPRO EDF recordings
----------------------------------------------------------------
-December 2019
-- IO: Added support for Wearable Sensing CSV files
-- IO: Added support for split FIF files (> 2Gb)
----------------------------------------------------------------
-October 2019
-- IO: Conversion functions from/to MNE-python objects (Raw, Epoched, Evoked)
-- IO: Added support for Curry epoched .dat files
-- Stat: Renamed "p-value threshold" in "significance level alpha"
-- GUI: Montage editor: New option to filter the signals in a frequency band
-- GUI: Automatically unload when loading new file with incompatible time
-- GUI: Zoom on selected windows with shift+click (time series and spectrum)
-- GUI: Display and apply SSP/ICA projectors as montages
-- Database: Support for regular expressions when importing events
----------------------------------------------------------------
-September 2019
-- Anatomy: Added storage and display for FEM meshes
-- Anatomy: Computation of FEM meshes with ROAST and iso2mesh
----------------------------------------------------------------
-August 2019
-- GUI: Added support for clusters with STDs
-- GUI: New colormap: Turbo, Google's JET alternative
-- IO: Import volume atlases as scouts without overlap between ROIs
----------------------------------------------------------------
-July 2019
-- Anatomy: Import MRI segmentation output from SPM12/CAT12
-- Anatomy: Run MRI segmentation output with SPM12/CAT12
-- Anatomy: Improved algorithm for projecting multiple scouts across surfaces
-- API: Major modification in averaging: Using Leff instead of nAvg
-- Inverse: Major modification in dSPM computation: Now saving unscaled values
-- IO: Added support for MNE-FIF epoched files
-- IO: Added support for ANT EEProbe .avr files
-- IO: Neuroscan AVG: Added support for channel names and locations
----------------------------------------------------------------
-June 2019
-- Anatomy: Added support for MarsAtlas parcellation in BrainVISA
-- IO: Support for Intan RHS+RHD files
----------------------------------------------------------------
-May 2019
-- IO: Support for NWB ECOG (recordings + surfaces)
-- Database: Improved database updates between versions
-- Database: Add new type of object "fibers"
-- IO: Improved support for discontinuous EDF files (EDF+D)
-- GUI: Time series viewer: New menu to group all the display options
-- GUI: Events: New options for displaying event markers (lines, dots, hide)
-- GUI: New keyboard shortcuts for recordings viewer (F6, Shift+F6, Ctrl+L, Ctrl+H)
-- GUI: New options for custom events shortcuts (full page, extended events)
----------------------------------------------------------------
-April 2019
-- GUI: New color picker to replace Matlab's buggy uisetcolor
-- GUI: New bipolar and avg ref montages for ECOG+SEEG
-- GUI: New default colormaps: Viridis, Magma, Dory, Royal Gramma, Mandrill
-- GUI: New EEG montage: Scalp Current Density (L->R)
-- Anatomy: Support for new fibers objects
-- Connectivity: View of functionnal connectivity along anatomical fibers
-- Doc: ECOG tutorial
-- API: Removed the field "samples" from events and sFile structures (use "times" instead)
-- API: Added fields "channels" and "notes" to events structures
----------------------------------------------------------------
-March 2019
-- Anatomy: Deface MRI with FreeSurfer or SPM
-- Anatomy: World coordinates made available in MRI viewer
-- IO: Support for synchronized EEG-video (link raw and import epochs)
-- GUI: Review of synchronized EEG-video with VLC ActiveX plugin
-- GUI: SEEG 2DElectrode topography (and 2DLayout without 3D positions)
-- GUI: EEG Scalp Current Density (SCD) as a default montage
-- Distrib: Updating Brainstorm now downloads only the scripts (skips the compiled version)
-- Distrib: Compiled 2019a
----------------------------------------------------------------
-February 2019
-- Process: Updated frequency filters in all the processes (Shahabi/Leahy 2019 specifications)
-- New process2: "Standardize > Interpolate time" (+ new option 'nearest' in process_stdtime.m)
-- IO: Added support for York Instruments MEGSCAN recordings (.hdf5)
-- IO: Added support for Tucker Davis Technologies (.tdt)
-- Scripting: Custom scripts can be executed with the compiled version (GUI and command line)
-- Distrib: Compiled Brainstorm now includes all SPM and FieldTrip dependencies
-- Distrib: Compiled 2018a and 2018b versions
----------------------------------------------------------------
-January 2019
-- IO: BIDS export process supports EEG-BIDS
-- IO: Plexon 2 (.pl2) files can now be read if Plexon SDK installed
-- IO: Export EEG/SEEG electrode positions in MNI or world coordinates
-- Anatomy: Handle better world coordinates (cs_convert, import/export of channel files)
-- Stat: Colormaps adapted to t-value threshold
-- GUI: Added colormap ovun (now default for stat2 files)
-- GUI: Reorganization of the management of multiple screens for Matlab>2015b
----------------------------------------------------------------
-December 2018
-- IO: BIDS import: Support for EEG and iEEG
-- IO: Export EEG to BrainVision BrainAmp format (.eeg) for iEEG-BIDS
-- Bug fix: Fixed coil orientations when reading CTF .ds folders including a .pos file (MNI only)
-  https://neuroimage.usc.edu/brainstorm/Tutorials/CtfCoilOrientBugFix
----------------------------------------------------------------
-November 2018
-- New electrophysiology toolbox
-- GUI: 2DLayout: Added new controls, new time window management
-- GUI: 2DLayout: Overlay of multiple conditions
-- GUI: 2DLayout: Overlay of NIRS wavelengths and oxy/deoxy
----------------------------------------------------------------
-October 2018
-- IO: BIDS export process
----------------------------------------------------------------
-September 2018
-- IO: Support for EGI-Philips MFF recordings
-- Process: Uniform epoch time: Added option "overwrite" and support for source links
----------------------------------------------------------------
-August 2018
-- Bug fix: All the issues related with OpenMEEG 2.4 should be fixed now
-- Distrib: Improved download speed
-- Sources: Updated OpenMEEG to 2.4.1 (bug fixes)
-- GUI: Added NIRS colormap type
-- Anatomy: Added labels for FreeSurfer volume atlases: aparc+aseg, aparc.a2009s, aparc.DKTatlas
----------------------------------------------------------------
-July 2018
-- Inverse 2018: Major modification: dSPM values are no longer scaled by number of trials
-  | https://neuroimage.usc.edu/brainstorm/Tutorials/SourceEstimation#Averaging_normalized_values
-- Inverse: Enforce bst_inverse_linear_2018 as the default option
-- Stat: Added "Minimum duration" threshold in the stat tab
-- GUI: Headless support, for running scripts on computation clusters and distant servers
-- GUI: New montage "Average reference (L -> R)" for 10-20 EEG caps
-- GUI: New menu "Set acquisition date" (for automatic matching with empty-room recordings)
-- Anatomy: BrainSuite: Added subcortical structures
-- Inverse: Switched to OpenMEEG 2.4
----------------------------------------------------------------
-June 2018
-- Distrib: New electrophysiology toolbox
-- GUI: Custom montage shortcuts
-- GUI: New cluster functions: Mean+Std, Mean+StdErr
-- IO: Updated BIDS import function to follow the most recent changes in the specs
-- Doc: Updated tutorial resting/omega to match the v2 of the BIDS dataset on OpenNeuro
----------------------------------------------------------------
-May 2018
-- IO: Added support for g.tec HDF5 files
-- Web: Switch to https
-- Process: Updated runica.m function with current EEGLAB version
----------------------------------------------------------------
-April 2018
-- Bug fix: Reading EEGLAB epoched .set files: Latency of additional events was incorrect
-- IO: Import montage: Added CSV file format
-- Process: ICA: Added option "Sort components based on correlation with" 
-- Process: ICA: Changed reconstruction method: (Winv_good * W_good) => (eye() - Winv_bad * W_bad)
-- IO: Added support for Curry 6-7-8 EEG recordings
-- IO: Added support for Muse .csv
----------------------------------------------------------------
-March 2018
-- Bug fix: "Filter" processes were replacing the actual data with the "Std" field
-- Bug fix: Exporting vox2ras transformation to .nii when volume was not initially .nii
-- Bug fix: Correct registration of additional .nii files full FreeSurfer anatomy folders
-- GUI: Add numbers to the comments of new files that already exist
-- GUI: Updated tools for ECOG (new display options, many bug fixes)
-- GUI: Allow simultaneous display of SEEG and ECOG
-- GUI: SEEG/ECOG local average reference made available for all the groups of contacts
-- GUI: New option to add the "ASEG" atlas easily to any figure
-- GUI: Added legends to connectivity matrices displayed as images
-- Process: Re-reference EEG: New option "local average", and use of the list of bad channels
-- GUI: 2DLayout made available for SEEG/ECOG
-- Distrib: Switch to Matlab 2018a
----------------------------------------------------------------
-February 2018
-- GUI: New options "Upsample image" to smooth MRI display in 3D figures
-- Anatomy: Use the vox2ras matrix from the FreeSurfer .mgz MRI files
-- Inverse: Added 2018 version of linear inverse models, made the default (old processes stay available)
----------------------------------------------------------------
-January 2018
-- IO: Support for new RICOH MEG file format
-- IO: Improved BIDS importer (read acquisition dates from _scans.tsv files)
-- IO: Read acquisition dates from continuous files and save them in study field DateOfStudy
-- Process: Noise covariance: Match automatically noise covariance with subjects by acquisition date
-- Process: Average: Added option "median"
----------------------------------------------------------------
-December 2017
-- IO: Improved EEGLAB reader: Keep events in epochs, allow epochs with multiple event occurrences
-- IO: Improved BIDS reader, to support correctly the derivatives folder (freesurfer and meg/sss)
-- Doc: Conversion of the Visual/Group tutorial to BIDS
-- Doc: Redaction of Frontier's article "MEG/EEG group analysis with Brainstorm"
----------------------------------------------------------------
-November 2017
-- Bug fixed: Changes in isosurface in Matlab 2017b caused irregularities in head surfaces
-- GUI: More guided protocol creation to avoid massive deletions of user folders
-- GUI: Add event markers on the signals when the event names match the channel names
-- Anatomy: MRI viewer: Various interface improvements (zoom, shortcuts)
-- Anatomy: Allow volumes of different sizes in the database (register/no reslice)
-- Anatomy: Separating volume coregistration and reslicing (similar to SPM)
-- Anatomy: Allow direct registration of volumes with SPM (without going through the MNI transformation)
-- IO: Added import of channel files in .tsv format (IntrAnat)
----------------------------------------------------------------
-October 2017
-- Process: PSD process now saves the standard deviation across time
-- Process: Cut stimulation artifact: Extend to support continuous files
-- Process: Uniform epoch time: Reinterpolates epochs with different durations
-- Anatomy: New options for co-registration of various volumes from the same subject
-- GUI: New interface for placing SEEG/ECOG contacts in the MRI Viewer
-- GUI: Various improvements for handling SEEG/ECOG data
-- GUI: Export to Plotly
-- Doc: New tutorial "SEEG epileptogenicity maps"
----------------------------------------------------------------
-September 2017
-- IO: DICOM converter (SPM-based)
-- IO: Elekta recordings: Default acquisition SSP are not applied by default anymore
-- IO: Export volume grids as .nii
-- New process: Epilepsy > Epileptogenicity maps
-- New process: Undo 4D/CTF noise compensation
-- GUI: MRI viewer and MRI-3D: New menu Jump to maximum (shortcut "M")
-- Distrib: Upgraded to Matlab 2017b
----------------------------------------------------------------
-August 2017
-- GUI: Raw viewer: Optimized scrolling speed with new option "Downsample recordings"
-- GUI: New menu "Guidelines" for computing epileptogenicity maps
-- GUI: Added colormaps "tpac" and "gin"
-- Process: Added tPAC processes
-- Process: Added Phase transfer entropy
-- Process: Added Multitaper time-frequency decomposition (FieldTrip: ft_mtmconvol)
-- NIRS: Distribution of Nirstorm toolbox and tutorial
----------------------------------------------------------------
-July 2017
-- GUI: Standalone file viewer ("brainstorm autopilot")
-- GUI: Allow marking bad EEG/SEEG channels in bipolar montages
-- GUI: Raw viewer: Edit current page size by resizing the cursor at the bottom
-- GUI: Raw viewer: Different mouse cursors for different actions
-- GUI: Raw viewer: Added buttons to zoom along channels
-- GUI: Interface scaling option (for adapting to high DPI screens)
-- IO: Support for ERPLab files
-- IO: New menu "Import texture" in the popup menus of the surface files
-- IO: Load .gii files as source maps/textures
-- Anatomy: Added template USCBrain
-- Anatomy: Add computation of SPM canonical surfaces
-- Anatomy: Properly handle the NIfTI sform/qform voxel=>subject transformations
-- Anatomy: Import sensors positions in subject coordinates (NIfTI sform/qform)
-- Anatomy: Added more options for importing multiple registered volumes
----------------------------------------------------------------
-June 2017
-- IO: Added support for Blackrock .ns6 files
-- IO: Added support for XLTEK event files
-- Workshop: Cambridge
----------------------------------------------------------------
-May 2017
-- Bug fix: Some Neuroscan .cnt files with low accuracy (int16) were not read correctly
-- Bug fix: Import to database: SSP already applied were not saved in the channel file
-- IO: Support for Nicolet .e files
-- IO: Support for ANT ASA .msm/.msr files
-- IO: Support for CED Spike2 .smr
-- GUI: Added log XScale and XGrid/YGrid buttons to PSD plots
----------------------------------------------------------------
-April 2017
-- Bug fix: Nihon Kohden reader had many issues channel names and types
-- Bug fix: Micromed .trc channel names were incorrect
-- Bug fix: Fixed SEEG contact positioning in MRI viewer
-- IO: Export to EDF => Now all the file formats can be converted to EDF with Brainstorm
-- IO: Updated ANT EEProbe library to ANTeepimport1.13 (EEGLAB plugin)
-- IO: Support for Ripple Trellis NEV/NSx files
-- GUI: New displays for SEEG/ECOG: Cortex surface, MRI Viewer, 2D Layout
-- GUI: Support for 2D/3D displays of time-frequency/PSD of SEEG/ECOG
-- Anatomy: Compute MNI transformation sets default NAS/LPA/RPA points
-- Doc: New forum software (replaced VBulletin with Discourse)
-- Workshops: Beijing, Montreal
----------------------------------------------------------------
-March 2017
-- New process: Amplitude envelope correlation (Peter D)
-- GUI: Added option to filter files by the comment of their parents
-- IO: Support for Micromed EEG TRC files
-- IO: Support for Nihon Kohden .EEG files (including newer 1200 systems)
-- IO: Export/import continuous recordings with  SPM (.mat/.dat)
-- IO: Support for Presentation .log files
-- IO: Import SEEG/ECOG contact positions in MNI coordinates
-- Anatomy: Apply manual registration on other datasets in the same subject
-- Distrib: Upgraded to Matlab 2017a
-- Anatomy: Added default positions for BrainProducts ActiCap 128
----------------------------------------------------------------
-January 2017
-- Bug fix: Computation of time-frequency maps in folders that include the keyword "_trial"
-- Bug fix: Epoch time could not be set in the "Import MEG/EEG" dialog window
-- Database: Improving the robustness of the list of bad trials
-- GUI: Reorganized the montage menus for SEEG contacts
-- IO: Added support for FreeSurfer 6.0 output
-- Doc: HCP tutorial
-- Doc: Changed date to 2017
----------------------------------------------------------------
-December 2016
-- Bug fix: Between 12-Nov-2016 and 12-Dec-2016: Process "Extract > Scout time series" was not correctly 
-  | flipping the sign of the sources with opposite directions, on constrained source models
-- Process: Simulate recordings: Added noise to the simulated recordings
----------------------------------------------------------------
-November 2016
-- Bug fix: Large Neuroscan .cnt files were truncated
-- New process: FieldTrip volume segmentation (ft_volumesegment)
-- New process: FieldTrip head models (ft_prepare_headmodel, ft_prepare_leadfield)
-- New process: FieldTrip inverse models (ft_sourceanalysis)
-- Anatomy: New headmodel option for isotropic source grids: cortex/head
-- Anatomy: Import subject volume atlases as scouts for volume source models (eg. ASEG)
-- Anatomy: Import MNI volume atlases as scouts for volume source models (eg. AAL)
-- Anatomy: Import MNI volume atlases as surfaces (eg. AAL)
-- Anatomy: Import MNI-registered volumes with their "MNI transformation"
-- Anatomy: Export volume scouts as MRI masks
-- Anatomy: MRI Viewer: Added the value of the selected voxel in the top-right corner
-- Anatomy: Updated ICBM152 template: MNI transformation set manually instead of computed with SPM
-- Anatomy: Default AC position in MNI space is now [0 3 -4] instead of [0 2 -4]
-- Anatomy: Import FreeSurfer anatomy: Now creates a surface with the cerebellum by default
-- Anatomy: Fixed the co-registration of multiple volumes (faster, less memory, better workflow)
-- Anatomy: MRI Viewer: Added support for indexed colormaps (atlas labels)
-- IO: Import of datasets following the BIDS specifications automatically
-- IO: Import HCP MEG/anatomy folders automatically
-- IO: Import/export FieldTrip MRI volumes
-- IO: Load colormaps from LUT files (color lookup tables)
-- Doc: OMEGA/resting state tutorial
-- GUI: Frequency contact sheets
-- GUI: Added colormaps from MRIcron
----------------------------------------------------------------
-October 2016
-- Compatibility: The default band-pass/low-pass/high-pass filters use a different implementation
-  | For obtaining the same results as before, select the process option "Use old implementation"
-- API: Replaced "macro_methodcall" with "eval(macro_method)" (changes in Matlab 2016b)
-- Process: Band-pass filter: Main update of the filters used in the interface
-- Process: SSP, Hilbert: Using the new filters (slower but more accurate + documented transients)
-- Process: Extract values: Extracting one freq from a TF files creates a "matrix" or "results" file
-- Process: PSD: Full cross-validation with MNE-Python (removed the zero-padding in bst_psd)
-- New process: Events > Detect cHPI activity (Elekta)
-- GUI: Growing volume scouts can now be constrained to the current data threshold
-- GUI: Redering of the volumes scouts improved
-- Doc: Added full text search on the forum using Google
-- Distrib: Added support for compiled Matlab 2016b
-- Distrib: Transferred the code base from private SVN to public GitHub
-  | https://github.com/brainstorm-tools/brainstorm3
-- Distrib: Work on the BIDS specifications for the tutorials
----------------------------------------------------------------
-September 2016
-- Bug fix: Downsampling of the surfaces was not working well between Aug 26 and Sept 8 (obvious error)
-- Bug fix: Automatic figure positioning now works on high-DPI screens (zoomed windows)
-- Bug fix: Screen captures now work on high-DPI screens (zoomed windows)
-- IO: Export events in CSV files
-- IO: Eyelink eye tracker support now includes the traces for the two eyes
-----------------------------------------------------------------
-August 2016
-- Bug fix: Mixed head models: The volume regions were not enforced to be "unconstrained"
-- Bug fix: Mixed head models: Interpolate correctly the mixed models on the MRI volume
-- Bug fix: Mixed head models: Various other things that were not working well in the interface
-- Bug fix: Project sources: Flatten source maps before (volume and mixed head models)
-- Bug fix: Export to SPM12 as .gii, files could not be loaded in SPM (bug introduced in May 2016)
-- Bug fix: Downsampling a surface and then using it to project to a template: indices were mixed up
-- Inverse: Project the group source averages back on the subjects (surface and volume grids)
-- Inverse: Project sources from mixed head models between anatomies
-- Inverse: Updated "Sources 2016", new options "median" and "Beamformer:pseudo NAI"
-- Anatomy: Re-wrote completely the computation of the interpolation matrix between surfaces
-- Anatomy: New menu "Resample MRI" to reslice any MRI volumes
-- Anatomy: New menu "Register on default MRI" to co-register multiple MRI volumes of the same subject
-- Anatomy: Compute the MNI transformation for non-FreeSurfer and non-isotropic volumes
-- Anatomy: New template ICBM152_2016b: Inner and outer skull can include the entire cerebellum
-- GUI: New display mode for mixed surfaces: "Struct" button in the Surface tab
-- GUI: Montage editor: Added syntax for separators (":")
-- GUI: Updated "2D Disc" and "2D Sensor Cap" topography 
-- GUI: Improved timestamp display (screen captures and contact sheets)
-- GUI: Update 2DLayout plots (signals and time-frequency)
-- EEG: Added support for BioSemi caps with channels named "A1" instead of "A01"
-- Process: Average: Added option "Exclude the flat signals from the average (zero at all times)"
-- Process: Weighted difference: Changed comment from "A-sqrt(nA/nB)*B" to "A-sqrt(nB/nA)*B"
-- Doc: Updated all the advanced tutorials (Warping, BEM, Volume, Montage editor, PAC, dipoles, DBA, etc)
-- Distrib: Integrated Mathworks fix for Matlab2016b (macro_methodcall was crashing on the prerelease)
-----------------------------------------------------------------
-July 2016
-- Process: Select files: Added an option to select directly files with a specific tag
-- New process: Find maximum in frequency
-- GUI: New menu File > Load protocol > Change database folder
-- GUI: Export reports to HTML (all the snapshots embedded as Base64-encoded PNG images)
-- IO: Added support for Yokogawa/KIT without third party export (Marker1, _HS.txt, _Points.txt)
-- Doc: New tutorial "Scripting"
-- Doc: Re-organized all the tutorials
-- Doc: Group tutorial (SPM 19-subject visual study)
-- Doc: Updated the EEG/Epilepsy tutorial (including a new ICA section)
-- Doc: Updated the Elekta-Neuromag median nerve tutorial
-- Doc: Updated the Yokogawa/KIT median nerve tutorial
-- Doc: Updated the CTF median nerve tutorial (old basic tutorials)
-- Distrib: Added a public FTP server on the Neuroimage server (for sample datasets)
-----------------------------------------------------------------
-June 2016
-- Bug fix: ICA: Option "Use existing projectors" was not used (always applied)
-- EEG: Added support for BioSemi caps with channels named "A1" instead of "A01"
-- EEG: Organized the default channels by manufacturer
-- Process: PLV: Added an option to save the magnitude
-- Process: Resample: Allow to run directly on the continuous files
-- New process: Find maximum in time
-- New proces: Events > Merge events
-- Stat: Allowed all the averaging and statistic tests on the connectivity measures
-- Sources: New menu: Generate source grid (popup menu on "Group analysis")
-- Sources: New option for volume head model: "Use template grid for group analysis"
-- Sources: Enabled the projection of individual volume sources to the template
-- GUI: New menu "File > Batch MRI fiducials"
-- GUI: MRI Viewer: New popup menu "Save fiducial file"
-- GUI: New menu: "File > Export protocol > Copy raw files to database"
-- GUI: New raw file popup > File > Copy to database
-- IO: Removed support for unused LENA format (too many functions needed)
-- Doc: Group tutorial (SPM 19-subject visual study)
-----------------------------------------------------------------
-May 2016
-- Major bug fix: Dipole scanning orientations were wrong for the unconstrained source maps
-- Bug fix: FDR and Bonferroni corrections with averaged time windows: fix number of tests (2x too high)
-- Bug fix: Fixed the coordinates system for the export of surfaces
-- Bug fix: Projection of cortical sources was not working when projecting multiple groups of files at once
-- Major modification: Hilbert transform, option "power" is now the default (instead of "magnitude")
-- Process: Hilbert: Allow both "power" and "magnitude"
-- Process: Snapshot: Added support for time-frequency files
-- Process: Parametric extract values: Add support for bad channels (ignored until then)
-- New process2: Test > Apply statistic threshold
-- New process2: Test > Permutation test: Independent (t-test, Mann-Whitney U test)
-- New process2: Test > Permutation test: Paired (t-test, wilcoxon test, sign test)
-- New process: Test > Parametric test against zero
-- New process: Test > Parametric test against baseline
-- Inverse: New menu "Save whitened recordings"
-- NIRS: Finished implementation and tutorial
-- Doc: Elekta phantom tutorial
-- Doc: Finished the Statistics tutorial
-----------------------------------------------------------------
-April 2016
-- Major bug fix: The gain of the channels in BrainVision files (BrainAmp or V-Amp) was not read correctly
-- Bug fix: Fixed the import of BrainVISA MRI with .nii transformations and anisotropic volumes
-- Inverse: Major modification in the computation of the scouts time series
-  | Sign flipping is now always applied, it does not depend on the outcome based on the data amplitude
-  | There won't be messages like "Sign flipping cancelled because it decreases the signal amplitude" anymore
-  | To disable completely the sign flipping: Use the process "Extract > Extract scouts time series"
-- Inverse: Data covariance computation can use a separate baseline window for DC removal
-- Inverse: Fixed SNR estimation issues
-- Process: "Z-score normalization" replaced with "Baseline normalization" 
-- Process: "Event-related perturbation (ERS/ERD)" replaced with "Baseline normalization" 
-- Process: Z-score of sources are not displayed anymore with a different colormap
-- Process: Moved all the old processes to a folder "deprecated" (can still be called from a script)
-- Process: PSD: Estimation directly from source files attached to a raw link
-- Process: Time-frequency: Now saving the mask of "bad values" (edge effects) in variable TFmask
-- Process: Time-frequency: Added option "Remove evoked response from each trial"
-- GUI: Montage editor: Added support for overlay (same display name) and custom color (NAME|RRGGBB)
-- GUI: Time series window: Selection shows data minimum/maximum
-- GUI: Reviewing CTF files, display/set the "video time" when right-clicking on the figure
-- Database: New popup menu for raw files: File > Copy to database
-- Database: New menu "Export protocol > Copy raw files to database"
-- NIRS: Major imporvements in the handling of NIRS recordings
-- Doc: Rework of the introduction tutorials #10-23
-----------------------------------------------------------------
-March 2016
-- Bug identified: 4D MEG ref gradiometers may not be modeled properly (waiting for tests from a 4D site)
-- Bug fix: Display Elekta-Neuromag gradiometer SSP: show two figures instead of one (grad2 and grad3)
-- Bug fix: Pre-defined Elekta-Neuromag channel setup: removed STI014 channel (need to reset Brainstorm)
-- Inverse: Updated the new inverse interface, renamed functions (2015 > 2016)
-- GUI: Updated dipoles exploration panel, added interactive dipole selection
-- Sources: Projection on the default anatomy is now always done on full source files 
-  | (not carrying the imaging kernels to the group study, risks of manipulation errors are too high)
-- IO: Added support for FieldTrip raw data file (trials)
-- Distrib: Compiled version does not crash anymore when Brainstorm is closed
-- Distrib: Added support for Matlab 2016a
-- Doc: Finalized the content of the tutorials #1-9
-----------------------------------------------------------------
-February 2016
-- Major bug fix: Deficient import of the CTF MEG reference sensors
-  | The forward model of the reference sensors was not computed correctly
-  | To get correct results, the recordings need to be re-imported and the forward model recomputed
-- Bug identified: 4D MEG reference sensors are not modeled properly (waiting for documentation)
-- Bug fix: Manual data plots were by default sent to a hidden figure (Brainstorm mutex)
-- Statistics: New functions for parametric tests (one-sample, two-sample, paired)
-- Process: Updated the default comments of the output files to all the grouping processes
-- Process: Allow "Reload last pipeline" with two inputs (Process2)
-- Process: Compute head model: New option to select the grid options for volume source models
-- Statistics: Allow two-level statistic calls (t-test at the subject level + Z-test group level)
-- GUI: New menu "Display sensors > CTF coils (ALL)" to represent the CTF references
-- New process2: Test > Compute t-statistic (no test)
-- New tutorial: CTF current phantom (new phantom anatomy)
-----------------------------------------------------------------
-January 2016
-- Bug fix: Stat: The t-tests across subjects were computed using weighted averages, now regular avg
-- Bug fix: Interpolation surface-MRI: wrong shift by +1 voxel in the Y axis (tess_tri_interp.m) 
-- Bug fix: Read FreeSurfer surfaces: wrong shift by -1 voxel in the Y axis (in_tess.m)
-- Bug fix: Read BrainSuite surface: wrong shift by -1 voxel in the all the directions axis (in_tess_.m)
-- Bug fix: Updated all the templates based on these bug fixes
-- Bug fix: Channel selection problem in Elekta sensor display (due to spaces in the channel names)
-- Bug fix: Export time-frequency and FFT/PSD files to 4D matrix: Sometimes the menu was not available
-- Bug fix: FieldTrip dipole fitting gives wrong results for versions between 2015-11-20 and 2016-01-15
-  | http://bugzilla.fieldtriptoolbox.org/show_bug.cgi?id=3037
-- Bug fix: Process "Simulate PAC signals" had issues in the phase of the coupled signal
-- Bug fix: Matlab 2016a has different behoviors for zoom/pan in 3D (see setAxes3DPanAndZoomStyle)
-- IO: Import ASCII formats as continuous (converts automatically to Brainstorm binary .bst)
-- IO: Convert imported files to continuous files (right-click > Review as raw)
-- IO: CTF: Removed more efficiently the duplicate markers
-- IO: Removed the options: "Store continuous files in original folder" and "in original format"
-- IO: EDF import: Removed the "-Ref" tag from the channel names automatically
-- IO: BDF import: Added option 'evtmode' in process_import_data_raw to allow reading the events as "bit"
-- SSP: Now always selecting the 1st component (previously using this arbirtary 12% threshold)
-- SSP: Validated that we should always use the existing SSP projectors by default
-- GUI: Bad event categories are now only displayed in red + new menu "Events>Mark group as bad"
-- GUI: Review raw recordings: Saves the amplitude scale when defined manually (FixedScaleY)
-- GUI: Menus "Display as image" now show the channel names and work with montages
-- GUI: Pipeline editor: Processes from Process1 can be applied after a Process2 (new category "Custom2")
-- GUI: New display mode for time-frequency files: "Image [signals x time]"
-- Anatomy: Generating smaller head surfaces (erode 2 additional voxels from head mask)
-- Anatomy: New template BCI-DNI_BrainSuite
-- Anatomy: Replaced the default template Colin27 with ICBM152
-- Sources: Allow the computation of the noise covariance separately for each modality + merge option
-- New process: Extract > Extract values: Select blocks of data and concatenate them across files
-- New process: Standardize > Concatenate signals
-- New process: (Process2) File > Select uniform number of files: Selects the same number of A and B
-- Average: Replaced default option from weighted average to regular average, new option for weighted
-- Average: The signals are now matched by name for time-frequency maps and scout signals
-  | It is not necessary to run "Standardize > Uniform row names" when you have bad channels anymore
-  | Same goes for all the processes that rely on averages: tests and differences of averages
-- Statistic: New implementation for the parametric tests, much more flexible in the input selection
-- Statistic: Histogram plot: Added the result of the Shapiro-Wilk test and a "Q-Q plots" button
-- Process: Interpolate bad channels: Bug fix in channel indices + support for continuous recordings
-- Process: Event detection: Detection on combinations of channels, with the montage syntax ("ch1,-ch2")
-- Process: Connectivity: Removed option "Metric significativity", the p-value was too confusing
-  | The thresholding is still done in the code (p < 0.05)
-- Process: Smooth surfaces: Replaced the existing process with a function from the SurfStat toolbox
-- Distrib: Switched to Matlab 2015b for the binary distribution (smaller and faster)
-- Distrib: Adapted distribution to work with Matlab 2016a (switch to JOGL 2.3)
-----------------------------------------------------------------
-December 2015
-- GUI: Clone TF figures
-- IO: Support for Cartool .mrk events file
-- IO: Support for BESA .evt events file
-- Workshops: Geneva and Grenoble
-----------------------------------------------------------------
-November 2015
-- New external plugin: CENA toolbox (https://hpenlaboratory.uchicago.edu/page/cena)
-- Doc: New tutorials about difference and statistics
-- GUI: Added a new type of sensors "NIRS" (Group=Wavelength)
-- IO: Support for g.tec Matlab exports (.mat)
-- IO: Improved the management of the units when importing EEG positions
-- IO: Support for Brainsight NIRS systems (Homer file format)
-- Doc: Added "Online tutorial" button in the pipeline editor, to document the processes
-----------------------------------------------------------------
-October 2015
-- New process: FieldTrip's scalp current density (ft_scalpcurrentdensity)
-- New process: File > Select uniform number of trials
-- New process: Extract > Extract values (generic process for extracting and concatenating blocks of files)
-- GUI: Display of value histograms for all the files in the database
-- IO: Support for EyeLink eye tracker recordings (.edf)
-- DB: Optimized calls to retreive file names in process loops
-- Workshop: Los Angeles
-----------------------------------------------------------------
-September 2015
-- Process: Absolute values option now always use the norm of three orientations for unconstrained sources
-- Statistics: Added the scouts processing in the parametric t-tests
-- Statistics: Enable calls to FieldTrip functions: ft_freqstatistics
-- Statistics: Display of significant clusters
-- Inverse: Dipole fitting with FieldTrip with function: process_ft_dipolefitting
-- Inverse: Allowing regular isotropic grids for the forward model
-- Anatomy: Added the anatomical registration with BrainSuite
-- New process: Add EEG positions
-- IO: Added support for ITAB MEG file format
-- IO: Added support for MEGA NeurOne file format
-- IO: Added support for Blackrock NeuroPort file format
-- IO: Added support for BrainVision channel files (.bvct .bvef)
-- IO: Import FieldTrip structures saved as .mat files (data_timelocked)
-- IO: Export of FieldTrip structures for recordings, sources, time-frequency maps, headmodels
-- GUI: New options to call Brainstorm for IPython Notebook
-- GUI: Display recordings as images (+ ERP image)
-- Dipoles: Added option to merge multiple dipole files
-- Distribution: Updated to 2015b
-- Doc: New tutorials are now the default landing page
-----------------------------------------------------------------
-August 2015
-- Major bug identified: The head surfaces are 1-2mm too large
-- Statistics: Enable calls to FieldTrip functions: ft_timelockstatistics, ft_sourcestatistics
-- Statistics: Allow stat on matrix files (scouts and clusters)
-- Statistics: Display of significant signals-time clusters
-- Database: Grouping matrix files by comments, similarly to data files
-- Process: Merged the Z-score static and dynamic (only doing dynamic for kernel-based source files)
-- Process: Z-score on unconstrained sources: convert to flat map first (norm of three orientations)
-- Process: Z-score dynamic: no shared kernels anymore (Z-score on single trials make no sense)
-- Process: Average: Added an option to adjust the dSPM/MNp values for increased SNR in the average
-- Anatomy: New anatomy template "Oreilly_1y"
-  | http://neuroimage.usc.edu/forums/showthread.php?2123-Atlas-for-1-year-old-babies
-- GUI: Filter tab: Add a checkbox "Filter full source files"
-- Doc: Redaction of the new introduction tutorials
-----------------------------------------------------------------
-July 2015
-- Inverse: Added a first draft of new inverse functions
-- New process: Detect other artifacts (process_evt_detect_badsegments.m)
-- New process: Decoding processes from MIT, with the attached tutorial
-- New process: Remove head points below a threshold (Z-coordinate)
-- New process: Add head points 
-- New process: Refine registration using head points
-- New process: Set bad channels
-- Anatomy: Removed the iso2mesh functions and now asks to download a full local copy of the toolbox
-- Anatomy: Project scouts between surfaces
-- GUI: New management for custom colormaps, now saved in the user preferences
-- GUI: Added 'backspace' key as an equivalent to 'delete', to make it easier to use on MacOS
-- GUI: Default colormap size changed from 64 to 256
-- GUI: Reviewing EDF files, display the "wall clock time" when right-clicking on the figure
-- GUI: Create a new scout from MNI/SCS/MRI coordinates
-- GUI: Display the volume of a volume scouts in cm3
-- IO: Added the reading of channel names in the BESA exports (.avr, .mul)
-- IO: Added support for FieldTrip trial definition files
-- Doc: Redaction of the new introduction tutorials 
-- Doc: Started processing Rik Henson's for creating a group analysis tutorial
-----------------------------------------------------------------
-June 2015
-- Major bug found: Average(dSPM) give different results than dSPM(Average) 
-  | Results are both correct but dSPM is NOT LINEAR!
-- Bug fix: Export of surfaces for SPM12 in MNI/millimeters coordinates (previously in SCS/meters)
-- Bug fix: Export of Brainstorm MNI templates with fixed centers to match MRICron display
-  | (adjust center of volume by a few voxels)
-- Bug fix: Loose orientation on cortex + DBA mixed headmodel was crashing
-- Bug fix: ICA on one modality was erasing the other modalities, now inverting only the non-zero channels 
-- Bug fix: OpenMEEG implementation now uses the Matlab .mat format instead of .bin (limited in size)
-- Bug fix: Fix 1mm shift in the surface/MRI interpolation in the Y axis (in MRI coordinates)
-- Bug fix: Added support for Yokogawa planar gradiometers
-- Bug fix: Replaced the calls to "matlabpool" with "parpool" in recent versions of Matlab
-- Process: Sources>Compute noise covariance: Added option "No noise modeling"
-- Process: Import recordings>Import MEG/EEG: Use existing epochs: Added option "EEGLAB event types"
-- Process: File>Select files: Added an option to include or not the bad trials
-- Process: Average files: Added an option "Average+StdErr"
-- Database: Added "Std" field in all the basic file types (that can be averaged)
-- IO: Added support for Neuralynx .ncs files
-- IO: CTF: Added the reading of the .hc file (transformation "Dewar=>Native" in the channel file)
-- GUI: Added new type of figure to display videos
-- GUI: Added synchronized videos for continuous files (storage and display)
-- GUI: Added display type for Mean+Std using bounded lines (recordings and scouts)
-- Doc: Redaction of the new introduction tutorials 
-----------------------------------------------------------------
-May 2015
-- Bug fix: Selection of multiple conditions with process "File > Select recordings"
-- Bug fix: Connectivity on unconstrained sources: Group the three orientations by taking the signed maximum instead of the regular maximum
-- Bug fix: EGI epoched .raw with spaces in the .epoc labels were not read correctly
-- New process: Time-resolved coherence (Process2)
-- New process: Import anatomy > Compute MNI transformation
-- Templates: Fixed inner skull and outer skull surfaces in the ICBM152_2015 template
-- Connectivity: Added option "Include bad channels" for all the processes
-- Pipeline editor: Added the option "All file" for the 'baseline' entries
-- IO: When importing epochs, save the corresponding time in the original file in the history
-- Doc: Redaction of the new introduction tutorials 
-----------------------------------------------------------------
-April 2015
-- Major bug fix: Wrong values of dSPM for averages, NoiseCov was not divided by the number of averages
-- Bug fix: Reading wrong nAvg from kernel-based source files with in_bst (wrong weighted average)
-- Bug fix: Graph display for Matlab 2015a
-- New process: Artifacts > ICA components: Support for two methods (EEGLAB/Infomax, JADE)
-- New process: Events > Detect multiple responses
-- New process: Events > Detect movement
-- New process: Test > Student's t-test against zero
-- New process: Standardize > Normalized difference (A-B)/(A+B)
-- New process: Standardize > ERDS with two inputs
-- New process: Standardize > Interpolate bad electrodes
-- New process: FieldTrip > ft_channelrepair
-- Anatomy: Registration of individual MRI on MNI ICBM152 with SPM to get "MNI coordinates"
-- Anatomy: New coordinates conversions: replaced cs_* function with cs_convert and cs_compute
-- EEG: Adding many minor features and fixing many bugs for the processing of EEG recordings
-- ICA/SSP: Merging with SSP process, creating a very flexible function (process_ssp2)
-- ICA/SSP: Display components topographies and time series
-- ICA/SSP: Deeply modified the calculation for EEG (including the re-referencing as a projector)
-- IO: Export MRI overlay to MRI files (allows to export dipoles matrices)
-- IO: Export data files to FieldTrip structures (out_fieldtrip_data)
-- GUI: MRI Viewer: Now clicking on an electrode or a fiducial selects it in the three views
-- GUI: SEEG: New menu "Define group with first and second contacts"
-- GUI: New popup menu "Import data matrix" when right-clicking on a study folder
-- Templates: Updated Infant7w template with new segmentation and atlas
-- Templates: Updated ICBM152/Colin27/FSAverage with the new MNI coordinates
-- Templates: Aligned ICBM152 on Colin27 for reusing the template electrodes positions
-- Distrib: Display release notes when updating
-- Preparation of the EEG-based training in Marseille
-----------------------------------------------------------------
-March 2015
-- Major bug fix: OpenMEEG on SEEG works now, the call to the openmeeg function was just wrong
-- Bug fix: Process PSD: Fixed the estimated file size
-- Bug fix: Processes connectivity AxB was not allowing to set the scout function
-- Bug fix: Simulation of recordings using mixed head models using a limited number of scouts
-- Sources: New inverse interface, new inverse methods 
-- Process: Added ICA cleaning (JADE)
-- Process: PLV: Adding an option to concatenate the input files
-- Montages: Added support for linked EEG references
-- Montages: Allow mix of multiple modalities in one montage (eg. EEG, EOG/ECG, references)
-- GUI: Modified the buggy CTRL+Scroll and SHIFT+Scroll shortcuts
-- Distrib: Compilation and distribution with Matlab 2015a
-- Doc: Redaction of the new introduction tutorials 
-- MEG training at McGill
-----------------------------------------------------------------
-February 2015
-- Bug fix: Option "No noise modeling", adapts diag value to sensor type (MEG:1e-26, EEG:1e-10)
-- SEEG/ECOG: Added a field Group in the channel file => NOT USING THE COMMENT FIELD ANYMORE
-- SEEG/ECOG: Now displaying only the first and last contacts of each group of contacts
-- SEEG/ECOG: Changed the text color for the ECOG/SEEG labels in 3D figures
-- SEEG/ECOG: Create automatically a set of temporary montages when loading a file
-- Process: Simulate from scouts: Add support for mixed/volume head models
-- IO: Added support for Neuromag Graph event files (.evl)
-- GUI: MRI Viewer: Changed the number of slices on which a point is visible from 5 to 3
-- GUI: MRI Viewer: New button "set coordinates"
-- GUI: Change the attribution of colors to event markers to avoid repetitions
-- Doc: New structure for the online tutorials 
-- Doc: Added a menu "Release notes" in the Help menu
-- Report meeting grant MNE-BST year 2 (Los Angeles)
-----------------------------------------------------------------
-January 2015
-- Major bug fix: Error in reading the BDF/EDF channel gains, the signal amplitudes were not scaled correctly
-- Major bug fix: Error in the calculation of the scouts values with process_extract_scouts in the case of 
-  | constrained sources and atlases with non-sorted vertices (older atlases loaded with new code)
-  | http://neuroimage.usc.edu/forums/showthread.php?1855-Extract-Scout-time-series
-- IO: Import EEGLAB: Added support for categories "latency" and "type"
-- IO: Added support for KRISS MEG .kdf file format
-- IO: Added support for BabyMEG system
-- IO: Added support for Compumedics ProFusion Sleep 4 files
-- New process: Convert to simple event
-- New process: Time-resolved correlation and coherence
-- Doc: Updated the web server and wiki engine
-----------------------------------------------------------------
-December 2014
-- Bug fix: Processing CTF recordings with compensation not applied, new file not marked as processed
-- Bug fix: Display of unconstrained sources
-- Bug fix: Wrong scout order in the time-frequency file after the major scout management update
-- New process: Normalize over frequencies (correct for 1/f decrease in power in TF and PSD)
-- New process: ARIMA filter (for spectral flattening)
-- Process PAC: Added option for controlling the number of frequency bins that are used (numfreqs)
-- Process TF: Added option "Spectral flattening: 1/f compensation"
-- GUI: Updated display functions for subcortical atlases (uniform behavior on all Matlab versions)
-- Workshops: Freiburg and Oldenburg
-----------------------------------------------------------------
-November 2014
-- Major modification: The inputs of all the processes using scouts have been modified
-  | Scouts are now defined as a cell array {AtlasName, {'Scout1','Scout2',...}; ...}
-- GUI: New implementation of the MRI viewer, not using GUIDE anymore
-- GUI: Modified the scout selection in the processes, to allow the selection of the atlas
-- GUI: Edit electrodes positions using the MRI Viewer
-- GUI: EEG/ECOG/SEEG: New display mode "3D Electrodes"
-- GUI: Display of SEEG strips, based on the groups defined with the Comment field of the channel file
-- GUI: Detection of the electrodes groups extended to the tags/indices logic
-- GUI: Added simulation of recordings for mixed head models
-- GUI: Pipeline editor: Added function path as the tooltip text
-- GUI: Replaced the calls to function "material" with the corresponding properties of the surfaces
-- GUI: Faster creation of the nodes in the tree
-- Inverse: ECOG/SEEG, use a global average reference instead of an average reference per sub-group
-- Inverse: Robust identification of OpenMEEG crashes and logging system (tmp/openmeeg_log.txt)
-- Database: Use of subject "Group_analysis" instead of "Inter-subject" when mixing multiple subjects
-- Distrib: Switched to Matlab 2014b for the binary distribution
-- Distrib: Added support for proxy in download functions
-- Distrib: Added realtime example functions
-- Bug fix: Error in the calculation of the Canolty maps for scouts on unconstrained sources
-- Bug fix: Fixed calculation and display of source-space results calculated on volume/mixed head models
-- Bug fix: Project electrodes on scalp: Now centers the surface on the center of mass before
-- Bug fix: Source estimation with no noise modeling 
-  | Rounding errors in the noise covariance caused bst_wmne to generate complex output
-----------------------------------------------------------------
-October 2014
-- Anatomy: Added anatomy template Infant7w
-- IO: Export results/timefreq/connectivity/spectrum to ASCII and EXCEL
-- IO: Updated the ANT EEProbe reading functions from FieldTrip (now works from Linux systems)
-- EEG: New channel menu "Add EEG positions"
-- EEG: Importing channel file: Sets to EEG_NO_LOC the type of isolated EEG channels without positions
-- EEG: Added default 10-05 positions and a few other caps (ASA, BrainProducts)
-- EEG: Added support for the ASA channel files
-- Inverse: Added MEM inverse solution
-- Inverse: Major re-organiziation of the inverse model functions (suppression of bst_sourceimaging)
-- Inverse: Created new option panel for calculating inverse models
-- Inverse: Add the support for saving a data covariance matrix
-- GUI: New option to display/hide the legend on time series figures
-- GUI: Apply online filters to matrix files
-- GUI: Updated OpenGL detection at startup, for better compatibility with Matlab 2014b
-- Bug identified: band-pass filter: the high-pass filter should not enforce a Fs/3 low-pass filter
-- Bug fix: Display and processing of mixed source models
-- Bug fix: Import of results from newer versions of BrainSuite 
-- Workshops in Orlando and Miami
-----------------------------------------------------------------
-September 2014
-- IO: Updated the management of the channel files, causing major changes to all the low level functions
-  | that read files (in_fopen*, in_fread*, in_data, import_data, ...)
-- IO: Forbid the use of the process "Apply SSP" to rewrite a clean file when using a shared channel file
-- IO: Added a new in/out file format to save the sFile+ChannelMat structures (Brainstorm binary, .bst)
-- IO: Export data: Fixed the export to Excel .xlsx
-- IO: Export data: Added menu for raw data, to allow direct format conversion
-- IO: Modified out_mri_nii: Aligned the exported volumes to match the default volumes in MRICron and SPM
-- Database: Removed the double storage of the channel file for the raw links (removed sFile.channelmat)
-- Database: Now saving output in Brainstorm database and in Brainstorm-binary format (.bst)
-- GUI: Re-organized general preferences panels (removed useless options and added raw processing options)
-- GUI: Updated channel editor: Double-click to change a value and instant closing if no modifications
-- Bug fix: Time series figure: display of the scale bar on the right, in column mode
-- Bug fix: Lot of minor bug fixes in the stability of the import functions (no change of behavior)
-- Bug fix: Minor bugs with the manual alignment of the surfaces
-- Bug fix: Minor bugs with the figure manager and the user setups
-----------------------------------------------------------------
-August 2014
-- New process: File > Select files
-- Bug fix: Small bugs for the auditory tutorial
-- Bug fix: The weighted difference was not calculated correctly
-- Doc: Exploration of the auditory dataset and redaction of the tutorial
-- Doc: Preparation of the auditory-based workshops
-- Distrib: Matlab 2014b: Painful optimization of the time series figures (too slow in OpenGL)
-----------------------------------------------------------------
-July 2014
-- Stat: Refined the number of multiple comparisons (only MEG/EEG sensors, good channels, no baseline...)
-- Stat: t-test on PSD files
-- Stat: Added the possibility to run test on absolute values of recordings
-- New process: Bandstop filter (better notch than the sinusoid removal for large artifacts)
-- New process: Notch filter (use by default instead of the sinusoid removal)
-- New process: Remove linear trend
-- Process Average: Added an option "by trial groups (condition average)"
-- Pipeline editor: Added option "all time" to set "timewindow" to []
-- Pipeline editor: Re-organized all the processes related with events management in a category "Event"
-- SSP: New default pipeline: 1) Remove simultaneous cardiac/blinks, 2) SSP cardiac, 3) SSP blinks
-- SSP: Added options for calculating projectors from the average and to save the artifact ERP
-- SSP: New option "Compute using existing SSP projectors"
-- GUI: Neuromag: Updatedseparate display of separated gradiometers (more flexible, multiple views)
-- GUI: TF on data files: Allowed the topo/2DLayout displays for multiple sensors in the same file
-- GUI: Added "smooth display" checkbox in the TF display
-- GUI: Snapshots > Open as figure
-- IO: Save figure as Matlab figures (.fig), clean from callbacks and buttons
-- IO: Added support for SUMA/.dset ROIs
-- Bug fix: Granger: Transposed the output (everything was reversed, AR processes were wrong too)
-- Bug fix: MacOS bug with java_getfile (freezing Matlab randomly)
-- Doc: New scripts for all the online tutorials
-- Distrib: Matlab 2014b: More painful debugging
-----------------------------------------------------------------
-June 2014
-- New process: LCMV Beamformer (HL Chan)
-- Process PAC: Added direct support for scouts and scout functions
-- Process TF Morlet: Added the option for log scale of frequencies
-- Database: Import recordings with default anatomy: do not offer "refine registration"
-- Database: file_delete: added some more checks for preventing from removing the entire database
-- Database: db_fix: less automatic than before, asks for confirmation before creating folders
-- GUI: Updated the dipoles management
-- GUI: Display EEG electrodes in the MRI viewer (MIP:Functional = show all)
-- GUI: Changed the way SEEG electrodes were displayed and managed in 3D views
-- GUI: MRI Viewer: Overlay volume on volume
-- IO: EDF: Added support for multiple Annotation channels (for files exported by EGI NetStation)
-- IO: Export TF maps to SPM (volume and surface)
-- Bug fix: Minor bug in process_ssp2: Re-orthogonalization of vectors with SVD was a bit buggy
-- Doc: Resting state tutorial
-- Doc: Updated Neuromag tutorial
-- Distrib: Matlab2014b: Lots of debugging after all these updates in the graphics system
-----------------------------------------------------------------
-May 2014
-- New process: Apply montage
-- GUI: Allowed surface smoothing on timefreq files
-- GUI: Spectrum plot: Display X-axis in log scale
-- SSP: Create from one time point of recordings
-- Bug fix: Major bug in EEG source modeling: Avg reference must be applied on the NoisCov 
-- Bug fix: Fixing errors in default anatomy packages (NCS and SCS transformations were not correct)
-- Workshops in Osaka and Taipei
-----------------------------------------------------------------
-April 2014
-- Bug fix: Major bug in the process "Extract scouts time series" FreeSurfer atlases
-  (the scouts with vertex indices that are not ordered were not correctly flipped)
-- Sources: DBA headmodel and mixed source models
-- Sources: Mixed headmodels: volume/surfaces/dba + constrained/unconstrained/loose
-- GUI: Scouts 3D
-- Distrib: Compiled version for Matlab2014a
-----------------------------------------------------------------
-March 2014
-- New process: Granger spectral
-- New process: Simulate AR signals (Syed)
-- New process: Compute SSP with two-inputs, for more flexibility
-- Process Coherence: New version with test function
-- Connectivity: Completely re-organized the display menus
-- bst_window: Added Tukey and Parzen windows (to make coherence independent from sigproc toolbox)
-- GUI: New figure type "image" to display any type of 4D matrix as 2D cuts (time+frequency scrolling)
-- GUI: Matrix: Updated the "View as table" menu
-- GUI: Topography: added implicit re-interpolation of the bad sensors
-- GUI: Montages: "New re-referencing montage" menu
-- GUI: Extended the channel selection across figure types
-- Pipeline editor: New option "Process entire file at once", to process recordings with SSP
-- Pipeline editor: New option "overwrite" to the TF processes
-- Doc: Yokogawa tutorial
-- Doc: PAC Tutorial
-- Doc: Rat electrophysiology
-----------------------------------------------------------------
-February 2014
-- New process: Project electrodes on scalp
-- New process: Set channels type
-- Sources: BEM: Change default vertex number to 1922 per layer
-- Process Connectivity: Scout accepted as inputs
-- Process Connectivity: Changed the input structure of all the processes (now centralized in process_corr)
-- Process Average rows: Extended to connectivity maps
-- GUI: Scout time series: Recoded the resize callback to manage the position of the axes manually
-- GUI: Distribution of the ACNS standard electrodes montages
-- GUI: Montages: View bad channels as a montage
-- GUI: Set bad channels: Allow selection by channel name or index
-- NIH grant Brainstorm-MNE: Year 1 report
-- Doc: Epilepsy tutorial
-- Doc: Brainstorm-Fieldtrip auditory tutorial
-----------------------------------------------------------------
-January 2014
-- Process Warp: Removed update of SCS fiducials because it was messing up the registration MRI/surfaces
-- Database: Disk full: Added code to check save errors and incomplete brainstorm.mat at startup
-- Database: in_bst and in_bst_data: Removed the average reference
-- GUI: Figure 3D: Click on scout selects the scout in atlas list
-- GUI: Figure 3D: Remove vertex from scout by holding shift key while clicking
-- GUI: Figure timefreq: Synchronize changes of row name between similar figures
-- GUI: OpenMEEG: Help menu to make it easier to install / re-install
-- GUI: Colormap: General update to include the definition of the minimum
-- GUI: Colorbar: Small on 3D and topography figures
-- GUI: Colorbar: Marker to indicate the threshold level
-- GUI: Montages: Replaced channel selections with custom montages
-- GUI: Montages: Selected montage and display mode relative to the figure
-- GUI: Montages: Average reference replaced with montage
-- GUI: Clean surfaces re-implemented and improved to process scouts
-- GUI: Tool tabs: Recoded the management of the tabs
-- GUI: Display modes: Full-screen is made an independent option
-- GUI: User setups: Reload a previous figure configuration
-- GUI: Time series figures: Allow duplication when called from the tree + Cloning
-- GUI: Raw viewer: Shortcut to jump 1/2 page (F4/Shift+F4)
-- GUI: Raw viewer: Optimized the scrolling time (it was adding new buttons continuously)
-- GUI: Setting manually time and amplitude resolution (right-click > Figure > Set axes resolution)
-- IO: NeuroScope file format => http://crcns.org/data-sets/hc/hc-2/about-hc-2
-- Distrib: Version number: 3.2
-- Distrib: Rename panel_event => panel_record
-- Distrib: Rename panel_scouts => panel_scout
-- Distrib: Rename panel_clusters => panel_cluster
-- Distrib: Rename panel_stat_threshold => panel_stat
-----------------------------------------------------------------
-December 2013
-- New process: Signal simulators: custom and auto-regressive
-- New process: Source simulator: transforms matrix files into source files
-- New process: Unconstrained to flat map (pca or norm)
-- New process: Export stat file with a specific static threshold (process_extract_pthresh)
-- Process Add tag: Select either filename or comment
-- Database: Stat: pmap is not saved anymore but recalculated dynamically (process_extract_pthresh)
-- GUI: Search panel for the Process1 and Process2 file lists
-- GUI: Fixed MNI coordinates for Colin27 and ICMB152 brains, disabling for all the others
-- GUI: Synchronized zoom and selection over time series figures (rewrote zoom function)
-- GUI: New button "Flip Y +/-" for EEG/epilepsy display
-- Bug fix: Fixed bug with progress bar on Linux: was not closing properly
-----------------------------------------------------------------
-November 2013
-- New process: DynamicPAC: Integration of Soheila's functions + display
-- GUI: Add menu: Sort event groups by name/by time
-- GUI: Close progress bar: Sends a CTRL+C to the command window (abandoned later)
-- GUI: Command window for compiled mode
-- GUI: Channel selections for butterfly plots
-- GUI: Average reference: Using the selections for calculating the average reference in SEEG
-- IO: Support for Deltamed Coherence-Neurofile binary export
-- Distrib: Updated compiled version to Matlab 2013b
-----------------------------------------------------------------
-October 2013
-- Workshops: Florence and Montreal
-- BIC billing and network
-----------------------------------------------------------------
-September 2013
-- New process: Dipole scanning (John & Beth)
-- MEG/MRI registration: New function for fitting the head points on the head surface (Gauss-Newton)
-- Process "Select files with tag": More options
-- GUI: Dynamic loading of the tree nodes
-- GUI: Fixed bad channels management in the MEG interpolation 
-- IO: Export sources to SPM8 (volume) and SPM12 (sources): code and tutorials
-- Distrib: Fixes for Matlab 2013b: JOGL1 replaced by JOGL2
-----------------------------------------------------------------
-August 2013
-- CIVET import
-- Average and differences across different warped brains
-- Average of pial+white to create mid-gray surface
-- FreeSurfer sphere: display and usage for the re-projection
-- User scouts: automatically detects the region based on the anatomical atlases
-- Re-write tess_hemisplit to use the "Structures" atlas
-- Using by default the FreeSurfer registered spheres when they are available
-- Grouped all the nearest neighbor algorithms in bst_nearest
-- Re-wrote and optimized bst_shepards using bst_nearest
-- Fixed the spatial smoothing process
-- Pipeline editor: Replace hard coded raw filenames with variables defined at the top of the script
-- Pipeline editor: Allow empty time window for all the processes
-- Integration DBA model from Y.Attal
-- Scout menu "UNDO"
-- Displaying only the structures that are selected in "selected mode"
-- Scout menus made dynamic (adapt to selected atlas/scouts)
-- Atlas "Source model": define forward and inverse model properties
-----------------------------------------------------------------
-July 2013
-- User statistics
-- Noise covariance can be reviewed by modality
-- New processes: Concatenate recordings
-- Added button to hide the MEG helmet in the MRI registration figure
-- Export movies: Using the object "VideoWriter" and some JPEG2000 compression
-- Export movies: Added the option "all figures"
-- Merge surfaces: Save the original division in a "Structures" atlas
-- FreeSurfer: Added two new atlases (BA.thresh, Mindboggle)
-- FreeSurfer: Fixed import of all the MRI volumes
-- FreeSurfer: Importing aseg.mgz as a set of surfaces
-- FreeSurfer: Added the support for importing cortical maps as result files
-- FreeSurfer: Added the import of the registration spheres in the surface files (automatic process)
-- FreeSurfer: Added the import of the cortical thickness in the automatic process
-- MRI Viewer: Added zoom buttons + keyboard shortcuts
-- Updated "remove vertices": Now creates a new file (and compatible with Atlases)
-- New output surface formats: FreeSurfer and GiFTI
-- New input MRI format: MINC
-- New input surface format: MNI OBJ (for reading CIVET outputs)
-- Updated SSP ECG defaults: [-40,+40] ms, [13-40] Hz
-- Tested iso2mesh for surface resampling: good surfaces with equal triangle sizes
-  | but no correspondance of vertices in the original surface
-- Reducepatch: Added a subdivision of the large faces
-- Added "fiducials.m" for automatic import
-- MRI import: convert everything to uint8
-- Default anatomy: Handle multiple templates + automatic download from server
-- Default anatomy: Update Colin27, ICBM152, fsaverage
-- New button in Scout tab: Identify regions with color
-- Added OFF format for surface output
-----------------------------------------------------------------
-June 2013
-- Save the database structure in the protocols folders when possible
-- Keep track of modifications in protocols, to save structure only when needed
-- Evaluation of the save/load commands for each MAT format (6,7,7.3) and each type of file
-- Replace save() with bst_save(), and '-v7' by '-v6' for big files
-- Scouts on time-frequency files (control over signals/time/freq)
-- New process+menu "Events: Add time offset"
-- HBM 2013
-- Fixed bugs in the management of continuous EEG
-----------------------------------------------------------------
-May 2013
-- MRI Viewer: Type the fiducials positions directly
-- Update of the PAC: adding options, making work on RAW, more flexibilty in computation
-- Resting state pipeline
-- Rewriting all the PAC and chirplet functions... merging all the versions...
-- Import Neuroscan .ev2 files
-- Support for BrainSuite atlases + anatomy folder + tutorial
-- Parallel processing toolbox: available for PAC computation
-- Investigated the possiblity to manage de computer resources with ulimit/nice
-- Optimized in_fread_ctf, out_fwrite_ctf, bst_sin_remove 
-- Added support for BrainVision ASCII recordings + improveds channel description from the .vhdr files
-- New process: Uniform row names 
-- Process average files: Added the detection of bad rows (all zeros)
-- Process average rows: Added the option "average by row"
-- process_extract_cluster: Added option "Time window"
-- Coherence: Re-coding, implementing many new options
-- Connectivity: Added the concatenation input + many other improvements
-- Allow the display of stat/timefreq
-- Digitizer + acquisition: Allow positioning of the head using real antomical landmarks (easier to define)
-- Allowing bandpass filter + resample of scouts time series on source files
-- Scouts times series or the min norm maps and their zscore can be displayed at the same time
-----------------------------------------------------------------
-April 2013
-- Yokogawa: added support for the "exported" files (includes the digitized points)
-- bst_memory: Loading timefreq files: do not load the parent data or matrix files anymore
-  => will be faster but may cause some bugs (see lines: 1161 1162 1173)
-- Added event support for regular time series
-- Fixed bugs for Matlab 2013a (change in the processing of the for loops with [1x0] empty index matrices)
-- New process: Event related perturbation
-- Prevent the edition of the "official" atlases from BrainVISA/FreeSurfer
-- Fixed scout flip sign: was applied to all the values, now restricted to mixed-sign MNE signals.
-- Online filers: Apply to full sources
-- New process: process_zscore_dynamic
-- Management of dynamic zscores, calculated on the fly when needed
-- View noise covariance as image: normalize independently of each sensor type
-- Noise covariance: added a check for NaN and Inf in the whitener (bst_wmne)
-- Optimized a lot the display time of the time series figures
-- Options: Added OpenGL bug workarounds
-- Options: Added a "Reset brainstorm" button
-----------------------------------------------------------------
-March 2013
-- Import of CTF dipole files
-- Head tracking functions in the Brainstorm distribution
-- Multiple MRI volumes for one subject
-- Added function bst_window: Hann, Hamming, Blackman
-- New process: Simulate PAC signals
-- Process compute sources: return sources input data files instead of the all the sources
-- PAC functions: process, figures, database, tutorials...
-----------------------------------------------------------------
-February 2013
-- Remove DC offset: Allow directly on continuous files (CTF and FIF)
-- New process: Remove DC offset A vs B
-- Brainstorm window: Vertical split bar is enabled again
-- Added function java_create(): better management of awtcreate/javaObjectEDT
-- gui_layout: Fixed all the bugs related to the X11-based systems
-- gui_layout: Added a menu and more layout options
-- Workshop Halifax
-- Updated OpenMEEG to new version 2.2.0, supporting intra-cranial modeling
-  => Requires an update of the database version (3.6)
-- Added support for ECOG and SEEG in the visualization and source modeling
-- Added popup menu figure_3d: Snapshot > Save surface
-- Fixed a few bugs with the channel editor
-- New process: Run Matlab command (process1 and process2)
-- Support for Yokogawa/KIT MEG recordings
-- Read event channel: added a more options (TTL, reverse TTL, accept zeros)
-- Adding forced average reference for SEEG/ECOG source modeling
-- Support for read-only databases
-----------------------------------------------------------------
-January 2013
-- RAW tutorials: now based on the workshop dataset + detailed SSP documentation
-- Process average: added Condition (grand avg), Trial groups (grand avg), Trial groups (subj avg)
-- New processes: Import FreeSurfer, Import BrainVISA, generate head
-- New functions to manage link to raw files (delete)
-- Re-coded the selection of time indices with an auto-snap on a grid of time: panel_time('GetTimeIndices')
-- Pipeline editor: Simplified the access to the times and other ranges and scalars
-- Pipeline editor: Making the window non-modal
-- Added menu: File > Recall last pipeline
-- Process extract time: added definition of time
-- Adapted all the time displays to the available precision
-- Fixed bug with the default anatomy (head and skull surfaces crashing for Colin27)
-- New validating script tutorial_raw (call: brainstorm validate_raw)
-- Pipeline editor: Now keeps track of the modification of time, frequency, number of files...
-- New process: Instantaneous frequency
-- Process RAW files: Support for FIF format
-- Added popup menu "Delete Raw file"
-- Scouts: Added menus to subdivide scouts and atlases
-- Copy NoiseCov to other conditions (Ctrl+C/V): Now fixes the number of channels
-- Refine registration using head points: can be called while editing the registration manually (new button)
-----------------------------------------------------------------
-December 2012
-- Workshop MNI, December 6, 2012
-- Scouts: add import from MRI masks
-- Detect channel type: Better detection, based on a string search (eog, ecg, emg...)
-- Generate head surface from MRI based on isosurface (for FreeSurfer anatomies)
-- Fill holes from head surface (fixing BrainVISA head surfaces)
-- Added function file_short()
-- Import full FreeSurfer folder
-- Import full BrainVISA folder
-- Added "All surface types" to import surface
-- Added support for .gii format
-- Allow edition of multiple lines at once in the channel editor
-- Added support for Curry events file
-----------------------------------------------------------------
-November 2012
-- db_save: Running only every 10 minutes, or on specific operations
-- start/stop: Creating a file is_running, to identify if there is a running session of Brainstorm
-- 2D topography: option to select the number of contour lines
-- Connectivity: Intense debugging
-- Forward model: check for electrodes inside the head
-- OpenMEEG: Add a systematic check of the model against the spherical model
-- Process2: Independent selection of the types for A and B + automatic preselection with first file
-- Process1: Allow re-processing of non-kernel-based TF source files
-- New process: Scale values
-- Timefreq figures: Added export as matrix file
-- Project sources: Allow to project surface-based TF files on a different anatomy
-- Copy/paste: Add support for time-freq and connectivity files
-- New process: process_average_freq
-- Improved the automatic organization of the figures (TiledLayout)
-- Time series display: New menu "Normalize amplitudes"
-- Time series display: Shift+click sets the current time + popup menu
-- Re-writing the interface to change the fiducials with the scalp surface "Edit fiducials on surface"
-- Process "Frequency > Set time frequency" moved to "Extract > Extract measure from complex values"
-- 2D topo: Improved display of contour lines
-- Surface clustering: Automatically assign hemisphere
-- Atlases: Added support for FreeSurfer .label files
-- Delete files: Now unloads all the datasets and closes all the figures involving the deleted files
-- New process: Uniform epoch time
-- Fixed MacOS shortcuts bugs
-- Added scouts menu: "Add scouts to atlas"
-- Added surface popup menu: "Remove interpolations"
-- Added menus and various shortcuts to the interface for the time exploration
-- Fixed all the fonts issues, for all the operating systems
-- Improved the logging system on neuroimage server
-----------------------------------------------------------------
-October 2012
-- Scouts: Redesigned the management of scouts and atlases / added the region information
-- Scouts: New display, new options
-- Scouts calculation for constrained models: flip the sign of vertices with opposite orientations
-- Support for export of 4D matrices from volume source reconstructions
-- Downsample source files to atlases
-- Fixed the import and display of the fiducials for CTF recordings
-- Added the display of the fiducials on the surfaces for the check/edit of the MRI-MEG registration
-- Process: Re-implemented the gradnorm process, adapted to timefreq files
-- BEM: Fixed big bug, Gain matrix was not centered for EEG (average reference)
-- Forward model: Moving the average reference code to bst_sourceimaging
-- Surface display: Using flat transparency rather than interpolated
-- Surface display: Adding a small unzoom to display the cortex surfaces
-- Surface display: Initial orientation for surfaces: AC/PC MNI coordinate system
-- Unconstrained sources: Removed the PCA processing, now keeping all three components everywhere
-- Scouts: Allow the display of the 3 components x,y,z for unconstrained sources
-- BabySQUID: Added a specific type of recordings and channel handling
-- BEM surfaces: Fixed the size of the head envelope, now smaller by one voxel
-----------------------------------------------------------------
-September 2012
-- Fixed terrible bugs with the sLORETA/dSPM calculation and display
-- Fixed reports bug when protocol name has "/" in it
-- Subject names and protocol names cannot contain anymore any non-file characters
-- Fixed bug for displaying Z-scores of TF maps (was losing the negative values on the way)
-- Coherence: Refining the calculation, comparison with mscohere
-- Support for BDF files
-- New process: Events: Group by time
-- Edit channels: set the type for multiple rows using popup menu "Set channel type"
-- Function in_xml to read XML convert and convert them to Matlab structures
-- Added support for GIFTI textures (.gii as surface labels)
-- Update the binaries to Matlab R2012b (version 8.0)
-- Processes import from raw: do not return the bad trials anymore
-- Added support for MANSCAN EEG files
-- Scouts: Redesigned the management of scouts and atlases / added the region information
-----------------------------------------------------------------
-August 2012
-- Digitizer/Polhemus: Final version, documentation, distribution
-- Export channel files: Most of the simple ASCII formats
-- New mixed "Polhemus" format, to store at the same time the EEG and the headshape points
-- Process PSD: Now works in the same framework as the time-frequency (online average, timebands...)
-- Process FFT/PSD: Support for RAW recordings
-- Re-select node after renaming
-- Connectivity: Processes cohere1, cohere1n, cohere2, granger1, granger1n, granger2
-- Removed BadTrial field from the data.mat files
-- Added two colormaps: ns_white, ns_grey
-- Switched all the colormaps from 64 to 128 values
-- Added menu: Copy filename to clipboard
-- Inverse: Now asking the list of bad channels
-- New process + syntax for frequency bands and time bands
-- NoiseCov: New popup menu "No noise modeling (identity matrix)"
-- Process: plv1, plv1n, plv2 (including plvt)
-- Save the topo interpolations in GlobalData
-- Redesigned "Display" tab and frequency slider
-- New management for "Static" and "StaticFreq" figure properties
-- Connectivity figure: Added basic interactivity
-- Allowed movies for MacOS and Linux
-- New colormap types: "connect1" and "connectn"
-- Replace matlab getpref/setpref with GlobalData.Preferences
-----------------------------------------------------------------
-July 2012
-- MEG/Brainstorm Workshop @ UQAM summer school (July 11th)
-- Fixed import of BrainVision/BrainAmp markers and channel names
-- Fixed CTF AUX events import: ignores all the events at the beginning of a DS trial
-- Fixed errors in import of CTF and 4D sensor types
-- Fixed display of sensors in 2D and 3D
-- Fixed co-registration of MEG runs: refined the average between channel files
-- Added menu File > Set database folder
-- Fixed many small interface bugs with the "Review raw file" menu
-- Processes: detect automatically when modifications where made on the files, and reaload accordingly
-- Set up cron job to update brainstorm daily on the MNI BIC network
-- Process combine: Fixed for responses used multiple times, and added the "ignore" option
-- Export to Matlab: support for multiple nodes
-- Get coordinates panel: Shows the value at the selected point
-- Raw viewer: Events dots in the time bar: displayed at different levels (to show more info at once)
-- Process band-pass: Using oc_fir2 function from Octave if the SigProc toolbox is not installed
-- Process FFT: Using the oc_hamming function from Octave if the SigProc toolbox is not installed
-- Import EDF: Fixed support for mixed sampling rates, and added support for annotations
-- Curry BEM surfaces: Partial support (I don't know how to scale or align the surfaces)
-- Polhemus digitizer integrated in Brainstorm
-- Added connectivity figure type + colormap
-- Connectivity display: exporation of the Java3D/JOGL possibilities in Matlab
-- Re-select nodes after renaming
-----------------------------------------------------------------
-June 2012
-- Process: Import events from file
-- Process: Classify events
-- Optimization of "Sinusoid removal": extrapolation of the signal with AR models + filter in both directions
-- Fixed OpenMEEG conductivity bug
-- Import MRI binary masks as surface
-- MNI coordinates in the MRI viewer + Coordinates panel
-- Process report: Existing files represented as links
-- BEM surfaces: Fixed the bumps at the back of the head, and optimized the code
-- Output 4D source matrices to Analyze and Nifti formats
-- 2DLayout timefreq: No overlap option
-- Export SSP to a FIF file
-- Process Uniform list of channels: Added option "use first channel file"
-- Correlation: Process 1xN and NxN + bst_corrn function
-- Process report: automatic update of the current report when something is added
-- Process report: Snapshots: Add comment, and data topographies
-- Tutorials CTF and Neuromag: Updated to integrate all the new processes
-- New process: Set comment
-- Raw viewer: Allow two extend markers to overlap partially
-----------------------------------------------------------------
-May 2012
-- Removing Talairach coordinate system from the interface
-- Completely redesigned the channel/row selection interface
-- Scouts: Display the size of the scouts in cm2
-- Added BioSemi default EEG caps
-- Generalized pipeline interface:
-  - Reports: record the warnings and errors from all the processes, and produce HTML reports
-  - Process: Import raw
-  - Process: Import epochs, import time, import events
-  - Process: Import channel files
-  - Process: Compute headmodel
-  - Process: Compute sources
-  - Process: Compute noisecov (including copy to other conditions)
-  - Process: Import MRI, Import surfaces
-  - Process: Generate BEM surfaces
-  - Process: Project sources on default anatomy
-  - Process: Read events from track
-- Updated PSD and FFT: remove the mean of the signal before computation
-- Converted BrainAmp recordings to fopen/fread interface
-- New version of the tutorial scripts, using the new processes
-- CTF AUX files: Read Stim channel automatically because MarkerFile is not reliable
-- Warp: Include copy of the atlases into the new anatomies
-- Reports: Add images to reports for quality control
-- Video time on CTF systems (review, import/export events)
-----------------------------------------------------------------
-April 2012
-- Timefreq options: Added Kernel option + estimation of the output size
-- Timefreq on sources: Allow support for both full sources and kernel-based
-- Updating binaries to Matlab 2012a (infinte stack of problems with the distribution)
-- Support for ANT EEProbe .cnt files
-- Process: Combine stimulus/response events 
-- Fix broken links for RAW files: offer to change the file
-- Fix broken protocol folders: offer to change the folder
-- Allow selection of different file types in Process2 tab
-- Compiler: Finding the issues with the SigProc Toolbox and the mex-files not working in the .jar 
-- RAW Viewer: Windows that fill the screen
-- New process: Z-score files A vs files B
-- RAW Viewer: Configurable keyboard shortcuts
-- RAW Viewer: Optimization of the events management (update events only, not the time series)
-- Tree: Re-expand nodes after deletion
-- Added colormap: Neurospeed
-- Fixed many of the MacOS display bugs
-- Re-wrote the screen size detection: Now compatible with Win7, MacOS, Linux
-- Optimized overlapping spheres
-- Brainstorm Workshop @ MIT
-----------------------------------------------------------------
-March 2012
-- Continuous tracking of head position in the helmet
-- Panel Event: Select the event type that was processed after a detection/ssp computation
-- Time series figures: Added option "Flip Y Axis"
-- Sources on MRI: Minimum size threshold slider now removes small objects in the slices
-- SSP selection window: Display the topography associated with each component
-- SSP selection window: Save the SSP in proj_* files
-- Time-frequency & Spectrum display: Improved storage, computation and display (2 weeks)
-- Time-frequency process: Made as a real process that can be run through the pipeline scripts
-- Bandpass proces: Added "Mirror" option
-- New processes: FFT and Hilbert
-- Process detect events: Added time window option
-- Added menus "Open as image"
-- Fixed nodes selection after computations
-- Timefreq/spectrum views: Display function is now a property of each window (not a general property)
-----------------------------------------------------------------
-February 2012
-- EDF/EDF+ file support added
-- Time series figures: Default values for gain scale save by type of sensors
-- New process: Uniform number of channels
-- SSP: Storing projectors in a decomposed form, individually selectable (2 weeks)
-- New process: Delete files (process_delete)
-- New process: Selection files with a given tag in the file name (process_select_tag)
-- New process: Add tag to the Comment field (process_add_tag)
-- Processes: Channel name selection based on a combobox instead of a text field
-- Data: Support for EEGLAB datasets as continuous files
-- Fixed display of Neuromag coils
-- Default anatomy: Added FreeSurfer cortex surfaces + altases
-- Added support for Neuroscan .asc 2D-channel files
-- Process Extract scouts time series: Compute online multiplication with kernel only for required vertices
-- Process: Power Density Spectrum
-- Added new figure type "Spectrum"
-- Updated all the default EEG nets for the new fsaverage head
-- Time series display: Allow to change the display factor in "butterfly" display mode too
-- Time series display: Added buttons for time zoom
-- Fixed the new Colin27/FreeSurfer and atlases (previous were flipped L/R)
-----------------------------------------------------------------
-January 2012
-- MRI: Support for gzipped NIfTI files
-- MRI: Fixed import and export of NIfTI and Analyze formats
-- Panel time/event: Updated the time buttons and shortcuts
-- RAW Viewer: Added buttons to control the gain of the channels
-- Import from Matlab: List variables instead of asking to enter the name
-- Standarize font sizes across platforms
-- Surfaces: Import FreeSurfer atlases (label/*.annot files)
-- Surfaces: Import FSL .vtk/.off
-- Data: Import BESA exported ASCII files (.avr, .mul)
-- Channels: Change the way to combine channels => Now force co-registration of the runs
-- Rewriting all the computation/display of magnetically extrapolated topographies
-  => Replacing bst_extrapm and channel_get_extrapm with: channel_extrapm
-- MEG co-registration between runs: process_megreg (mix of Sylvain's and Rey's code)
-  => Requires a deeper evaluation of the parameter "epsilon", to find a way to set automatically
-- Events: Import/export single array of either times or samples
-- Default anat: Ask the user to validate the fiducials at the first head model computation
-- Process: Duplicate subjects / conditions / files
-- Rename condition: Renames the files in the database, instead of reloading the full DB
-- Copy-paste: Add a tag to the comment if it already exists, to be able to distinguish the new file
-----------------------------------------------------------------
-December 2011
-- Matlab compiled to a Java .jar, instead of a native executable
-- Database error: Subject missing => Creates a new subject (instead of deleting the studies)
-- Database error: Ability to reconstruct everything that is missing (db_fix_protocol)
-- Database: Subjects name are now forced to be the folder name (rename subject => move folders)
-- Inverse models: Added BrainEntropy MEM (C Grova & JM Lina)
-- Pipeline editor: Time selection more flexible (to process long files split in small blocks)
-- Kinect acquisition
-- EEG default caps: Fixed + added some Neuroscan Quik-caps
-- EEG net editor: Fixed the "project on scalp" operation
-- NIRS: Added support for MFIP format
-----------------------------------------------------------------
-November 2011
-- NoiseCov: fixed the computation from RAW continuous recordings (now ignoring the BAD segments)
-- SSP: Computation from imported + raw recordings as a process (process_ssp)
-- Changed keyboard shortcut for adding events (CTRL+A => CTRL+E)
-- Update logos to add McGill and the Neuro
-- Fixing bugs in exporting surfaces to BrainVISA/BrainSuite formats
-- Allow update of a pipeline
-- Import RAW: Automatically convert to continuous the _AUX.ds CTF
-- Process: create events based on thresholds
-- Detection of EOG and ECG: Using methods developed by Beth Bock
-- CMC MEG/Brainstorm workshop @ McGill
-- Head shape: Support for MegDraw Polhemus file format
-- Events: Input + output of CTF MarkerFile and brainstorm events_...mat
-- History: When importing a file, save in history the time segments it was taken from in the initial file
-- Automatic alignment of channel files that have some landmarks in them (channel_detect_type)
-- Events detection: setting the noise check and the classification as options
-----------------------------------------------------------------
-October 2011
-- Output CTF MRI
-- Fixed 3D pointing bug (Matlab >= 2011a)
-- EGI raw import: Added support for continuous events
-- Added support to import extended events (more than one time sample)
-- Added support for bad segments in the raw viewer (segments tagged as bad after importing)
-- Fixed the study node selection in the tree
-- Changed the way to test the existence of a file "exist" => "file_exist"
-- CTF raw: converting from epoched to continuous for visualization (+added as a process)
-- Allowed the display of the MEG REF + other types of weird sensors (in expert mode only)
-- CTF raw: optimized the reading functions + added support for multiple MEG4 files
-----------------------------------------------------------------
-September 2011
-- Removed the automatic compilation of mex-files at startup: compile functions when needed.
-- OpenMEEG computation made accessible from scripts
-- Major bug fix: Kernel-only sources based on non-avg ref recordings were read without 
-  | transforming recordings to AVG REF
-- Setting up CMC wiki/website
-----------------------------------------------------------------
-May 2011
-- Added a tolerance for the ICP registration (headpoints / scalp surface)
-- Renamed the "Auto-registration" in "Refine registration using head points"
-- Re-organized the functions for importing channel information
-- Ask automatically to use the head points to refine the registration when importing MEG data
-- Fixed bug in the options of the "spatial smoothing" process (option type "value")
-- User-defined processes in ~user/.brainstorm/process
-- Fixed the MacOS "bug" in Matlab2011a (JMenus that are displayed MacOS-like, at the top of the screen)
-- Fixed a bug in the selection of events in the Import Data options dialog
-- Warp: Completely new version of bst_warp_prepare (including new option "scale")
-- Renamed process "Notch" in "Sinusoid removal"
-- Average: Added option "RMS" and rewrote the averaging function (bst_avg_files)
-- Updated the wiki and the tutorials
-- Changed the CTF tutorial: using 01.nii instead of 01.mri (more standard)
-----------------------------------------------------------------
-April 2011
-- Creation of BEM surfaces based on: scalp, cortex and MRI
-- Default noisecov: full noise covariance matrix
-- Fixed problems of noisecov, simulation, overlapping spheres, and wmne
-- Default source model: Unconstrained
-- Fixed bug in view_contactsheet
-- Updated tutorial scripts / CTF auto-validation, to create less useless files
-- Interface + options for OpenMEEG
-- Removed baseline removal option when importing: selection by sample indices
-- Improved display of the "overlapping spheres": display on top of the innerskull
-- Fixed a bug in file_unique
-- Fixed bug in multiple head model computations: BFS interface was only displayed for the first subject
-- Switched  back to "contrained" source model by default 
-  (not enough time now to fix all the processes and theoretical issues for unconstrained sources)
-- Automatic transparency management when several layers in the same figure
-- Menu to import a structure in a file
-- Extended file manipulation in the tree (new, copy, cut, paste)
-- Project on default anatomy: 
-  => removed the "Absolute/Relative" question for kernel results
-  => now saving the cortex->cortex interpolation matrix for each subject
-- Volume head models: New interface to edit the grid or load it from files or matlab variables
-- Restored egi_split_raw utility to split EGI continuous files in smaller chunks (to process them with EEGLAB)
-- Improved the memory management for surfaces and MRI
-- Fixed bugs in display of source/volume
-- Process: Added the 'Comment' parameter to be set the display name of the output files from scripts
-----------------------------------------------------------------
-March 2011
-- Added support for EGI Metadata (.bci): bad channels + bad trials
-- Added warning before DB update
-- DB update: Setting the inter-subject nodes anatomy to the default anatomy
-- Added labeling of the transformation of the positions of the sensors
-- Display "Check sensor-MRI registration" automatically after importing MEG data
-- Display the "helmet" surface when it is available in the "Check sensor-MRI registration"
-- Save the folder of the last user who accessed the protocol in ProtocolInfo.STUDIES/last_access.mat
-  + display warning if someone else accessed it (tested in SetCurrentProtocol)
-- Added the possibility to select sensors in "filter" processes
-- Bandpass filter: Improved the Milwaukee/Helsinki fft-based filter
-- Bandpass filter: Written an equivalent when signal processing toolbox is not present
-- Integration of Madhusudhan's work: processing of continuous FIF files
-- RAW FIF: remove the time centering (before first sample was forced to be t=0, now: first_samp)
-- Meeting Boston + Montreal
-- OpenMEEG in Brainstorm (+ automatic download)
-- Fixed combination MEG+EEG (Rey+Lucie)
-- Optimized overlapping and single sphere models for MEG
-- Removed all the EEG forward models, except 3sphere-berg and OpenMEEG
-----------------------------------------------------------------
-February 2011
-- Changed the way the absolute values are applied to the sources time series before processing
-- zscore -> absolute values
-- Permanent colormap menus
-- Fixed a weird font bug on some JVM...
-- t-test: added options for testing absolute values
-- t-test: separation of the paired and unpaired tests
-- Added menu "Display clusters time series" recursively in the tree
-- Simplified surface import (no detection after reading, no need to import the head first)
-- Scout function: new default (PCA) + removed isAbsolute (now display option)
-- Handling correctly the unconstrained sources: scouts/TF/stat...
-- Fixing the "Truncated" headmodel case
-- Scout colors in time series windows: making them match the colors of the scouts in the 3D displays
-- MRI orientation (neuro/radio) defined as a general option and applicable to all the MRI displays
-- Online smoothing of the cortical sources interpolated onto the MRI
-- Contact sheet MRI: removing unnecessary background + making available for MRIViewer
-- Added online notch filter in the "Filter" tab
-----------------------------------------------------------------
-January 2011
-- Modifications to CIN Brainstorm manuscript + resubmit
-- Improved robustness of display and forward model to surfaces with strong irregularities
-- Fixing list of supported file formats for saving images
-- Improved the way options are stored
-- Update bst_process to split the data in blocks of both time + rows
-  => Added an application option for setting the max block size manually
-- Fixed colormaps for statistics: RWB in all cases + no absolute values
-- Colormap > Set colormap max: use the maximum computed when loading instead of recomputing the max
-- Added a right-click menu on the data/pdata files to display the clusters values from the tree
-- Save process options
-- Resample: Use John version: decimate(interp(x,Q),P) instead of resample(x,P,Q)
-- Fixed a big bug in the extraction of the scouts/clusters time series (Function = "All")
-- Optimized tree_dependencies + do not select results/timefreq files located in bad trials
-- Testing all the possible methods for resampling
-- Adapted all the functions to FIF time block size (visu RAW, event detector, bst_process)
-- Improved the loading and colormap management for stat/zscore/differences
-----------------------------------------------------------------
-December 2010
-- Finished the t-test functions
-- Added the tab "stat" for the online correction for multiple comparisons
-- Permutation t-test that can split the files in smaller time blocks: takes for ever, but works
-- Interview of Willy Duville
-- Fixing warp bugs (removing interpolation information from the surface files)
-- Fixed many bugs in bst_avg_files and process_ttest
-- Unique progress bar when reloading database
-- Installed brainstorm 3.1 on SVN server
-- Set window icons (Brainstorm "BS" icon)
-----------------------------------------------------------------
-November 2010
-- Homogenization of all the tesselation functions inputs/outputs: (Vertices[N,3], Faces[M,3])
-- Handling changes of convention for get/set java callbacks in Matlab2010b
-- Integrating the computation function in the clusters/scouts instead of having it as a "display option".
-- Fixed many of the display bugs on MacOS
-- Added an option "Compile mex files at startup"
-- Automatic generation of Matlab scripts from the processing pipeline interface
-- Re-wrote all the stats with Dimitrios
-- Changed the algorithm to compute the variance across files (previous led to big rounding errors)
-- Fixed a bug with the size threshold on surfaces
-----------------------------------------------------------------
-October 2010
-- Recoding: the selection of files, the selection of processes, the computation of the processes
-- Renamed ImageGridTime in Time
-- Improved a lot the detection of bad channels/bad trials 
-  => BadTrial information is now stored in the brainstormstudy.mat file instead of the data files
-- Integrated Syed's version of Optical Flow functions + interface
-- Changed the scouts definition: integrating the function in the scouts
-- Massive renaming of the functions to remove all the cAmEl cases in filenames
-- Removed all the unnecessary code (tens of useless functions)
-- Compacted several small functions into bigger ones
-----------------------------------------------------------------
-September 2010
-- Raw file viewer / event marker
-- Changed db_addCondition to work with subject name instead of subject path
-- Changed "filename" for the "condition" nodes in the tree: using subject name instead of subject path
-- Changed bst_get>StudyWithCondition: using subject name instead of subject path
-- Computation of NoiseCov directly from raw files
-- Fixed some bugs in time-frequency computation for scouts time series
-- Exporting events in various file formats
-- Functions to convert list of events into technical tracks
-- Import of events from multiple tracks: binary more or value mode
-- Added File > Add events from file
-- Added options for 2DLayout: time window, time cursor, zero line, background color
-- Started remodeling the Stat/Process/Multivariate panels
-- Fixed the names of the functions (removed camel case)
-- Removed message panel
-- Switching to version 3.1 => change logo
-- New icons for sources
-----------------------------------------------------------------
-August 2010
-- Raw file viewer / event marker
-- Redaction of Brainstorm article for Computational Intelligence and Neuroscience
-(missing info: forgot to update this file regularly)
-----------------------------------------------------------------
-July 2010
-- Computation of headmodel where source space = volumic grid of points
-- Fixed lots of bugs due to database structures updates
-- Removed linkresults files => now links kernel/data are represented by strings like "link|resultsfile|datafile"
-- Fixed simulation of data for volume grids
-- Optimized a lot the speed of the tree update
-- Added definition of bad trials, that are ignored in the Processes/Stat tabs
-- Basic artifact detection based on value thresholds
-- Import of full databases
-- Redesigned the verification of database structure (added a field DbVersion)
-- Improved the database robustness to manual file deletion or renaming
-- 4D recordings: fixed import of EEG channels locations
-- Export/Import protocol and subjects as .zip files
-- Re-wrote the "File" menu
-----------------------------------------------------------------
-June 2010
-- Tutorial + script: Import and process RAW Neuromag .fif recordings
-- Adding default channel selections from MNE + MCW
-- Spatial threshold on the surfaces: hide all the small clusters of activity on the cortex surface
-- Load SSP projectors from .fif files (ex. to apply an ICA computed with Graph)
-- Fixed many bugs in the manual registration of the surfaces
-- Atlas of scouts for Colin27 brain: Brodmann and Tzourio-Mazoyer
-- Fixed bugs + added warnings when computing multiple kernels for individual data files
-- Fixed bugs: projection of sources on another anatomy
-- Fixed bugs + added options to the dipoles display
-- History recording system for all brainstorm files
-- Rename: db_getDataTemplate -> db_template
-- Fixed: Neuromag recordings: Weird topographies for stat at sensor level
-- Fixed: Neuromag recordings: Problems for displaying separately the first and second gradiometers
-- Allow importing series of files without rechecking the import options (might crash if files are different)
-- Removed last bits of BEM code from Brainstorm
-- Detect automatically the size of the imported EEG nets
-----------------------------------------------------------------
-May 2010
-- Time-frequency
-- Recoding all the functions for displaying time series and topographies (now much more modular)
-- Time-frequency tutorial
-- Recoding of a colorbar function (Matlab one is buggy in OpenGL rendering mode)
-- Stabilizing zoom functions
-- Adding new features to 2D Layout views (sensor selection, changing sensor gain...)
-- Store the database in GlobalData instead of getappdata/setappdata
-- Fixed the F3 bug for scouts
-- bst_getContext.m -> bst_get.m
-- bst_setContext.m -> bst_set.m
-- Made all the bst_get/bst_set/db_getDataTemplate support much faster
-- Lots of bug fixes
-----------------------------------------------------------------
-April 2010
-- BIOMAG @ Dubrovnik
-- Visits at CEA/Minatec, CEA/Neurospin, Paris/La Salpetriere
-- Dipoles: added many features to the dipoles selection
-- Fixed bug: Import around events limited to [-5,+5] seconds
-- Improved access to system file explorers (Popup menu File)
-- Time-frequency structure, computation, display (4 weeks)
-----------------------------------------------------------------
-March 2010
-- Meeting in Milwaukee, definition of the guidelines for the next 12 months
-- Default inverse solution: Rey's MNE
-- Disabling the Beamformer until J.Mosher fixes it
-- Saving the number of trials in averaged recordings files (both when computing average and importing files)
-  => Information not found for the follwoing formats: CTF, 4D, EGI
-- Added an option: "brainstorm validation", that tests the software deeply using the CTF tutorials
-- Checked that full noise cov. matrix computed in Brainstorm and MNE are the same
-  => But wMNE results with full noise cov are still much noisier
-- Changed the estimation method of the maximum of sources values in time:
-  => Before: was computing the whole source matrix (sometimes too big to be computed)
-  => Now: Get the time of maximum of the GFP over the recordings, and get the sources for that instant
-  => Not very accurate but SO MUCH FASTER
-- Optimization of Rey's bst_wmne code
-  => Still some work to do on the optimization of bst_Lf_xyz2Lf and bst_removeSSsilentcomponent
-- Moving "Update" menu from "File" to "Help" menu
-- Created an interface to set the options of bst_wmne
-- Updated the display of curvature maps. Makes the brains a little more FreeSurfer-like
-- Choice for FIF STI input lines limited to: STI 014, STI 10x, STI20x, STI30x
-- NoiseCov: divided automatically by number of trials when estimating sources for averaged recordings
-- Average of averages: ask if needed to weight by the number of samples.
-- Compacted Process/stat options window so that it can be displayed on low-res screens
-- sLORETA: values are multiplied by 1e12 when loaded from Brainstorm
-- NoiseCov: Added option "Remove DC Offset file by file"
-- Finished WARP (deformation of default anatomy => individual set of head points)
-- Fixed the Matlab 7.10 bug (interpreted as 7.1)
-- Overlapping spheres: computation based on cortex (convex hull + scale)
-- Dipoles: added support for database + import from BDIP xfit format
-- Dipoles: display as dots+orient in 3D (over cortex or MRI)
-- Fixed a bug of MRI Viewer in old versions of Matlab (Using "Close all" button was crashing Matlab)
-----------------------------------------------------------------
-February 2010
-- Simplified the source estimation call stack.
-- Integration of Rey's function for: wMNE, sLORETA, dSPM
-- Automatic detection of flat channels
-- Redesign of the Inverse computation interface: Expert/normal mode
-- Added a safe version of bsxfun (check Matlab version) => bst_bsxfun
-- Completely changed minnorm.m function again...
-- Redesigned the "Edit best fitting sphere" interface: one window instead of two
-- Imporved a lot the BFS estimations from the scalp, the cortex, the MEG...
-- Changed the way to compute the scouts on stat results: now ignore the non-significant values (0)
-  => A scout will have significant value at a given time if any of the sources it contains is significant
-- Scripts for Processes, contact sheets, MRI with 3D user-defined overlay
-- Updated Rey's MNE function (very similar to Matti's MNE)
-- Including deployment tools with the distribution (bst_deploy)
-- Topography 2D Disc: now use a sphere with equidistant points
-----------------------------------------------------------------
-January 2010
-- Added progress bar for download
-- Save all the "single" values in "double" (precision and computation problems)
-  (ImageGridAmp ang Gain, both in files and GlobalData structure)
-- Fixed bug in t-test: better handling of bad channels
-- Added option in Processes to save the results in a user-defined condition
-- Finished channels selections interface
-- Import/Export MNE selections files
-- Changed copyright year to 2010
-- Finished support for 4D files (user-defined events)
-- Fixed export data from time series figures
-- Added warping default anatomy to a channel file
-- Added spatial smoothing
-- Update MNE version to 2.7
-- Interface to project back and forth sources between surfaces:
-  => hi-res <-> low-res, or individual cortex <-> default anatomy
-----------------------------------------------------------------
-December 2009
-- Improved CNT events selection (detection of multiple responses), and fixed some import bugs
-- Improved menus for time series export
-- Included some Neuroscan EEG caps in default distribution
-- Removed automatic events file selection in FIF import
-- Added time selection for movies and contact sheets
-- Added support for 4D native files
-- Display of channels in columns
-- Advanced tools to select the channels to display in the channels in columns 
-- Website: now all the downloads are stored in the bst_logs table in mysql database
-- Finished automatic update system (detection at startup + update from GUI)
-----------------------------------------------------------------
-November 2009
-- Updated all the IO subsystem: unique interface for all the file formats
-- Added support for 4D file format
-- Ability to deploy a noise covariance matrix over several conditions or subjects
-- Added "Apply threshold to all figures" menu (shortcut: '*')
-- Fixed major bugs in the reading of CTF compensators coefficient
-- Rewrote all the code handling the SSP and CTF compensators matrices
-- Rewrote bst_headmodeler and os_meg to handle SSP and CTF comp.
-- Fixed the whitener for minnorm and magnetic extrapolation
-- Scripting system: ability to launch many bst functions from the command line 
-  without having to display the main GUI (/toolbox/script folder)
-- Overlapping spheres if now the default model for MEG
-- Allow only one MRI per subject
-----------------------------------------------------------------
-October 2009
-- Presentation of Brainstorm at Neurospin (MegLang workshop)
-- Inter-subject registration version G.Dumas
-- Support for new LENA format
-- Many bug fixes
-- Fixed interface for MacOS
-- Adding NoiseCov as an explicit data type in the tree
-- Interface to compute Noise covariance matrix
-- Updated all the IO subsystem: reorganizing the data import
-- Fixed balance gradio/magneto for 2D topography with extrapolated fields
-----------------------------------------------------------------
-September 2009
-- Added some controls to the "Edit BFS window": Use last BFS, Edit BFS
-- Fixed some issues with colormaps and sources in MRI
-- Added tree menus: "Set as default surface" and "Set as default headmodel"
-- Fixed bug: scouts on stat(on sources)
-- Fixed bug: stat(on sources) display on MRI
-- Frequency filtering disabled when Signal Processing Toolbox not installed 
-  => Waiting for good and validated functions to do that...
-- Fixed bug: maximum-function/relative-value scout is now computed this way: sign(F) * max(abs(F))
-  => Instead of simply:  max(F)
-- Time series: Vertical zoom with CTRL+Wheel
-- Changed the way of computing average reference for EEG: now only done on the fly
-- Automatic updates at startup
-- Fixing Linux/Windows interoperability: replacing all the '\' with '/'
-----------------------------------------------------------------
-August 2009
-- Batch source computation: do not ask the baseline for each file
-- "Reload subject" now looks for new conditions
-- Create clusters based on indices of sensors
-- Manual definition of time selection (right-click in TimeSeries figure > Selection > Set selection)
-- Fixed comments for Statistics/Processes
-- Fixed files order in Statistics/Processes panels
-- Updated LCMV beamformer (Syed)
-- Added support for all Neuroscan file formats
-- Updated the import of EEG caps (support for many file formats added)
-- Group all interface options in one unique panel (Menu Options>Set preferences...)
-- Advanced support for epoching stimuli/responses for Neuroscan .CNT files
-- Import Neuroscan recordings .dat format
-- Processes: apply by blocks (much less "Out of memory" errors)
-- Compilation of MEX files in user directory when user does not have write access to the mex-file folders
-- Re-wrote all the MRIViewer (bst_mriviewer.m -> gui_viewMri.m/gui_figureMriViewer)
-  => Added many features: display of results, colorbar, MIP, support for mouse wheel, etc.
-- Centralized loading of surfaces/MRI + kept in memory (bst_dataSetsManager>LoadMri and LoadSurface)
-- Optimized time to show the figures
-- Colorbars: reset with double-click
-- 3D figures popup menu: added Figure > Change background color
-----------------------------------------------------------------
-July 2009
-- Added Neuroscan file support
-- Added "Clusters" panel
-- Recoding Processes panel
-- Added process: "Cut stimulation artifact"
-- Added process: "Bandpass filtering"
-- Added Maximum Intensity Projection (MIP) for source visualization
-- Added process: "Average by subject"
-- Fixed computation of noise variance matrix for MinNorm
-- Added support for images in the tree/database
-- Updated MRI Viewer to make it more physician friendly
-- More options for: "Import ASCII EEG"
-- Compute head model: if BFS is needed, define once per subject instead of one per condition.
-----------------------------------------------------------------
-June 2009
-- Documentation: basic tutorials
-- Creation of one unique default anatomy (fsaverage + brainvisa + old brainstorm BEM)
-- Presentation at HBM
-- Fixed all the Minnorm problems: multi-modal integration, use of noise covariance matrix
-- Split "recordings" colormap in 2: EEG and MEG
-- Added possibility to define "static" datasets, insensitive to time modifications (mostly to display time means)
-- Keep current time when using the Navigator
-----------------------------------------------------------------
-May 2009
-- Understanding and reconfiguration of Neuroimage server
-- Installation Wiki, PHP pages for download
-- Add/remove/view digitized head points in channel files
-- Add time window selection for the beamformer
-- Beamformer GUI bug fix
-- Updated GUI for best fitting sphere estimation
-----------------------------------------------------------------
-April 2009
-- Rewrote all the import functions for FIF format
-- Fixed Navigator to browse small data blocks that were imported from FIF RAW files
-- Updated CTF import functions to integrate coil_def.dat defintions
-- Added tools to align manually the MEG sensors
-- Added display/alignment of digitized head points
-- Added menu "Align > Check alignment with scalp" (for MEG and EEG)
-- Create different bst conditions when importing evoked FIF with multiple conditions
-- Integrating SSP, Noise covariance matrix, etc...
-- Improvements of Brainstorm default anatomies
-----------------------------------------------------------------
-March 2009
-- Added "Use two screens" option
-- Added support for FreeSurfer tesselation files
-- Updated surface importation workflow (now surfaces can be imported in any order)
-- Support for exporting surfaces in BrainSuite DFS format
-- Use getscreen.m instead of getframe.m for screenshots
-- Fixed the import of CTF data stored in FIF files
-- Fixed the CTF / OS_MEG problem (mixed gradio / magneto in the references)
-- Fixed the renaming of the conditions
-- Removed the 3DSphere model
-- Rewrote all the "Topography" display to implement the Rey's "Magnetic extrapolation" feature
----------------------------------------------------------------
-February 2009
-- Processes: Check not to mix zscore / timemean and initial recordings or sources files
-             => We Samples lists mix different kinf of data, user can select which one to process
-- Data import: allow importing from unformatted Matlab structures (.mat files)
-- Data import: added BrainAmp EEG support
-- Enable scouts display for t-test on sources
-- Scouts: Possible to display power of sources (not only mean and max). Scouts>View>Time series options...>Power
-- Filters: updated panel
-- FIFF: Specific display for VectorView306 sensors.
-- MEG Channels: added the display of the orientations of the sensors
-- I/O: Added support for reading LENA file format
-- Head modeler: added computation using the digitized head points (Polhemus points with Neuromag system)
-- MEG Topography: Extrapolation of the magnetic fields (integration magnetometers / gradiometers)
-- Rewrote all the topography display subsystem...
-- FIFF: handle of FIFF files with no fiducials (NAS,LPA,RPA) and/or no DEVICE->HEAD transformation
-- Topography: now use the existing best fitting spheres from already computed headmodels (if available)
-- Rewrote all the CTF file importation (to process Neuromag data saved in CTF format, for Neurospin MEG)
-- Time selection in time series windows : completely updated
-- Export data: added ASCII and EXCEL export everywhere
----------------------------------------------------------------
-January 2009
-- Processes: Possibility to compute directly the average of an electrodes cluster
-- Tree: Subjects nodes sorted alphabetically
-- Subject definition: channel files management when changing UseDefaultChannel
-   => Allows to share or average quickly different channel files between one subject
-- Processes: Better handling when mixing data with different channel files
-   => Check that channel files are compatible, and eventually create a new channel file with 
-      averaged sensors locations, to be able to display the newly created data
-- Grouping of different conditions (multiple selection of conditions > right click > Group conditions)
-- Processes: Allow mixing subjects with different anatomies (with a warning)
-- Beamformer: fixed many bugs
-- Channel file editor: fixed many bugs
-- 3D Figures: Added menu "Views" > "Apply view to all figures (=)"
-- Import data: Prevent users from importing data files that are located in the BrainStorm protocol directories.
-- HeadModeler: intercept optimization errors in overlapping_spheres.m
-- "Export" and "Save as" menus: stores the last used path in LastUsedDirs.Export
-- Colormaps: now possible to reset the different colormaps separately
----------------------------------------------------------------
-November-2008 / December-2008
-- New design of the first start workflow ("BrainStorm database directory")
-- Separation of the two operations "Load protocol" and "Create new protocol"
-- Added "Filters" panel
-- Restructuration of panel "Scouts", with some new functions
-- Scouts : suppression of the "Area" display
-- Scouts : Added possibility to select scout "seed" in the MRI slices
-- Scouts : Display of the scouts values in 3D MRI slices
-- Scouts : Full support of all operations for the 3D MRI slices
-- Scouts : Easier import of scouts files save from other subjects or protocols
-- Fixed many display bugs
-- Zscore : now displayed with the "stat" colormap
-- CTF file import: support for new types of channels
-- Processes: Added "Remove DC Offset" menu
-- T-test on sources: correction of an enormous bug (p-values were used for cortical display, instead of t-values)
-- Stat/Differences for scouts clusters : absolute values bug fixed
-- Processes workflow optimized, functions added, "Absolute values" checkbox added...
-- Projection on default anatomy : many bug fixes
-- Many warnings added, to help non-expert user not to do wrong things
-- Bad channels / inversion kernel bugs fixed 
-  => NOTE: Now, you need to recompute your sources after having changed the recordings ChannelFlag
-- Selection indices bugs fixed (headmodels and surfaces in tree)
-- Closing all the windows : much faster.
-- Bug fix: Paired t-test for recordings
----------------------------------------------------------------
-October-2008
-- Bug fix: MRI Viewer, flip/rotate/permute buttons callbacks for axial view
-- Bug fix: Colormap contrast and brightness sliders in colormap popup menu
-- Bug fix: Adding surfaces with "Add surface" button in "Surfaces" tab
-- Averaging recordings : take bad channels into account 
-  (final bad channels: only channels that are bad in ALL the input files)
-- Bug fix: bst_getContext('DataFilesForChannelFile')
-- Bug fix: ERP Center import: consider that a channel with only 0-values is BAD
-- Bug fix: Updating results links
-- Bug fix: Uniform amplitude scales
-- Renamed "MEG MAGNETO"/"MEG GRADIO" in: "MEG MAG"/"MEG GRAD" (easier to display in the tree)
-- New tree menus : "View all bad channels", "Clear bad channels", "Clear all bad channels", "Set bad channels"
-- New toolbar button : "Uniformize TS scales"
-- Possibilty to display two (or more) sensors nets at the same time (multiple channel selection in tree > display)
-- Bug fix: Mean(A) in Processes panel
----------------------------------------------------------------
-September-2008
-- Bug fix: bad locations of the fiducials in default anat Colin27
-- Bug fix: Navigator for kernel results
-- Bug fix: position of popup menus for visualization figures
-- Bug fix: target surface for scouts 3D edition
-- Bug fix: characters 'ç' and 'µ'
-- Bug fix: mouse sensibility for alignment of surfaces, channels and sphere
-- Bug fix: selection of time interval
-- MEG: Import of Neuromag/FIF files at Neurospin
-- MEG: Added two new types of channels : "MEG GRAD", "MEG MAG"
-- EEG: Force all data in average reference, at importation time
-- EEG: Recompute avg ref when changing the ChannelFlag (list of good/bad channels)
-- New mutex system (bst_mutex.m)
-- Tested compiled version : OK for windows XP (R2007b,R2008a), and for Linux Centos 4.4 (R2007b)
-- Panel "Processes" extended : 
-     - extraction of data, 
-     - processing by cluster, 
-     - different output modes (one big matrix, or many files stored in database)
----------------------------------------------------------------
-August-2008
-- "Coordinates" tab, to get quickly the coordinates of any point in a 3D figure
-- Display of the results (sources) in the MRI
-- New colormaps for anatomy and stats
-- Display of scouts in MRI (MRI Viewer and 3D)
-- Tests of VideoIO  to make movies under linux : échec
-- Updated shepards.m to ignore the vertices that are too far away from the sources
-- Updated default anatomies and EEG nets
-- Contrast/Brightness control over predefined colormaps
-- Contrast/Brightness modifications by clicking directly on the colorbars
-- 3D mask editor (mri_editMask.m)
-- Edition of scouts in 3D
-- Automatic scout expansion with functional criterias: based on the similarity between 
-  the time series of the seed and all the other sources
-- Correction of the surfaces downsized with reducepatch (tess_clean.m)
-- Interactive selection of time interval (mouse drag'n'drop)
-- Operation on time interval : save mean, save time series
-- Display of power spectrum for any time series (scouts, recordings, stats...)
-- Basic time-frequency display
----------------------------------------------------------------
-July-2008
-- Creation of deployment script bst_make.m
-- Complete redesign of the bst_headmodeler GUI (now force user check of the BFS)
-- Interface to check the spheres after computation (for headmodel files)
-- Correction of numerous bugs in bst_headmodeler
-- At protocol creation : use by default the same path than last created protocol
-- Realignment surface/surface
-- MRI histogram analysis
-- View MRI in 3D (orthogonal slices)
-- Complete recoding of the "resect" panel (hemisphere selection, section computation...)
-- Definitions of brodman areas as scouts : separation between left and right
-
+--------------------------------------------------------------
+November 2021
+- Anatomy: MRI segmentation with FastSurfer (T1 only)
+- Anatomy: MRI segmentation with FreeSurfer (T1+T2)
+- Ephys: DeriveLFP now available as a plugin and in the compiled distribution
+- Automatic registration: Add a tolerance parameter for excluding outliers
+- GUI: 3D MRI display: Moving slice by clicking on it
+- GUI: Automatic registration reports the distance headpoints/scalp
+- Plugins: Display usage statistics
+- Reports: Send HTML report by email
+--------------------------------------------------------------
+October 2021
+- Anatomy: Run MRI segmentation with BrainSuite
+- Connectivity: Updated simulation of AR signals
+- OpenMEEG: Updated download URLs
+- Import BIDS: Add support for CAT12, BrainSuite and BrainVISA
+--------------------------------------------------------------
+September 2021
+- SEEG/ECOG contact labelling from volume and surface atlases
+- Distrib: Compilation with Matlab 2021a/2021b
+- Dritrib: Updated deployment and compilation scripts
+- Anatomy: Connectivity display with fibers in subject space
+- New plugin: MIA
+- Bugfix: Restoring mean after the PCA (scouts or unconstrained>flat)
+--------------------------------------------------------------
+August 2021
+- Doc: New FEM tutorials
+---------------------------------------------------------------
+July 2021
+- Inverse: FieldTrip DICS
+- Anatomy: Fixed O'Reilly infant templates
+- IO: Added support for Axion AxIS recordings (.raw)
+- Connectivity: New coherence processes 2021
+---------------------------------------------------------------
+June 2021
+- New connectivity graphs
+- CAT12: Added support for thalamus atlas
+- Anatomy: Tissues tesselation with tess_meshlayer
+- IO: Added Blackrock NPMK libary as plugin
+- Doc: Updated introduction tutorial dataset to FreeSurfer 7.1
+---------------------------------------------------------------
+May 2021
+- Anatomy: Use imported volume parcellations as volume scouts
+- Anatomy: Updated CAT12 to version 12.8 (r1825)
+- IO: Support for Micromed .EVT
+---------------------------------------------------------------
+April 2021
+- Plugins: NIRSTORM included as a plugin (available as compiled)
+- Plugins: BrainEntropy included as a plugin (available as compiled)
+- Doc: Updated all the tutorials with the new anatomy tools
+- Events: Marking a trial as good removes the tag "bad" from all the events
+- Anatomy: Import BrainSuite multiple parcellations
+---------------------------------------------------------------
+March 2021
+- New plugins manager: first release
+- Distrib: Reorganized compilation system to include plugins
+- IO: Bugfix export .nii qform/sform, especially after resampling
+- Anatomy: Mindboggle atlas renamed DKT atlas
+---------------------------------------------------------------
+February 2021
+- SimMEEG: Simulate MEG/EEG signals with SimMEEG
+- Distrib: Continued development of the plugin manager
+---------------------------------------------------------------
+January 2021
+- Anatomy: MNI normalization with SPM12 Segment
+- Anatomy: Prepared a list of standard MNI atlases: AAL2, AAL3, AICHA, 
+| Brainnetome, Hammers, Neuromorphometrics, Julich-Brain, Schaefer2018
+- Distrib: New plugin manager bst_plugin
+- IO: Added support for ADInstruments LabChart EEG (.adicht)
+- IO: Added again NWB support
+---------------------------------------------------------------
+December 2020
+- Anatomy: Handling non-linear MNI registrations (deformation fields y/iy)
+- Anatomy: Import and reslices MNI atlases using linear/nonlinear reg
+- Distrib: Updated NIRSTORM installation scripts
+---------------------------------------------------------------
+November 2020
+- Python: New integration with Python and MNE-Python based on CPython
+- Distrib: Compiled version now includes NIRSTORM, Brain2Mesh and Iso2Mesh
+- Anatomy: Updated CAT12 to version r1733
+- Anatomy: Support for volume atlases in the database and the MRI viewer
+- Anatomy: Import all volume atlases from FreeSurfer, CAT, BrainVISA, BrainSuite
+- Anatomy: New automated import (15000 vertices, MNI fiducials)
+- FEM: Add SEEG/ECOG support in DUNEuro & other improvements
+---------------------------------------------------------------
+October 2020
+- Major bug fix: Changed units in PSD computation
+- New process: Simulate recordings from dipoles
+- Anatomy: Standard EEG caps included with infant templates
+- Anatomy: FreeSurfer import now loads all the .annot files in /label
+- ephys: Phase locking circular plots 
+- Process: Apply montage: Include processing of headmodels
+- Python: More generic initialization, using pyenv when available
+---------------------------------------------------------------
+September 2020
+- GUI: Added Y-log scale for spectrum figures
+- IO: Added export to TSV, with optional transposition for CSV/TSV/Excel
+- IO: Import Nicolet exported events (.txt)
+- Simulations: New tutorial and developments
+- MNE-Python: Wrapper for mne.preprocessing.maxwell_filter
+---------------------------------------------------------------
+August 2020
+- Anatomy: Display surfaces/sources as flat 2D maps (Mollweide projection)
+- IO: Support for Spike2 .smrx files
+- IO: Removed NWB support (not stable enough)
+- IO: Support for Open Ephys flat binary file (.dat/.oebin)
+- Connectivity: New envelope correction process (henv - H.Shahabi)
+- FOOF: Fitting Oscillations and One-Over-F
+---------------------------------------------------------------
+July 2020
+- Anatomy: Added 13 infant templates 0.5-25 months (O'Reilly)
+- Anatomy: Use custom background threshold for head surface generation
+---------------------------------------------------------------
+June 2020
+- FEM: Computation and display of tetrahedral conductivity tensors
+- Distrib: New default binary distribution: Matlab 2020a
+- Distrib: Compatibility with Matlab 2020b prerelease
+- IO: Support for The Virtual Brain .h5 EEG recordings (TVB)
+---------------------------------------------------------------
+May 2020
+- FEM: Import and management of tissue segmentations
+- IO: Support for fNIRS format .snirf
+- Anatomy: Updated CAT12 to version 12.7
+- Anatomy: Added CAT12 extra maps (gyrification, sulcal depth)
+- Doc: Updated decoding tutorial with new processes
+---------------------------------------------------------------
+April 2020
+- FEM: Integration of bst-duneuro into Brainstorm
+- FEM: Computation of DTI tensors
+- Anatomy: Improve volume import and display (types other than uint8, negative values)
+- Anatomy: Support for time-varying volumes
+- IO: Anonymize FIF files
+- Doc: New FEM tutorials
+---------------------------------------------------------------
+March 2020
+- Anatomy: Many imporvements in FEM mesh generation and manipulations
+- Anatomy: BEM generation with FieldTrip
+- Anatomy: Fixes in coordinate system conversions for FieldTrip anatomy files
+- Anatomy: Added independent SimNIBS anatomy folder import
+- GUI: View leadfield vectors
+---------------------------------------------------------------
+February 2020
+- IO: Added support for Localite digitizer (.csv)
+- Anatomy: Update FSAverage template (new import functions + braintomme atlas)
+- Anatomy: Full integration with iso2mesh for mesh generation
+- GUI: Upgraded to 2020a (deprecated JavaFrame and javacomponent)
+- GUI: Scaling all figure elements with InterfaceScaling
+---------------------------------------------------------------
+January 2020
+- Database: New search interface
+- Anatomy: 3D mesh generation with iso2mesh, SimNIBS, ROAST and FieldTrip
+- Anatomy: Optimized 3D tetrahedral mesh display
+- Anatomy: Added vox2ras matrix to ICBM152 template (world coordinates)
+- Anatomy: Updated USCBrain and BCI-DNI templates (skull, vox2ras, electrodes)
+- IO: Added support for SimNIBS meshes
+- IO: Added support for EmotivPRO EDF recordings
+---------------------------------------------------------------
+December 2019
+- IO: Added support for Wearable Sensing CSV files
+- IO: Added support for split FIF files (> 2Gb)
+---------------------------------------------------------------
+October 2019
+- IO: Conversion functions from/to MNE-python objects (Raw, Epoched, Evoked)
+- IO: Added support for Curry epoched .dat files
+- Stat: Renamed "p-value threshold" in "significance level alpha"
+- GUI: Montage editor: New option to filter the signals in a frequency band
+- GUI: Automatically unload when loading new file with incompatible time
+- GUI: Zoom on selected windows with shift+click (time series and spectrum)
+- GUI: Display and apply SSP/ICA projectors as montages
+- Database: Support for regular expressions when importing events
+---------------------------------------------------------------
+September 2019
+- Anatomy: Added storage and display for FEM meshes
+- Anatomy: Computation of FEM meshes with ROAST and iso2mesh
+---------------------------------------------------------------
+August 2019
+- GUI: Added support for clusters with STDs
+- GUI: New colormap: Turbo, Google's JET alternative
+- IO: Import volume atlases as scouts without overlap between ROIs
+---------------------------------------------------------------
+July 2019
+- Anatomy: Import MRI segmentation output from SPM12/CAT12
+- Anatomy: Run MRI segmentation output with SPM12/CAT12
+- Anatomy: Improved algorithm for projecting multiple scouts across surfaces
+- API: Major modification in averaging: Using Leff instead of nAvg
+- Inverse: Major modification in dSPM computation: Now saving unscaled values
+- IO: Added support for MNE-FIF epoched files
+- IO: Added support for ANT EEProbe .avr files
+- IO: Neuroscan AVG: Added support for channel names and locations
+---------------------------------------------------------------
+June 2019
+- Anatomy: Added support for MarsAtlas parcellation in BrainVISA
+- IO: Support for Intan RHS+RHD files
+---------------------------------------------------------------
+May 2019
+- IO: Support for NWB ECOG (recordings + surfaces)
+- Database: Improved database updates between versions
+- Database: Add new type of object "fibers"
+- IO: Improved support for discontinuous EDF files (EDF+D)
+- GUI: Time series viewer: New menu to group all the display options
+- GUI: Events: New options for displaying event markers (lines, dots, hide)
+- GUI: New keyboard shortcuts for recordings viewer (F6, Shift+F6, Ctrl+L, Ctrl+H)
+- GUI: New options for custom events shortcuts (full page, extended events)
+---------------------------------------------------------------
+April 2019
+- GUI: New color picker to replace Matlab's buggy uisetcolor
+- GUI: New bipolar and avg ref montages for ECOG+SEEG
+- GUI: New default colormaps: Viridis, Magma, Dory, Royal Gramma, Mandrill
+- GUI: New EEG montage: Scalp Current Density (L->R)
+- Anatomy: Support for new fibers objects
+- Connectivity: View of functionnal connectivity along anatomical fibers
+- Doc: ECOG tutorial
+- API: Removed the field "samples" from events and sFile structures (use "times" instead)
+- API: Added fields "channels" and "notes" to events structures
+---------------------------------------------------------------
+March 2019
+- Anatomy: Deface MRI with FreeSurfer or SPM
+- Anatomy: World coordinates made available in MRI viewer
+- IO: Support for synchronized EEG-video (link raw and import epochs)
+- GUI: Review of synchronized EEG-video with VLC ActiveX plugin
+- GUI: SEEG 2DElectrode topography (and 2DLayout without 3D positions)
+- GUI: EEG Scalp Current Density (SCD) as a default montage
+- Distrib: Updating Brainstorm now downloads only the scripts (skips the compiled version)
+- Distrib: Compiled 2019a
+---------------------------------------------------------------
+February 2019
+- Process: Updated frequency filters in all the processes (Shahabi/Leahy 2019 specifications)
+- New process2: "Standardize > Interpolate time" (+ new option 'nearest' in process_stdtime.m)
+- IO: Added support for York Instruments MEGSCAN recordings (.hdf5)
+- IO: Added support for Tucker Davis Technologies (.tdt)
+- Scripting: Custom scripts can be executed with the compiled version (GUI and command line)
+- Distrib: Compiled Brainstorm now includes all SPM and FieldTrip dependencies
+- Distrib: Compiled 2018a and 2018b versions
+---------------------------------------------------------------
+January 2019
+- IO: BIDS export process supports EEG-BIDS
+- IO: Plexon 2 (.pl2) files can now be read if Plexon SDK installed
+- IO: Export EEG/SEEG electrode positions in MNI or world coordinates
+- Anatomy: Handle better world coordinates (cs_convert, import/export of channel files)
+- Stat: Colormaps adapted to t-value threshold
+- GUI: Added colormap ovun (now default for stat2 files)
+- GUI: Reorganization of the management of multiple screens for Matlab>2015b
+---------------------------------------------------------------
+December 2018
+- IO: BIDS import: Support for EEG and iEEG
+- IO: Export EEG to BrainVision BrainAmp format (.eeg) for iEEG-BIDS
+- Bug fix: Fixed coil orientations when reading CTF .ds folders including a .pos file (MNI only)
+  https://neuroimage.usc.edu/brainstorm/Tutorials/CtfCoilOrientBugFix
+---------------------------------------------------------------
+November 2018
+- New electrophysiology toolbox
+- GUI: 2DLayout: Added new controls, new time window management
+- GUI: 2DLayout: Overlay of multiple conditions
+- GUI: 2DLayout: Overlay of NIRS wavelengths and oxy/deoxy
+---------------------------------------------------------------
+October 2018
+- IO: BIDS export process
+---------------------------------------------------------------
+September 2018
+- IO: Support for EGI-Philips MFF recordings
+- Process: Uniform epoch time: Added option "overwrite" and support for source links
+---------------------------------------------------------------
+August 2018
+- Bug fix: All the issues related with OpenMEEG 2.4 should be fixed now
+- Distrib: Improved download speed
+- Sources: Updated OpenMEEG to 2.4.1 (bug fixes)
+- GUI: Added NIRS colormap type
+- Anatomy: Added labels for FreeSurfer volume atlases: aparc+aseg, aparc.a2009s, aparc.DKTatlas
+---------------------------------------------------------------
+July 2018
+- Inverse 2018: Major modification: dSPM values are no longer scaled by number of trials
+  | https://neuroimage.usc.edu/brainstorm/Tutorials/SourceEstimation#Averaging_normalized_values
+- Inverse: Enforce bst_inverse_linear_2018 as the default option
+- Stat: Added "Minimum duration" threshold in the stat tab
+- GUI: Headless support, for running scripts on computation clusters and distant servers
+- GUI: New montage "Average reference (L -> R)" for 10-20 EEG caps
+- GUI: New menu "Set acquisition date" (for automatic matching with empty-room recordings)
+- Anatomy: BrainSuite: Added subcortical structures
+- Inverse: Switched to OpenMEEG 2.4
+---------------------------------------------------------------
+June 2018
+- Distrib: New electrophysiology toolbox
+- GUI: Custom montage shortcuts
+- GUI: New cluster functions: Mean+Std, Mean+StdErr
+- IO: Updated BIDS import function to follow the most recent changes in the specs
+- Doc: Updated tutorial resting/omega to match the v2 of the BIDS dataset on OpenNeuro
+---------------------------------------------------------------
+May 2018
+- IO: Added support for g.tec HDF5 files
+- Web: Switch to https
+- Process: Updated runica.m function with current EEGLAB version
+---------------------------------------------------------------
+April 2018
+- Bug fix: Reading EEGLAB epoched .set files: Latency of additional events was incorrect
+- IO: Import montage: Added CSV file format
+- Process: ICA: Added option "Sort components based on correlation with" 
+- Process: ICA: Changed reconstruction method: (Winv_good * W_good) => (eye() - Winv_bad * W_bad)
+- IO: Added support for Curry 6-7-8 EEG recordings
+- IO: Added support for Muse .csv
+---------------------------------------------------------------
+March 2018
+- Bug fix: "Filter" processes were replacing the actual data with the "Std" field
+- Bug fix: Exporting vox2ras transformation to .nii when volume was not initially .nii
+- Bug fix: Correct registration of additional .nii files full FreeSurfer anatomy folders
+- GUI: Add numbers to the comments of new files that already exist
+- GUI: Updated tools for ECOG (new display options, many bug fixes)
+- GUI: Allow simultaneous display of SEEG and ECOG
+- GUI: SEEG/ECOG local average reference made available for all the groups of contacts
+- GUI: New option to add the "ASEG" atlas easily to any figure
+- GUI: Added legends to connectivity matrices displayed as images
+- Process: Re-reference EEG: New option "local average", and use of the list of bad channels
+- GUI: 2DLayout made available for SEEG/ECOG
+- Distrib: Switch to Matlab 2018a
+---------------------------------------------------------------
+February 2018
+- GUI: New options "Upsample image" to smooth MRI display in 3D figures
+- Anatomy: Use the vox2ras matrix from the FreeSurfer .mgz MRI files
+- Inverse: Added 2018 version of linear inverse models, made the default (old processes stay available)
+---------------------------------------------------------------
+January 2018
+- IO: Support for new RICOH MEG file format
+- IO: Improved BIDS importer (read acquisition dates from _scans.tsv files)
+- IO: Read acquisition dates from continuous files and save them in study field DateOfStudy
+- Process: Noise covariance: Match automatically noise covariance with subjects by acquisition date
+- Process: Average: Added option "median"
+---------------------------------------------------------------
+December 2017
+- IO: Improved EEGLAB reader: Keep events in epochs, allow epochs with multiple event occurrences
+- IO: Improved BIDS reader, to support correctly the derivatives folder (freesurfer and meg/sss)
+- Doc: Conversion of the Visual/Group tutorial to BIDS
+- Doc: Redaction of Frontier's article "MEG/EEG group analysis with Brainstorm"
+---------------------------------------------------------------
+November 2017
+- Bug fixed: Changes in isosurface in Matlab 2017b caused irregularities in head surfaces
+- GUI: More guided protocol creation to avoid massive deletions of user folders
+- GUI: Add event markers on the signals when the event names match the channel names
+- Anatomy: MRI viewer: Various interface improvements (zoom, shortcuts)
+- Anatomy: Allow volumes of different sizes in the database (register/no reslice)
+- Anatomy: Separating volume coregistration and reslicing (similar to SPM)
+- Anatomy: Allow direct registration of volumes with SPM (without going through the MNI transformation)
+- IO: Added import of channel files in .tsv format (IntrAnat)
+---------------------------------------------------------------
+October 2017
+- Process: PSD process now saves the standard deviation across time
+- Process: Cut stimulation artifact: Extend to support continuous files
+- Process: Uniform epoch time: Reinterpolates epochs with different durations
+- Anatomy: New options for co-registration of various volumes from the same subject
+- GUI: New interface for placing SEEG/ECOG contacts in the MRI Viewer
+- GUI: Various improvements for handling SEEG/ECOG data
+- GUI: Export to Plotly
+- Doc: New tutorial "SEEG epileptogenicity maps"
+---------------------------------------------------------------
+September 2017
+- IO: DICOM converter (SPM-based)
+- IO: Elekta recordings: Default acquisition SSP are not applied by default anymore
+- IO: Export volume grids as .nii
+- New process: Epilepsy > Epileptogenicity maps
+- New process: Undo 4D/CTF noise compensation
+- GUI: MRI viewer and MRI-3D: New menu Jump to maximum (shortcut "M")
+- Distrib: Upgraded to Matlab 2017b
+---------------------------------------------------------------
+August 2017
+- GUI: Raw viewer: Optimized scrolling speed with new option "Downsample recordings"
+- GUI: New menu "Guidelines" for computing epileptogenicity maps
+- GUI: Added colormaps "tpac" and "gin"
+- Process: Added tPAC processes
+- Process: Added Phase transfer entropy
+- Process: Added Multitaper time-frequency decomposition (FieldTrip: ft_mtmconvol)
+- NIRS: Distribution of Nirstorm toolbox and tutorial
+---------------------------------------------------------------
+July 2017
+- GUI: Standalone file viewer ("brainstorm autopilot")
+- GUI: Allow marking bad EEG/SEEG channels in bipolar montages
+- GUI: Raw viewer: Edit current page size by resizing the cursor at the bottom
+- GUI: Raw viewer: Different mouse cursors for different actions
+- GUI: Raw viewer: Added buttons to zoom along channels
+- GUI: Interface scaling option (for adapting to high DPI screens)
+- IO: Support for ERPLab files
+- IO: New menu "Import texture" in the popup menus of the surface files
+- IO: Load .gii files as source maps/textures
+- Anatomy: Added template USCBrain
+- Anatomy: Add computation of SPM canonical surfaces
+- Anatomy: Properly handle the NIfTI sform/qform voxel=>subject transformations
+- Anatomy: Import sensors positions in subject coordinates (NIfTI sform/qform)
+- Anatomy: Added more options for importing multiple registered volumes
+---------------------------------------------------------------
+June 2017
+- IO: Added support for Blackrock .ns6 files
+- IO: Added support for XLTEK event files
+- Workshop: Cambridge
+---------------------------------------------------------------
+May 2017
+- Bug fix: Some Neuroscan .cnt files with low accuracy (int16) were not read correctly
+- Bug fix: Import to database: SSP already applied were not saved in the channel file
+- IO: Support for Nicolet .e files
+- IO: Support for ANT ASA .msm/.msr files
+- IO: Support for CED Spike2 .smr
+- GUI: Added log XScale and XGrid/YGrid buttons to PSD plots
+---------------------------------------------------------------
+April 2017
+- Bug fix: Nihon Kohden reader had many issues channel names and types
+- Bug fix: Micromed .trc channel names were incorrect
+- Bug fix: Fixed SEEG contact positioning in MRI viewer
+- IO: Export to EDF => Now all the file formats can be converted to EDF with Brainstorm
+- IO: Updated ANT EEProbe library to ANTeepimport1.13 (EEGLAB plugin)
+- IO: Support for Ripple Trellis NEV/NSx files
+- GUI: New displays for SEEG/ECOG: Cortex surface, MRI Viewer, 2D Layout
+- GUI: Support for 2D/3D displays of time-frequency/PSD of SEEG/ECOG
+- Anatomy: Compute MNI transformation sets default NAS/LPA/RPA points
+- Doc: New forum software (replaced VBulletin with Discourse)
+- Workshops: Beijing, Montreal
+---------------------------------------------------------------
+March 2017
+- New process: Amplitude envelope correlation (Peter D)
+- GUI: Added option to filter files by the comment of their parents
+- IO: Support for Micromed EEG TRC files
+- IO: Support for Nihon Kohden .EEG files (including newer 1200 systems)
+- IO: Export/import continuous recordings with  SPM (.mat/.dat)
+- IO: Support for Presentation .log files
+- IO: Import SEEG/ECOG contact positions in MNI coordinates
+- Anatomy: Apply manual registration on other datasets in the same subject
+- Distrib: Upgraded to Matlab 2017a
+- Anatomy: Added default positions for BrainProducts ActiCap 128
+---------------------------------------------------------------
+January 2017
+- Bug fix: Computation of time-frequency maps in folders that include the keyword "_trial"
+- Bug fix: Epoch time could not be set in the "Import MEG/EEG" dialog window
+- Database: Improving the robustness of the list of bad trials
+- GUI: Reorganized the montage menus for SEEG contacts
+- IO: Added support for FreeSurfer 6.0 output
+- Doc: HCP tutorial
+- Doc: Changed date to 2017
+---------------------------------------------------------------
+December 2016
+- Bug fix: Between 12-Nov-2016 and 12-Dec-2016: Process "Extract > Scout time series" was not correctly 
+  | flipping the sign of the sources with opposite directions, on constrained source models
+- Process: Simulate recordings: Added noise to the simulated recordings
+---------------------------------------------------------------
+November 2016
+- Bug fix: Large Neuroscan .cnt files were truncated
+- New process: FieldTrip volume segmentation (ft_volumesegment)
+- New process: FieldTrip head models (ft_prepare_headmodel, ft_prepare_leadfield)
+- New process: FieldTrip inverse models (ft_sourceanalysis)
+- Anatomy: New headmodel option for isotropic source grids: cortex/head
+- Anatomy: Import subject volume atlases as scouts for volume source models (eg. ASEG)
+- Anatomy: Import MNI volume atlases as scouts for volume source models (eg. AAL)
+- Anatomy: Import MNI volume atlases as surfaces (eg. AAL)
+- Anatomy: Import MNI-registered volumes with their "MNI transformation"
+- Anatomy: Export volume scouts as MRI masks
+- Anatomy: MRI Viewer: Added the value of the selected voxel in the top-right corner
+- Anatomy: Updated ICBM152 template: MNI transformation set manually instead of computed with SPM
+- Anatomy: Default AC position in MNI space is now [0 3 -4] instead of [0 2 -4]
+- Anatomy: Import FreeSurfer anatomy: Now creates a surface with the cerebellum by default
+- Anatomy: Fixed the co-registration of multiple volumes (faster, less memory, better workflow)
+- Anatomy: MRI Viewer: Added support for indexed colormaps (atlas labels)
+- IO: Import of datasets following the BIDS specifications automatically
+- IO: Import HCP MEG/anatomy folders automatically
+- IO: Import/export FieldTrip MRI volumes
+- IO: Load colormaps from LUT files (color lookup tables)
+- Doc: OMEGA/resting state tutorial
+- GUI: Frequency contact sheets
+- GUI: Added colormaps from MRIcron
+---------------------------------------------------------------
+October 2016
+- Compatibility: The default band-pass/low-pass/high-pass filters use a different implementation
+  | For obtaining the same results as before, select the process option "Use old implementation"
+- API: Replaced "macro_methodcall" with "eval(macro_method)" (changes in Matlab 2016b)
+- Process: Band-pass filter: Main update of the filters used in the interface
+- Process: SSP, Hilbert: Using the new filters (slower but more accurate + documented transients)
+- Process: Extract values: Extracting one freq from a TF files creates a "matrix" or "results" file
+- Process: PSD: Full cross-validation with MNE-Python (removed the zero-padding in bst_psd)
+- New process: Events > Detect cHPI activity (Elekta)
+- GUI: Growing volume scouts can now be constrained to the current data threshold
+- GUI: Redering of the volumes scouts improved
+- Doc: Added full text search on the forum using Google
+- Distrib: Added support for compiled Matlab 2016b
+- Distrib: Transferred the code base from private SVN to public GitHub
+  | https://github.com/brainstorm-tools/brainstorm3
+- Distrib: Work on the BIDS specifications for the tutorials
+---------------------------------------------------------------
+September 2016
+- Bug fix: Downsampling of the surfaces was not working well between Aug 26 and Sept 8 (obvious error)
+- Bug fix: Automatic figure positioning now works on high-DPI screens (zoomed windows)
+- Bug fix: Screen captures now work on high-DPI screens (zoomed windows)
+- IO: Export events in CSV files
+- IO: Eyelink eye tracker support now includes the traces for the two eyes
+----------------------------------------------------------------
+August 2016
+- Bug fix: Mixed head models: The volume regions were not enforced to be "unconstrained"
+- Bug fix: Mixed head models: Interpolate correctly the mixed models on the MRI volume
+- Bug fix: Mixed head models: Various other things that were not working well in the interface
+- Bug fix: Project sources: Flatten source maps before (volume and mixed head models)
+- Bug fix: Export to SPM12 as .gii, files could not be loaded in SPM (bug introduced in May 2016)
+- Bug fix: Downsampling a surface and then using it to project to a template: indices were mixed up
+- Inverse: Project the group source averages back on the subjects (surface and volume grids)
+- Inverse: Project sources from mixed head models between anatomies
+- Inverse: Updated "Sources 2016", new options "median" and "Beamformer:pseudo NAI"
+- Anatomy: Re-wrote completely the computation of the interpolation matrix between surfaces
+- Anatomy: New menu "Resample MRI" to reslice any MRI volumes
+- Anatomy: New menu "Register on default MRI" to co-register multiple MRI volumes of the same subject
+- Anatomy: Compute the MNI transformation for non-FreeSurfer and non-isotropic volumes
+- Anatomy: New template ICBM152_2016b: Inner and outer skull can include the entire cerebellum
+- GUI: New display mode for mixed surfaces: "Struct" button in the Surface tab
+- GUI: Montage editor: Added syntax for separators (":")
+- GUI: Updated "2D Disc" and "2D Sensor Cap" topography 
+- GUI: Improved timestamp display (screen captures and contact sheets)
+- GUI: Update 2DLayout plots (signals and time-frequency)
+- EEG: Added support for BioSemi caps with channels named "A1" instead of "A01"
+- Process: Average: Added option "Exclude the flat signals from the average (zero at all times)"
+- Process: Weighted difference: Changed comment from "A-sqrt(nA/nB)*B" to "A-sqrt(nB/nA)*B"
+- Doc: Updated all the advanced tutorials (Warping, BEM, Volume, Montage editor, PAC, dipoles, DBA, etc)
+- Distrib: Integrated Mathworks fix for Matlab2016b (macro_methodcall was crashing on the prerelease)
+----------------------------------------------------------------
+July 2016
+- Process: Select files: Added an option to select directly files with a specific tag
+- New process: Find maximum in frequency
+- GUI: New menu File > Load protocol > Change database folder
+- GUI: Export reports to HTML (all the snapshots embedded as Base64-encoded PNG images)
+- IO: Added support for Yokogawa/KIT without third party export (Marker1, _HS.txt, _Points.txt)
+- Doc: New tutorial "Scripting"
+- Doc: Re-organized all the tutorials
+- Doc: Group tutorial (SPM 19-subject visual study)
+- Doc: Updated the EEG/Epilepsy tutorial (including a new ICA section)
+- Doc: Updated the Elekta-Neuromag median nerve tutorial
+- Doc: Updated the Yokogawa/KIT median nerve tutorial
+- Doc: Updated the CTF median nerve tutorial (old basic tutorials)
+- Distrib: Added a public FTP server on the Neuroimage server (for sample datasets)
+----------------------------------------------------------------
+June 2016
+- Bug fix: ICA: Option "Use existing projectors" was not used (always applied)
+- EEG: Added support for BioSemi caps with channels named "A1" instead of "A01"
+- EEG: Organized the default channels by manufacturer
+- Process: PLV: Added an option to save the magnitude
+- Process: Resample: Allow to run directly on the continuous files
+- New process: Find maximum in time
+- New proces: Events > Merge events
+- Stat: Allowed all the averaging and statistic tests on the connectivity measures
+- Sources: New menu: Generate source grid (popup menu on "Group analysis")
+- Sources: New option for volume head model: "Use template grid for group analysis"
+- Sources: Enabled the projection of individual volume sources to the template
+- GUI: New menu "File > Batch MRI fiducials"
+- GUI: MRI Viewer: New popup menu "Save fiducial file"
+- GUI: New menu: "File > Export protocol > Copy raw files to database"
+- GUI: New raw file popup > File > Copy to database
+- IO: Removed support for unused LENA format (too many functions needed)
+- Doc: Group tutorial (SPM 19-subject visual study)
+----------------------------------------------------------------
+May 2016
+- Major bug fix: Dipole scanning orientations were wrong for the unconstrained source maps
+- Bug fix: FDR and Bonferroni corrections with averaged time windows: fix number of tests (2x too high)
+- Bug fix: Fixed the coordinates system for the export of surfaces
+- Bug fix: Projection of cortical sources was not working when projecting multiple groups of files at once
+- Major modification: Hilbert transform, option "power" is now the default (instead of "magnitude")
+- Process: Hilbert: Allow both "power" and "magnitude"
+- Process: Snapshot: Added support for time-frequency files
+- Process: Parametric extract values: Add support for bad channels (ignored until then)
+- New process2: Test > Apply statistic threshold
+- New process2: Test > Permutation test: Independent (t-test, Mann-Whitney U test)
+- New process2: Test > Permutation test: Paired (t-test, wilcoxon test, sign test)
+- New process: Test > Parametric test against zero
+- New process: Test > Parametric test against baseline
+- Inverse: New menu "Save whitened recordings"
+- NIRS: Finished implementation and tutorial
+- Doc: Elekta phantom tutorial
+- Doc: Finished the Statistics tutorial
+----------------------------------------------------------------
+April 2016
+- Major bug fix: The gain of the channels in BrainVision files (BrainAmp or V-Amp) was not read correctly
+- Bug fix: Fixed the import of BrainVISA MRI with .nii transformations and anisotropic volumes
+- Inverse: Major modification in the computation of the scouts time series
+  | Sign flipping is now always applied, it does not depend on the outcome based on the data amplitude
+  | There won't be messages like "Sign flipping cancelled because it decreases the signal amplitude" anymore
+  | To disable completely the sign flipping: Use the process "Extract > Extract scouts time series"
+- Inverse: Data covariance computation can use a separate baseline window for DC removal
+- Inverse: Fixed SNR estimation issues
+- Process: "Z-score normalization" replaced with "Baseline normalization" 
+- Process: "Event-related perturbation (ERS/ERD)" replaced with "Baseline normalization" 
+- Process: Z-score of sources are not displayed anymore with a different colormap
+- Process: Moved all the old processes to a folder "deprecated" (can still be called from a script)
+- Process: PSD: Estimation directly from source files attached to a raw link
+- Process: Time-frequency: Now saving the mask of "bad values" (edge effects) in variable TFmask
+- Process: Time-frequency: Added option "Remove evoked response from each trial"
+- GUI: Montage editor: Added support for overlay (same display name) and custom color (NAME|RRGGBB)
+- GUI: Time series window: Selection shows data minimum/maximum
+- GUI: Reviewing CTF files, display/set the "video time" when right-clicking on the figure
+- Database: New popup menu for raw files: File > Copy to database
+- Database: New menu "Export protocol > Copy raw files to database"
+- NIRS: Major imporvements in the handling of NIRS recordings
+- Doc: Rework of the introduction tutorials #10-23
+----------------------------------------------------------------
+March 2016
+- Bug identified: 4D MEG ref gradiometers may not be modeled properly (waiting for tests from a 4D site)
+- Bug fix: Display Elekta-Neuromag gradiometer SSP: show two figures instead of one (grad2 and grad3)
+- Bug fix: Pre-defined Elekta-Neuromag channel setup: removed STI014 channel (need to reset Brainstorm)
+- Inverse: Updated the new inverse interface, renamed functions (2015 > 2016)
+- GUI: Updated dipoles exploration panel, added interactive dipole selection
+- Sources: Projection on the default anatomy is now always done on full source files 
+  | (not carrying the imaging kernels to the group study, risks of manipulation errors are too high)
+- IO: Added support for FieldTrip raw data file (trials)
+- Distrib: Compiled version does not crash anymore when Brainstorm is closed
+- Distrib: Added support for Matlab 2016a
+- Doc: Finalized the content of the tutorials #1-9
+----------------------------------------------------------------
+February 2016
+- Major bug fix: Deficient import of the CTF MEG reference sensors
+  | The forward model of the reference sensors was not computed correctly
+  | To get correct results, the recordings need to be re-imported and the forward model recomputed
+- Bug identified: 4D MEG reference sensors are not modeled properly (waiting for documentation)
+- Bug fix: Manual data plots were by default sent to a hidden figure (Brainstorm mutex)
+- Statistics: New functions for parametric tests (one-sample, two-sample, paired)
+- Process: Updated the default comments of the output files to all the grouping processes
+- Process: Allow "Reload last pipeline" with two inputs (Process2)
+- Process: Compute head model: New option to select the grid options for volume source models
+- Statistics: Allow two-level statistic calls (t-test at the subject level + Z-test group level)
+- GUI: New menu "Display sensors > CTF coils (ALL)" to represent the CTF references
+- New process2: Test > Compute t-statistic (no test)
+- New tutorial: CTF current phantom (new phantom anatomy)
+----------------------------------------------------------------
+January 2016
+- Bug fix: Stat: The t-tests across subjects were computed using weighted averages, now regular avg
+- Bug fix: Interpolation surface-MRI: wrong shift by +1 voxel in the Y axis (tess_tri_interp.m) 
+- Bug fix: Read FreeSurfer surfaces: wrong shift by -1 voxel in the Y axis (in_tess.m)
+- Bug fix: Read BrainSuite surface: wrong shift by -1 voxel in the all the directions axis (in_tess_.m)
+- Bug fix: Updated all the templates based on these bug fixes
+- Bug fix: Channel selection problem in Elekta sensor display (due to spaces in the channel names)
+- Bug fix: Export time-frequency and FFT/PSD files to 4D matrix: Sometimes the menu was not available
+- Bug fix: FieldTrip dipole fitting gives wrong results for versions between 2015-11-20 and 2016-01-15
+  | http://bugzilla.fieldtriptoolbox.org/show_bug.cgi?id=3037
+- Bug fix: Process "Simulate PAC signals" had issues in the phase of the coupled signal
+- Bug fix: Matlab 2016a has different behoviors for zoom/pan in 3D (see setAxes3DPanAndZoomStyle)
+- IO: Import ASCII formats as continuous (converts automatically to Brainstorm binary .bst)
+- IO: Convert imported files to continuous files (right-click > Review as raw)
+- IO: CTF: Removed more efficiently the duplicate markers
+- IO: Removed the options: "Store continuous files in original folder" and "in original format"
+- IO: EDF import: Removed the "-Ref" tag from the channel names automatically
+- IO: BDF import: Added option 'evtmode' in process_import_data_raw to allow reading the events as "bit"
+- SSP: Now always selecting the 1st component (previously using this arbirtary 12% threshold)
+- SSP: Validated that we should always use the existing SSP projectors by default
+- GUI: Bad event categories are now only displayed in red + new menu "Events>Mark group as bad"
+- GUI: Review raw recordings: Saves the amplitude scale when defined manually (FixedScaleY)
+- GUI: Menus "Display as image" now show the channel names and work with montages
+- GUI: Pipeline editor: Processes from Process1 can be applied after a Process2 (new category "Custom2")
+- GUI: New display mode for time-frequency files: "Image [signals x time]"
+- Anatomy: Generating smaller head surfaces (erode 2 additional voxels from head mask)
+- Anatomy: New template BCI-DNI_BrainSuite
+- Anatomy: Replaced the default template Colin27 with ICBM152
+- Sources: Allow the computation of the noise covariance separately for each modality + merge option
+- New process: Extract > Extract values: Select blocks of data and concatenate them across files
+- New process: Standardize > Concatenate signals
+- New process: (Process2) File > Select uniform number of files: Selects the same number of A and B
+- Average: Replaced default option from weighted average to regular average, new option for weighted
+- Average: The signals are now matched by name for time-frequency maps and scout signals
+  | It is not necessary to run "Standardize > Uniform row names" when you have bad channels anymore
+  | Same goes for all the processes that rely on averages: tests and differences of averages
+- Statistic: New implementation for the parametric tests, much more flexible in the input selection
+- Statistic: Histogram plot: Added the result of the Shapiro-Wilk test and a "Q-Q plots" button
+- Process: Interpolate bad channels: Bug fix in channel indices + support for continuous recordings
+- Process: Event detection: Detection on combinations of channels, with the montage syntax ("ch1,-ch2")
+- Process: Connectivity: Removed option "Metric significativity", the p-value was too confusing
+  | The thresholding is still done in the code (p < 0.05)
+- Process: Smooth surfaces: Replaced the existing process with a function from the SurfStat toolbox
+- Distrib: Switched to Matlab 2015b for the binary distribution (smaller and faster)
+- Distrib: Adapted distribution to work with Matlab 2016a (switch to JOGL 2.3)
+----------------------------------------------------------------
+December 2015
+- GUI: Clone TF figures
+- IO: Support for Cartool .mrk events file
+- IO: Support for BESA .evt events file
+- Workshops: Geneva and Grenoble
+----------------------------------------------------------------
+November 2015
+- New external plugin: CENA toolbox (https://hpenlaboratory.uchicago.edu/page/cena)
+- Doc: New tutorials about difference and statistics
+- GUI: Added a new type of sensors "NIRS" (Group=Wavelength)
+- IO: Support for g.tec Matlab exports (.mat)
+- IO: Improved the management of the units when importing EEG positions
+- IO: Support for Brainsight NIRS systems (Homer file format)
+- Doc: Added "Online tutorial" button in the pipeline editor, to document the processes
+----------------------------------------------------------------
+October 2015
+- New process: FieldTrip's scalp current density (ft_scalpcurrentdensity)
+- New process: File > Select uniform number of trials
+- New process: Extract > Extract values (generic process for extracting and concatenating blocks of files)
+- GUI: Display of value histograms for all the files in the database
+- IO: Support for EyeLink eye tracker recordings (.edf)
+- DB: Optimized calls to retreive file names in process loops
+- Workshop: Los Angeles
+----------------------------------------------------------------
+September 2015
+- Process: Absolute values option now always use the norm of three orientations for unconstrained sources
+- Statistics: Added the scouts processing in the parametric t-tests
+- Statistics: Enable calls to FieldTrip functions: ft_freqstatistics
+- Statistics: Display of significant clusters
+- Inverse: Dipole fitting with FieldTrip with function: process_ft_dipolefitting
+- Inverse: Allowing regular isotropic grids for the forward model
+- Anatomy: Added the anatomical registration with BrainSuite
+- New process: Add EEG positions
+- IO: Added support for ITAB MEG file format
+- IO: Added support for MEGA NeurOne file format
+- IO: Added support for Blackrock NeuroPort file format
+- IO: Added support for BrainVision channel files (.bvct .bvef)
+- IO: Import FieldTrip structures saved as .mat files (data_timelocked)
+- IO: Export of FieldTrip structures for recordings, sources, time-frequency maps, headmodels
+- GUI: New options to call Brainstorm for IPython Notebook
+- GUI: Display recordings as images (+ ERP image)
+- Dipoles: Added option to merge multiple dipole files
+- Distribution: Updated to 2015b
+- Doc: New tutorials are now the default landing page
+----------------------------------------------------------------
+August 2015
+- Major bug identified: The head surfaces are 1-2mm too large
+- Statistics: Enable calls to FieldTrip functions: ft_timelockstatistics, ft_sourcestatistics
+- Statistics: Allow stat on matrix files (scouts and clusters)
+- Statistics: Display of significant signals-time clusters
+- Database: Grouping matrix files by comments, similarly to data files
+- Process: Merged the Z-score static and dynamic (only doing dynamic for kernel-based source files)
+- Process: Z-score on unconstrained sources: convert to flat map first (norm of three orientations)
+- Process: Z-score dynamic: no shared kernels anymore (Z-score on single trials make no sense)
+- Process: Average: Added an option to adjust the dSPM/MNp values for increased SNR in the average
+- Anatomy: New anatomy template "Oreilly_1y"
+  | http://neuroimage.usc.edu/forums/showthread.php?2123-Atlas-for-1-year-old-babies
+- GUI: Filter tab: Add a checkbox "Filter full source files"
+- Doc: Redaction of the new introduction tutorials
+----------------------------------------------------------------
+July 2015
+- Inverse: Added a first draft of new inverse functions
+- New process: Detect other artifacts (process_evt_detect_badsegments.m)
+- New process: Decoding processes from MIT, with the attached tutorial
+- New process: Remove head points below a threshold (Z-coordinate)
+- New process: Add head points 
+- New process: Refine registration using head points
+- New process: Set bad channels
+- Anatomy: Removed the iso2mesh functions and now asks to download a full local copy of the toolbox
+- Anatomy: Project scouts between surfaces
+- GUI: New management for custom colormaps, now saved in the user preferences
+- GUI: Added 'backspace' key as an equivalent to 'delete', to make it easier to use on MacOS
+- GUI: Default colormap size changed from 64 to 256
+- GUI: Reviewing EDF files, display the "wall clock time" when right-clicking on the figure
+- GUI: Create a new scout from MNI/SCS/MRI coordinates
+- GUI: Display the volume of a volume scouts in cm3
+- IO: Added the reading of channel names in the BESA exports (.avr, .mul)
+- IO: Added support for FieldTrip trial definition files
+- Doc: Redaction of the new introduction tutorials 
+- Doc: Started processing Rik Henson's for creating a group analysis tutorial
+----------------------------------------------------------------
+June 2015
+- Major bug found: Average(dSPM) give different results than dSPM(Average) 
+  | Results are both correct but dSPM is NOT LINEAR!
+- Bug fix: Export of surfaces for SPM12 in MNI/millimeters coordinates (previously in SCS/meters)
+- Bug fix: Export of Brainstorm MNI templates with fixed centers to match MRICron display
+  | (adjust center of volume by a few voxels)
+- Bug fix: Loose orientation on cortex + DBA mixed headmodel was crashing
+- Bug fix: ICA on one modality was erasing the other modalities, now inverting only the non-zero channels 
+- Bug fix: OpenMEEG implementation now uses the Matlab .mat format instead of .bin (limited in size)
+- Bug fix: Fix 1mm shift in the surface/MRI interpolation in the Y axis (in MRI coordinates)
+- Bug fix: Added support for Yokogawa planar gradiometers
+- Bug fix: Replaced the calls to "matlabpool" with "parpool" in recent versions of Matlab
+- Process: Sources>Compute noise covariance: Added option "No noise modeling"
+- Process: Import recordings>Import MEG/EEG: Use existing epochs: Added option "EEGLAB event types"
+- Process: File>Select files: Added an option to include or not the bad trials
+- Process: Average files: Added an option "Average+StdErr"
+- Database: Added "Std" field in all the basic file types (that can be averaged)
+- IO: Added support for Neuralynx .ncs files
+- IO: CTF: Added the reading of the .hc file (transformation "Dewar=>Native" in the channel file)
+- GUI: Added new type of figure to display videos
+- GUI: Added synchronized videos for continuous files (storage and display)
+- GUI: Added display type for Mean+Std using bounded lines (recordings and scouts)
+- Doc: Redaction of the new introduction tutorials 
+----------------------------------------------------------------
+May 2015
+- Bug fix: Selection of multiple conditions with process "File > Select recordings"
+- Bug fix: Connectivity on unconstrained sources: Group the three orientations by taking the signed maximum instead of the regular maximum
+- Bug fix: EGI epoched .raw with spaces in the .epoc labels were not read correctly
+- New process: Time-resolved coherence (Process2)
+- New process: Import anatomy > Compute MNI transformation
+- Templates: Fixed inner skull and outer skull surfaces in the ICBM152_2015 template
+- Connectivity: Added option "Include bad channels" for all the processes
+- Pipeline editor: Added the option "All file" for the 'baseline' entries
+- IO: When importing epochs, save the corresponding time in the original file in the history
+- Doc: Redaction of the new introduction tutorials 
+----------------------------------------------------------------
+April 2015
+- Major bug fix: Wrong values of dSPM for averages, NoiseCov was not divided by the number of averages
+- Bug fix: Reading wrong nAvg from kernel-based source files with in_bst (wrong weighted average)
+- Bug fix: Graph display for Matlab 2015a
+- New process: Artifacts > ICA components: Support for two methods (EEGLAB/Infomax, JADE)
+- New process: Events > Detect multiple responses
+- New process: Events > Detect movement
+- New process: Test > Student's t-test against zero
+- New process: Standardize > Normalized difference (A-B)/(A+B)
+- New process: Standardize > ERDS with two inputs
+- New process: Standardize > Interpolate bad electrodes
+- New process: FieldTrip > ft_channelrepair
+- Anatomy: Registration of individual MRI on MNI ICBM152 with SPM to get "MNI coordinates"
+- Anatomy: New coordinates conversions: replaced cs_* function with cs_convert and cs_compute
+- EEG: Adding many minor features and fixing many bugs for the processing of EEG recordings
+- ICA/SSP: Merging with SSP process, creating a very flexible function (process_ssp2)
+- ICA/SSP: Display components topographies and time series
+- ICA/SSP: Deeply modified the calculation for EEG (including the re-referencing as a projector)
+- IO: Export MRI overlay to MRI files (allows to export dipoles matrices)
+- IO: Export data files to FieldTrip structures (out_fieldtrip_data)
+- GUI: MRI Viewer: Now clicking on an electrode or a fiducial selects it in the three views
+- GUI: SEEG: New menu "Define group with first and second contacts"
+- GUI: New popup menu "Import data matrix" when right-clicking on a study folder
+- Templates: Updated Infant7w template with new segmentation and atlas
+- Templates: Updated ICBM152/Colin27/FSAverage with the new MNI coordinates
+- Templates: Aligned ICBM152 on Colin27 for reusing the template electrodes positions
+- Distrib: Display release notes when updating
+- Preparation of the EEG-based training in Marseille
+----------------------------------------------------------------
+March 2015
+- Major bug fix: OpenMEEG on SEEG works now, the call to the openmeeg function was just wrong
+- Bug fix: Process PSD: Fixed the estimated file size
+- Bug fix: Processes connectivity AxB was not allowing to set the scout function
+- Bug fix: Simulation of recordings using mixed head models using a limited number of scouts
+- Sources: New inverse interface, new inverse methods 
+- Process: Added ICA cleaning (JADE)
+- Process: PLV: Adding an option to concatenate the input files
+- Montages: Added support for linked EEG references
+- Montages: Allow mix of multiple modalities in one montage (eg. EEG, EOG/ECG, references)
+- GUI: Modified the buggy CTRL+Scroll and SHIFT+Scroll shortcuts
+- Distrib: Compilation and distribution with Matlab 2015a
+- Doc: Redaction of the new introduction tutorials 
+- MEG training at McGill
+----------------------------------------------------------------
+February 2015
+- Bug fix: Option "No noise modeling", adapts diag value to sensor type (MEG:1e-26, EEG:1e-10)
+- SEEG/ECOG: Added a field Group in the channel file => NOT USING THE COMMENT FIELD ANYMORE
+- SEEG/ECOG: Now displaying only the first and last contacts of each group of contacts
+- SEEG/ECOG: Changed the text color for the ECOG/SEEG labels in 3D figures
+- SEEG/ECOG: Create automatically a set of temporary montages when loading a file
+- Process: Simulate from scouts: Add support for mixed/volume head models
+- IO: Added support for Neuromag Graph event files (.evl)
+- GUI: MRI Viewer: Changed the number of slices on which a point is visible from 5 to 3
+- GUI: MRI Viewer: New button "set coordinates"
+- GUI: Change the attribution of colors to event markers to avoid repetitions
+- Doc: New structure for the online tutorials 
+- Doc: Added a menu "Release notes" in the Help menu
+- Report meeting grant MNE-BST year 2 (Los Angeles)
+----------------------------------------------------------------
+January 2015
+- Major bug fix: Error in reading the BDF/EDF channel gains, the signal amplitudes were not scaled correctly
+- Major bug fix: Error in the calculation of the scouts values with process_extract_scouts in the case of 
+  | constrained sources and atlases with non-sorted vertices (older atlases loaded with new code)
+  | http://neuroimage.usc.edu/forums/showthread.php?1855-Extract-Scout-time-series
+- IO: Import EEGLAB: Added support for categories "latency" and "type"
+- IO: Added support for KRISS MEG .kdf file format
+- IO: Added support for BabyMEG system
+- IO: Added support for Compumedics ProFusion Sleep 4 files
+- New process: Convert to simple event
+- New process: Time-resolved correlation and coherence
+- Doc: Updated the web server and wiki engine
+----------------------------------------------------------------
+December 2014
+- Bug fix: Processing CTF recordings with compensation not applied, new file not marked as processed
+- Bug fix: Display of unconstrained sources
+- Bug fix: Wrong scout order in the time-frequency file after the major scout management update
+- New process: Normalize over frequencies (correct for 1/f decrease in power in TF and PSD)
+- New process: ARIMA filter (for spectral flattening)
+- Process PAC: Added option for controlling the number of frequency bins that are used (numfreqs)
+- Process TF: Added option "Spectral flattening: 1/f compensation"
+- GUI: Updated display functions for subcortical atlases (uniform behavior on all Matlab versions)
+- Workshops: Freiburg and Oldenburg
+----------------------------------------------------------------
+November 2014
+- Major modification: The inputs of all the processes using scouts have been modified
+  | Scouts are now defined as a cell array {AtlasName, {'Scout1','Scout2',...}; ...}
+- GUI: New implementation of the MRI viewer, not using GUIDE anymore
+- GUI: Modified the scout selection in the processes, to allow the selection of the atlas
+- GUI: Edit electrodes positions using the MRI Viewer
+- GUI: EEG/ECOG/SEEG: New display mode "3D Electrodes"
+- GUI: Display of SEEG strips, based on the groups defined with the Comment field of the channel file
+- GUI: Detection of the electrodes groups extended to the tags/indices logic
+- GUI: Added simulation of recordings for mixed head models
+- GUI: Pipeline editor: Added function path as the tooltip text
+- GUI: Replaced the calls to function "material" with the corresponding properties of the surfaces
+- GUI: Faster creation of the nodes in the tree
+- Inverse: ECOG/SEEG, use a global average reference instead of an average reference per sub-group
+- Inverse: Robust identification of OpenMEEG crashes and logging system (tmp/openmeeg_log.txt)
+- Database: Use of subject "Group_analysis" instead of "Inter-subject" when mixing multiple subjects
+- Distrib: Switched to Matlab 2014b for the binary distribution
+- Distrib: Added support for proxy in download functions
+- Distrib: Added realtime example functions
+- Bug fix: Error in the calculation of the Canolty maps for scouts on unconstrained sources
+- Bug fix: Fixed calculation and display of source-space results calculated on volume/mixed head models
+- Bug fix: Project electrodes on scalp: Now centers the surface on the center of mass before
+- Bug fix: Source estimation with no noise modeling 
+  | Rounding errors in the noise covariance caused bst_wmne to generate complex output
+----------------------------------------------------------------
+October 2014
+- Anatomy: Added anatomy template Infant7w
+- IO: Export results/timefreq/connectivity/spectrum to ASCII and EXCEL
+- IO: Updated the ANT EEProbe reading functions from FieldTrip (now works from Linux systems)
+- EEG: New channel menu "Add EEG positions"
+- EEG: Importing channel file: Sets to EEG_NO_LOC the type of isolated EEG channels without positions
+- EEG: Added default 10-05 positions and a few other caps (ASA, BrainProducts)
+- EEG: Added support for the ASA channel files
+- Inverse: Added MEM inverse solution
+- Inverse: Major re-organiziation of the inverse model functions (suppression of bst_sourceimaging)
+- Inverse: Created new option panel for calculating inverse models
+- Inverse: Add the support for saving a data covariance matrix
+- GUI: New option to display/hide the legend on time series figures
+- GUI: Apply online filters to matrix files
+- GUI: Updated OpenGL detection at startup, for better compatibility with Matlab 2014b
+- Bug identified: band-pass filter: the high-pass filter should not enforce a Fs/3 low-pass filter
+- Bug fix: Display and processing of mixed source models
+- Bug fix: Import of results from newer versions of BrainSuite 
+- Workshops in Orlando and Miami
+----------------------------------------------------------------
+September 2014
+- IO: Updated the management of the channel files, causing major changes to all the low level functions
+  | that read files (in_fopen*, in_fread*, in_data, import_data, ...)
+- IO: Forbid the use of the process "Apply SSP" to rewrite a clean file when using a shared channel file
+- IO: Added a new in/out file format to save the sFile+ChannelMat structures (Brainstorm binary, .bst)
+- IO: Export data: Fixed the export to Excel .xlsx
+- IO: Export data: Added menu for raw data, to allow direct format conversion
+- IO: Modified out_mri_nii: Aligned the exported volumes to match the default volumes in MRICron and SPM
+- Database: Removed the double storage of the channel file for the raw links (removed sFile.channelmat)
+- Database: Now saving output in Brainstorm database and in Brainstorm-binary format (.bst)
+- GUI: Re-organized general preferences panels (removed useless options and added raw processing options)
+- GUI: Updated channel editor: Double-click to change a value and instant closing if no modifications
+- Bug fix: Time series figure: display of the scale bar on the right, in column mode
+- Bug fix: Lot of minor bug fixes in the stability of the import functions (no change of behavior)
+- Bug fix: Minor bugs with the manual alignment of the surfaces
+- Bug fix: Minor bugs with the figure manager and the user setups
+----------------------------------------------------------------
+August 2014
+- New process: File > Select files
+- Bug fix: Small bugs for the auditory tutorial
+- Bug fix: The weighted difference was not calculated correctly
+- Doc: Exploration of the auditory dataset and redaction of the tutorial
+- Doc: Preparation of the auditory-based workshops
+- Distrib: Matlab 2014b: Painful optimization of the time series figures (too slow in OpenGL)
+----------------------------------------------------------------
+July 2014
+- Stat: Refined the number of multiple comparisons (only MEG/EEG sensors, good channels, no baseline...)
+- Stat: t-test on PSD files
+- Stat: Added the possibility to run test on absolute values of recordings
+- New process: Bandstop filter (better notch than the sinusoid removal for large artifacts)
+- New process: Notch filter (use by default instead of the sinusoid removal)
+- New process: Remove linear trend
+- Process Average: Added an option "by trial groups (condition average)"
+- Pipeline editor: Added option "all time" to set "timewindow" to []
+- Pipeline editor: Re-organized all the processes related with events management in a category "Event"
+- SSP: New default pipeline: 1) Remove simultaneous cardiac/blinks, 2) SSP cardiac, 3) SSP blinks
+- SSP: Added options for calculating projectors from the average and to save the artifact ERP
+- SSP: New option "Compute using existing SSP projectors"
+- GUI: Neuromag: Updatedseparate display of separated gradiometers (more flexible, multiple views)
+- GUI: TF on data files: Allowed the topo/2DLayout displays for multiple sensors in the same file
+- GUI: Added "smooth display" checkbox in the TF display
+- GUI: Snapshots > Open as figure
+- IO: Save figure as Matlab figures (.fig), clean from callbacks and buttons
+- IO: Added support for SUMA/.dset ROIs
+- Bug fix: Granger: Transposed the output (everything was reversed, AR processes were wrong too)
+- Bug fix: MacOS bug with java_getfile (freezing Matlab randomly)
+- Doc: New scripts for all the online tutorials
+- Distrib: Matlab 2014b: More painful debugging
+----------------------------------------------------------------
+June 2014
+- New process: LCMV Beamformer (HL Chan)
+- Process PAC: Added direct support for scouts and scout functions
+- Process TF Morlet: Added the option for log scale of frequencies
+- Database: Import recordings with default anatomy: do not offer "refine registration"
+- Database: file_delete: added some more checks for preventing from removing the entire database
+- Database: db_fix: less automatic than before, asks for confirmation before creating folders
+- GUI: Updated the dipoles management
+- GUI: Display EEG electrodes in the MRI viewer (MIP:Functional = show all)
+- GUI: Changed the way SEEG electrodes were displayed and managed in 3D views
+- GUI: MRI Viewer: Overlay volume on volume
+- IO: EDF: Added support for multiple Annotation channels (for files exported by EGI NetStation)
+- IO: Export TF maps to SPM (volume and surface)
+- Bug fix: Minor bug in process_ssp2: Re-orthogonalization of vectors with SVD was a bit buggy
+- Doc: Resting state tutorial
+- Doc: Updated Neuromag tutorial
+- Distrib: Matlab2014b: Lots of debugging after all these updates in the graphics system
+----------------------------------------------------------------
+May 2014
+- New process: Apply montage
+- GUI: Allowed surface smoothing on timefreq files
+- GUI: Spectrum plot: Display X-axis in log scale
+- SSP: Create from one time point of recordings
+- Bug fix: Major bug in EEG source modeling: Avg reference must be applied on the NoisCov 
+- Bug fix: Fixing errors in default anatomy packages (NCS and SCS transformations were not correct)
+- Workshops in Osaka and Taipei
+----------------------------------------------------------------
+April 2014
+- Bug fix: Major bug in the process "Extract scouts time series" FreeSurfer atlases
+  (the scouts with vertex indices that are not ordered were not correctly flipped)
+- Sources: DBA headmodel and mixed source models
+- Sources: Mixed headmodels: volume/surfaces/dba + constrained/unconstrained/loose
+- GUI: Scouts 3D
+- Distrib: Compiled version for Matlab2014a
+----------------------------------------------------------------
+March 2014
+- New process: Granger spectral
+- New process: Simulate AR signals (Syed)
+- New process: Compute SSP with two-inputs, for more flexibility
+- Process Coherence: New version with test function
+- Connectivity: Completely re-organized the display menus
+- bst_window: Added Tukey and Parzen windows (to make coherence independent from sigproc toolbox)
+- GUI: New figure type "image" to display any type of 4D matrix as 2D cuts (time+frequency scrolling)
+- GUI: Matrix: Updated the "View as table" menu
+- GUI: Topography: added implicit re-interpolation of the bad sensors
+- GUI: Montages: "New re-referencing montage" menu
+- GUI: Extended the channel selection across figure types
+- Pipeline editor: New option "Process entire file at once", to process recordings with SSP
+- Pipeline editor: New option "overwrite" to the TF processes
+- Doc: Yokogawa tutorial
+- Doc: PAC Tutorial
+- Doc: Rat electrophysiology
+----------------------------------------------------------------
+February 2014
+- New process: Project electrodes on scalp
+- New process: Set channels type
+- Sources: BEM: Change default vertex number to 1922 per layer
+- Process Connectivity: Scout accepted as inputs
+- Process Connectivity: Changed the input structure of all the processes (now centralized in process_corr)
+- Process Average rows: Extended to connectivity maps
+- GUI: Scout time series: Recoded the resize callback to manage the position of the axes manually
+- GUI: Distribution of the ACNS standard electrodes montages
+- GUI: Montages: View bad channels as a montage
+- GUI: Set bad channels: Allow selection by channel name or index
+- NIH grant Brainstorm-MNE: Year 1 report
+- Doc: Epilepsy tutorial
+- Doc: Brainstorm-Fieldtrip auditory tutorial
+----------------------------------------------------------------
+January 2014
+- Process Warp: Removed update of SCS fiducials because it was messing up the registration MRI/surfaces
+- Database: Disk full: Added code to check save errors and incomplete brainstorm.mat at startup
+- Database: in_bst and in_bst_data: Removed the average reference
+- GUI: Figure 3D: Click on scout selects the scout in atlas list
+- GUI: Figure 3D: Remove vertex from scout by holding shift key while clicking
+- GUI: Figure timefreq: Synchronize changes of row name between similar figures
+- GUI: OpenMEEG: Help menu to make it easier to install / re-install
+- GUI: Colormap: General update to include the definition of the minimum
+- GUI: Colorbar: Small on 3D and topography figures
+- GUI: Colorbar: Marker to indicate the threshold level
+- GUI: Montages: Replaced channel selections with custom montages
+- GUI: Montages: Selected montage and display mode relative to the figure
+- GUI: Montages: Average reference replaced with montage
+- GUI: Clean surfaces re-implemented and improved to process scouts
+- GUI: Tool tabs: Recoded the management of the tabs
+- GUI: Display modes: Full-screen is made an independent option
+- GUI: User setups: Reload a previous figure configuration
+- GUI: Time series figures: Allow duplication when called from the tree + Cloning
+- GUI: Raw viewer: Shortcut to jump 1/2 page (F4/Shift+F4)
+- GUI: Raw viewer: Optimized the scrolling time (it was adding new buttons continuously)
+- GUI: Setting manually time and amplitude resolution (right-click > Figure > Set axes resolution)
+- IO: NeuroScope file format => http://crcns.org/data-sets/hc/hc-2/about-hc-2
+- Distrib: Version number: 3.2
+- Distrib: Rename panel_event => panel_record
+- Distrib: Rename panel_scouts => panel_scout
+- Distrib: Rename panel_clusters => panel_cluster
+- Distrib: Rename panel_stat_threshold => panel_stat
+----------------------------------------------------------------
+December 2013
+- New process: Signal simulators: custom and auto-regressive
+- New process: Source simulator: transforms matrix files into source files
+- New process: Unconstrained to flat map (pca or norm)
+- New process: Export stat file with a specific static threshold (process_extract_pthresh)
+- Process Add tag: Select either filename or comment
+- Database: Stat: pmap is not saved anymore but recalculated dynamically (process_extract_pthresh)
+- GUI: Search panel for the Process1 and Process2 file lists
+- GUI: Fixed MNI coordinates for Colin27 and ICMB152 brains, disabling for all the others
+- GUI: Synchronized zoom and selection over time series figures (rewrote zoom function)
+- GUI: New button "Flip Y +/-" for EEG/epilepsy display
+- Bug fix: Fixed bug with progress bar on Linux: was not closing properly
+----------------------------------------------------------------
+November 2013
+- New process: DynamicPAC: Integration of Soheila's functions + display
+- GUI: Add menu: Sort event groups by name/by time
+- GUI: Close progress bar: Sends a CTRL+C to the command window (abandoned later)
+- GUI: Command window for compiled mode
+- GUI: Channel selections for butterfly plots
+- GUI: Average reference: Using the selections for calculating the average reference in SEEG
+- IO: Support for Deltamed Coherence-Neurofile binary export
+- Distrib: Updated compiled version to Matlab 2013b
+----------------------------------------------------------------
+October 2013
+- Workshops: Florence and Montreal
+- BIC billing and network
+----------------------------------------------------------------
+September 2013
+- New process: Dipole scanning (John & Beth)
+- MEG/MRI registration: New function for fitting the head points on the head surface (Gauss-Newton)
+- Process "Select files with tag": More options
+- GUI: Dynamic loading of the tree nodes
+- GUI: Fixed bad channels management in the MEG interpolation 
+- IO: Export sources to SPM8 (volume) and SPM12 (sources): code and tutorials
+- Distrib: Fixes for Matlab 2013b: JOGL1 replaced by JOGL2
+----------------------------------------------------------------
+August 2013
+- CIVET import
+- Average and differences across different warped brains
+- Average of pial+white to create mid-gray surface
+- FreeSurfer sphere: display and usage for the re-projection
+- User scouts: automatically detects the region based on the anatomical atlases
+- Re-write tess_hemisplit to use the "Structures" atlas
+- Using by default the FreeSurfer registered spheres when they are available
+- Grouped all the nearest neighbor algorithms in bst_nearest
+- Re-wrote and optimized bst_shepards using bst_nearest
+- Fixed the spatial smoothing process
+- Pipeline editor: Replace hard coded raw filenames with variables defined at the top of the script
+- Pipeline editor: Allow empty time window for all the processes
+- Integration DBA model from Y.Attal
+- Scout menu "UNDO"
+- Displaying only the structures that are selected in "selected mode"
+- Scout menus made dynamic (adapt to selected atlas/scouts)
+- Atlas "Source model": define forward and inverse model properties
+----------------------------------------------------------------
+July 2013
+- User statistics
+- Noise covariance can be reviewed by modality
+- New processes: Concatenate recordings
+- Added button to hide the MEG helmet in the MRI registration figure
+- Export movies: Using the object "VideoWriter" and some JPEG2000 compression
+- Export movies: Added the option "all figures"
+- Merge surfaces: Save the original division in a "Structures" atlas
+- FreeSurfer: Added two new atlases (BA.thresh, Mindboggle)
+- FreeSurfer: Fixed import of all the MRI volumes
+- FreeSurfer: Importing aseg.mgz as a set of surfaces
+- FreeSurfer: Added the support for importing cortical maps as result files
+- FreeSurfer: Added the import of the registration spheres in the surface files (automatic process)
+- FreeSurfer: Added the import of the cortical thickness in the automatic process
+- MRI Viewer: Added zoom buttons + keyboard shortcuts
+- Updated "remove vertices": Now creates a new file (and compatible with Atlases)
+- New output surface formats: FreeSurfer and GiFTI
+- New input MRI format: MINC
+- New input surface format: MNI OBJ (for reading CIVET outputs)
+- Updated SSP ECG defaults: [-40,+40] ms, [13-40] Hz
+- Tested iso2mesh for surface resampling: good surfaces with equal triangle sizes
+  | but no correspondance of vertices in the original surface
+- Reducepatch: Added a subdivision of the large faces
+- Added "fiducials.m" for automatic import
+- MRI import: convert everything to uint8
+- Default anatomy: Handle multiple templates + automatic download from server
+- Default anatomy: Update Colin27, ICBM152, fsaverage
+- New button in Scout tab: Identify regions with color
+- Added OFF format for surface output
+----------------------------------------------------------------
+June 2013
+- Save the database structure in the protocols folders when possible
+- Keep track of modifications in protocols, to save structure only when needed
+- Evaluation of the save/load commands for each MAT format (6,7,7.3) and each type of file
+- Replace save() with bst_save(), and '-v7' by '-v6' for big files
+- Scouts on time-frequency files (control over signals/time/freq)
+- New process+menu "Events: Add time offset"
+- HBM 2013
+- Fixed bugs in the management of continuous EEG
+----------------------------------------------------------------
+May 2013
+- MRI Viewer: Type the fiducials positions directly
+- Update of the PAC: adding options, making work on RAW, more flexibilty in computation
+- Resting state pipeline
+- Rewriting all the PAC and chirplet functions... merging all the versions...
+- Import Neuroscan .ev2 files
+- Support for BrainSuite atlases + anatomy folder + tutorial
+- Parallel processing toolbox: available for PAC computation
+- Investigated the possiblity to manage de computer resources with ulimit/nice
+- Optimized in_fread_ctf, out_fwrite_ctf, bst_sin_remove 
+- Added support for BrainVision ASCII recordings + improveds channel description from the .vhdr files
+- New process: Uniform row names 
+- Process average files: Added the detection of bad rows (all zeros)
+- Process average rows: Added the option "average by row"
+- process_extract_cluster: Added option "Time window"
+- Coherence: Re-coding, implementing many new options
+- Connectivity: Added the concatenation input + many other improvements
+- Allow the display of stat/timefreq
+- Digitizer + acquisition: Allow positioning of the head using real antomical landmarks (easier to define)
+- Allowing bandpass filter + resample of scouts time series on source files
+- Scouts times series or the min norm maps and their zscore can be displayed at the same time
+----------------------------------------------------------------
+April 2013
+- Yokogawa: added support for the "exported" files (includes the digitized points)
+- bst_memory: Loading timefreq files: do not load the parent data or matrix files anymore
+  => will be faster but may cause some bugs (see lines: 1161 1162 1173)
+- Added event support for regular time series
+- Fixed bugs for Matlab 2013a (change in the processing of the for loops with [1x0] empty index matrices)
+- New process: Event related perturbation
+- Prevent the edition of the "official" atlases from BrainVISA/FreeSurfer
+- Fixed scout flip sign: was applied to all the values, now restricted to mixed-sign MNE signals.
+- Online filers: Apply to full sources
+- New process: process_zscore_dynamic
+- Management of dynamic zscores, calculated on the fly when needed
+- View noise covariance as image: normalize independently of each sensor type
+- Noise covariance: added a check for NaN and Inf in the whitener (bst_wmne)
+- Optimized a lot the display time of the time series figures
+- Options: Added OpenGL bug workarounds
+- Options: Added a "Reset brainstorm" button
+----------------------------------------------------------------
+March 2013
+- Import of CTF dipole files
+- Head tracking functions in the Brainstorm distribution
+- Multiple MRI volumes for one subject
+- Added function bst_window: Hann, Hamming, Blackman
+- New process: Simulate PAC signals
+- Process compute sources: return sources input data files instead of the all the sources
+- PAC functions: process, figures, database, tutorials...
+----------------------------------------------------------------
+February 2013
+- Remove DC offset: Allow directly on continuous files (CTF and FIF)
+- New process: Remove DC offset A vs B
+- Brainstorm window: Vertical split bar is enabled again
+- Added function java_create(): better management of awtcreate/javaObjectEDT
+- gui_layout: Fixed all the bugs related to the X11-based systems
+- gui_layout: Added a menu and more layout options
+- Workshop Halifax
+- Updated OpenMEEG to new version 2.2.0, supporting intra-cranial modeling
+  => Requires an update of the database version (3.6)
+- Added support for ECOG and SEEG in the visualization and source modeling
+- Added popup menu figure_3d: Snapshot > Save surface
+- Fixed a few bugs with the channel editor
+- New process: Run Matlab command (process1 and process2)
+- Support for Yokogawa/KIT MEG recordings
+- Read event channel: added a more options (TTL, reverse TTL, accept zeros)
+- Adding forced average reference for SEEG/ECOG source modeling
+- Support for read-only databases
+----------------------------------------------------------------
+January 2013
+- RAW tutorials: now based on the workshop dataset + detailed SSP documentation
+- Process average: added Condition (grand avg), Trial groups (grand avg), Trial groups (subj avg)
+- New processes: Import FreeSurfer, Import BrainVISA, generate head
+- New functions to manage link to raw files (delete)
+- Re-coded the selection of time indices with an auto-snap on a grid of time: panel_time('GetTimeIndices')
+- Pipeline editor: Simplified the access to the times and other ranges and scalars
+- Pipeline editor: Making the window non-modal
+- Added menu: File > Recall last pipeline
+- Process extract time: added definition of time
+- Adapted all the time displays to the available precision
+- Fixed bug with the default anatomy (head and skull surfaces crashing for Colin27)
+- New validating script tutorial_raw (call: brainstorm validate_raw)
+- Pipeline editor: Now keeps track of the modification of time, frequency, number of files...
+- New process: Instantaneous frequency
+- Process RAW files: Support for FIF format
+- Added popup menu "Delete Raw file"
+- Scouts: Added menus to subdivide scouts and atlases
+- Copy NoiseCov to other conditions (Ctrl+C/V): Now fixes the number of channels
+- Refine registration using head points: can be called while editing the registration manually (new button)
+----------------------------------------------------------------
+December 2012
+- Workshop MNI, December 6, 2012
+- Scouts: add import from MRI masks
+- Detect channel type: Better detection, based on a string search (eog, ecg, emg...)
+- Generate head surface from MRI based on isosurface (for FreeSurfer anatomies)
+- Fill holes from head surface (fixing BrainVISA head surfaces)
+- Added function file_short()
+- Import full FreeSurfer folder
+- Import full BrainVISA folder
+- Added "All surface types" to import surface
+- Added support for .gii format
+- Allow edition of multiple lines at once in the channel editor
+- Added support for Curry events file
+----------------------------------------------------------------
+November 2012
+- db_save: Running only every 10 minutes, or on specific operations
+- start/stop: Creating a file is_running, to identify if there is a running session of Brainstorm
+- 2D topography: option to select the number of contour lines
+- Connectivity: Intense debugging
+- Forward model: check for electrodes inside the head
+- OpenMEEG: Add a systematic check of the model against the spherical model
+- Process2: Independent selection of the types for A and B + automatic preselection with first file
+- Process1: Allow re-processing of non-kernel-based TF source files
+- New process: Scale values
+- Timefreq figures: Added export as matrix file
+- Project sources: Allow to project surface-based TF files on a different anatomy
+- Copy/paste: Add support for time-freq and connectivity files
+- New process: process_average_freq
+- Improved the automatic organization of the figures (TiledLayout)
+- Time series display: New menu "Normalize amplitudes"
+- Time series display: Shift+click sets the current time + popup menu
+- Re-writing the interface to change the fiducials with the scalp surface "Edit fiducials on surface"
+- Process "Frequency > Set time frequency" moved to "Extract > Extract measure from complex values"
+- 2D topo: Improved display of contour lines
+- Surface clustering: Automatically assign hemisphere
+- Atlases: Added support for FreeSurfer .label files
+- Delete files: Now unloads all the datasets and closes all the figures involving the deleted files
+- New process: Uniform epoch time
+- Fixed MacOS shortcuts bugs
+- Added scouts menu: "Add scouts to atlas"
+- Added surface popup menu: "Remove interpolations"
+- Added menus and various shortcuts to the interface for the time exploration
+- Fixed all the fonts issues, for all the operating systems
+- Improved the logging system on neuroimage server
+----------------------------------------------------------------
+October 2012
+- Scouts: Redesigned the management of scouts and atlases / added the region information
+- Scouts: New display, new options
+- Scouts calculation for constrained models: flip the sign of vertices with opposite orientations
+- Support for export of 4D matrices from volume source reconstructions
+- Downsample source files to atlases
+- Fixed the import and display of the fiducials for CTF recordings
+- Added the display of the fiducials on the surfaces for the check/edit of the MRI-MEG registration
+- Process: Re-implemented the gradnorm process, adapted to timefreq files
+- BEM: Fixed big bug, Gain matrix was not centered for EEG (average reference)
+- Forward model: Moving the average reference code to bst_sourceimaging
+- Surface display: Using flat transparency rather than interpolated
+- Surface display: Adding a small unzoom to display the cortex surfaces
+- Surface display: Initial orientation for surfaces: AC/PC MNI coordinate system
+- Unconstrained sources: Removed the PCA processing, now keeping all three components everywhere
+- Scouts: Allow the display of the 3 components x,y,z for unconstrained sources
+- BabySQUID: Added a specific type of recordings and channel handling
+- BEM surfaces: Fixed the size of the head envelope, now smaller by one voxel
+----------------------------------------------------------------
+September 2012
+- Fixed terrible bugs with the sLORETA/dSPM calculation and display
+- Fixed reports bug when protocol name has "/" in it
+- Subject names and protocol names cannot contain anymore any non-file characters
+- Fixed bug for displaying Z-scores of TF maps (was losing the negative values on the way)
+- Coherence: Refining the calculation, comparison with mscohere
+- Support for BDF files
+- New process: Events: Group by time
+- Edit channels: set the type for multiple rows using popup menu "Set channel type"
+- Function in_xml to read XML convert and convert them to Matlab structures
+- Added support for GIFTI textures (.gii as surface labels)
+- Update the binaries to Matlab R2012b (version 8.0)
+- Processes import from raw: do not return the bad trials anymore
+- Added support for MANSCAN EEG files
+- Scouts: Redesigned the management of scouts and atlases / added the region information
+----------------------------------------------------------------
+August 2012
+- Digitizer/Polhemus: Final version, documentation, distribution
+- Export channel files: Most of the simple ASCII formats
+- New mixed "Polhemus" format, to store at the same time the EEG and the headshape points
+- Process PSD: Now works in the same framework as the time-frequency (online average, timebands...)
+- Process FFT/PSD: Support for RAW recordings
+- Re-select node after renaming
+- Connectivity: Processes cohere1, cohere1n, cohere2, granger1, granger1n, granger2
+- Removed BadTrial field from the data.mat files
+- Added two colormaps: ns_white, ns_grey
+- Switched all the colormaps from 64 to 128 values
+- Added menu: Copy filename to clipboard
+- Inverse: Now asking the list of bad channels
+- New process + syntax for frequency bands and time bands
+- NoiseCov: New popup menu "No noise modeling (identity matrix)"
+- Process: plv1, plv1n, plv2 (including plvt)
+- Save the topo interpolations in GlobalData
+- Redesigned "Display" tab and frequency slider
+- New management for "Static" and "StaticFreq" figure properties
+- Connectivity figure: Added basic interactivity
+- Allowed movies for MacOS and Linux
+- New colormap types: "connect1" and "connectn"
+- Replace matlab getpref/setpref with GlobalData.Preferences
+----------------------------------------------------------------
+July 2012
+- MEG/Brainstorm Workshop @ UQAM summer school (July 11th)
+- Fixed import of BrainVision/BrainAmp markers and channel names
+- Fixed CTF AUX events import: ignores all the events at the beginning of a DS trial
+- Fixed errors in import of CTF and 4D sensor types
+- Fixed display of sensors in 2D and 3D
+- Fixed co-registration of MEG runs: refined the average between channel files
+- Added menu File > Set database folder
+- Fixed many small interface bugs with the "Review raw file" menu
+- Processes: detect automatically when modifications where made on the files, and reaload accordingly
+- Set up cron job to update brainstorm daily on the MNI BIC network
+- Process combine: Fixed for responses used multiple times, and added the "ignore" option
+- Export to Matlab: support for multiple nodes
+- Get coordinates panel: Shows the value at the selected point
+- Raw viewer: Events dots in the time bar: displayed at different levels (to show more info at once)
+- Process band-pass: Using oc_fir2 function from Octave if the SigProc toolbox is not installed
+- Process FFT: Using the oc_hamming function from Octave if the SigProc toolbox is not installed
+- Import EDF: Fixed support for mixed sampling rates, and added support for annotations
+- Curry BEM surfaces: Partial support (I don't know how to scale or align the surfaces)
+- Polhemus digitizer integrated in Brainstorm
+- Added connectivity figure type + colormap
+- Connectivity display: exporation of the Java3D/JOGL possibilities in Matlab
+- Re-select nodes after renaming
+----------------------------------------------------------------
+June 2012
+- Process: Import events from file
+- Process: Classify events
+- Optimization of "Sinusoid removal": extrapolation of the signal with AR models + filter in both directions
+- Fixed OpenMEEG conductivity bug
+- Import MRI binary masks as surface
+- MNI coordinates in the MRI viewer + Coordinates panel
+- Process report: Existing files represented as links
+- BEM surfaces: Fixed the bumps at the back of the head, and optimized the code
+- Output 4D source matrices to Analyze and Nifti formats
+- 2DLayout timefreq: No overlap option
+- Export SSP to a FIF file
+- Process Uniform list of channels: Added option "use first channel file"
+- Correlation: Process 1xN and NxN + bst_corrn function
+- Process report: automatic update of the current report when something is added
+- Process report: Snapshots: Add comment, and data topographies
+- Tutorials CTF and Neuromag: Updated to integrate all the new processes
+- New process: Set comment
+- Raw viewer: Allow two extend markers to overlap partially
+----------------------------------------------------------------
+May 2012
+- Removing Talairach coordinate system from the interface
+- Completely redesigned the channel/row selection interface
+- Scouts: Display the size of the scouts in cm2
+- Added BioSemi default EEG caps
+- Generalized pipeline interface:
+  - Reports: record the warnings and errors from all the processes, and produce HTML reports
+  - Process: Import raw
+  - Process: Import epochs, import time, import events
+  - Process: Import channel files
+  - Process: Compute headmodel
+  - Process: Compute sources
+  - Process: Compute noisecov (including copy to other conditions)
+  - Process: Import MRI, Import surfaces
+  - Process: Generate BEM surfaces
+  - Process: Project sources on default anatomy
+  - Process: Read events from track
+- Updated PSD and FFT: remove the mean of the signal before computation
+- Converted BrainAmp recordings to fopen/fread interface
+- New version of the tutorial scripts, using the new processes
+- CTF AUX files: Read Stim channel automatically because MarkerFile is not reliable
+- Warp: Include copy of the atlases into the new anatomies
+- Reports: Add images to reports for quality control
+- Video time on CTF systems (review, import/export events)
+----------------------------------------------------------------
+April 2012
+- Timefreq options: Added Kernel option + estimation of the output size
+- Timefreq on sources: Allow support for both full sources and kernel-based
+- Updating binaries to Matlab 2012a (infinte stack of problems with the distribution)
+- Support for ANT EEProbe .cnt files
+- Process: Combine stimulus/response events 
+- Fix broken links for RAW files: offer to change the file
+- Fix broken protocol folders: offer to change the folder
+- Allow selection of different file types in Process2 tab
+- Compiler: Finding the issues with the SigProc Toolbox and the mex-files not working in the .jar 
+- RAW Viewer: Windows that fill the screen
+- New process: Z-score files A vs files B
+- RAW Viewer: Configurable keyboard shortcuts
+- RAW Viewer: Optimization of the events management (update events only, not the time series)
+- Tree: Re-expand nodes after deletion
+- Added colormap: Neurospeed
+- Fixed many of the MacOS display bugs
+- Re-wrote the screen size detection: Now compatible with Win7, MacOS, Linux
+- Optimized overlapping spheres
+- Brainstorm Workshop @ MIT
+----------------------------------------------------------------
+March 2012
+- Continuous tracking of head position in the helmet
+- Panel Event: Select the event type that was processed after a detection/ssp computation
+- Time series figures: Added option "Flip Y Axis"
+- Sources on MRI: Minimum size threshold slider now removes small objects in the slices
+- SSP selection window: Display the topography associated with each component
+- SSP selection window: Save the SSP in proj_* files
+- Time-frequency & Spectrum display: Improved storage, computation and display (2 weeks)
+- Time-frequency process: Made as a real process that can be run through the pipeline scripts
+- Bandpass proces: Added "Mirror" option
+- New processes: FFT and Hilbert
+- Process detect events: Added time window option
+- Added menus "Open as image"
+- Fixed nodes selection after computations
+- Timefreq/spectrum views: Display function is now a property of each window (not a general property)
+----------------------------------------------------------------
+February 2012
+- EDF/EDF+ file support added
+- Time series figures: Default values for gain scale save by type of sensors
+- New process: Uniform number of channels
+- SSP: Storing projectors in a decomposed form, individually selectable (2 weeks)
+- New process: Delete files (process_delete)
+- New process: Selection files with a given tag in the file name (process_select_tag)
+- New process: Add tag to the Comment field (process_add_tag)
+- Processes: Channel name selection based on a combobox instead of a text field
+- Data: Support for EEGLAB datasets as continuous files
+- Fixed display of Neuromag coils
+- Default anatomy: Added FreeSurfer cortex surfaces + altases
+- Added support for Neuroscan .asc 2D-channel files
+- Process Extract scouts time series: Compute online multiplication with kernel only for required vertices
+- Process: Power Density Spectrum
+- Added new figure type "Spectrum"
+- Updated all the default EEG nets for the new fsaverage head
+- Time series display: Allow to change the display factor in "butterfly" display mode too
+- Time series display: Added buttons for time zoom
+- Fixed the new Colin27/FreeSurfer and atlases (previous were flipped L/R)
+----------------------------------------------------------------
+January 2012
+- MRI: Support for gzipped NIfTI files
+- MRI: Fixed import and export of NIfTI and Analyze formats
+- Panel time/event: Updated the time buttons and shortcuts
+- RAW Viewer: Added buttons to control the gain of the channels
+- Import from Matlab: List variables instead of asking to enter the name
+- Standarize font sizes across platforms
+- Surfaces: Import FreeSurfer atlases (label/*.annot files)
+- Surfaces: Import FSL .vtk/.off
+- Data: Import BESA exported ASCII files (.avr, .mul)
+- Channels: Change the way to combine channels => Now force co-registration of the runs
+- Rewriting all the computation/display of magnetically extrapolated topographies
+  => Replacing bst_extrapm and channel_get_extrapm with: channel_extrapm
+- MEG co-registration between runs: process_megreg (mix of Sylvain's and Rey's code)
+  => Requires a deeper evaluation of the parameter "epsilon", to find a way to set automatically
+- Events: Import/export single array of either times or samples
+- Default anat: Ask the user to validate the fiducials at the first head model computation
+- Process: Duplicate subjects / conditions / files
+- Rename condition: Renames the files in the database, instead of reloading the full DB
+- Copy-paste: Add a tag to the comment if it already exists, to be able to distinguish the new file
+----------------------------------------------------------------
+December 2011
+- Matlab compiled to a Java .jar, instead of a native executable
+- Database error: Subject missing => Creates a new subject (instead of deleting the studies)
+- Database error: Ability to reconstruct everything that is missing (db_fix_protocol)
+- Database: Subjects name are now forced to be the folder name (rename subject => move folders)
+- Inverse models: Added BrainEntropy MEM (C Grova & JM Lina)
+- Pipeline editor: Time selection more flexible (to process long files split in small blocks)
+- Kinect acquisition
+- EEG default caps: Fixed + added some Neuroscan Quik-caps
+- EEG net editor: Fixed the "project on scalp" operation
+- NIRS: Added support for MFIP format
+----------------------------------------------------------------
+November 2011
+- NoiseCov: fixed the computation from RAW continuous recordings (now ignoring the BAD segments)
+- SSP: Computation from imported + raw recordings as a process (process_ssp)
+- Changed keyboard shortcut for adding events (CTRL+A => CTRL+E)
+- Update logos to add McGill and the Neuro
+- Fixing bugs in exporting surfaces to BrainVISA/BrainSuite formats
+- Allow update of a pipeline
+- Import RAW: Automatically convert to continuous the _AUX.ds CTF
+- Process: create events based on thresholds
+- Detection of EOG and ECG: Using methods developed by Beth Bock
+- CMC MEG/Brainstorm workshop @ McGill
+- Head shape: Support for MegDraw Polhemus file format
+- Events: Input + output of CTF MarkerFile and brainstorm events_...mat
+- History: When importing a file, save in history the time segments it was taken from in the initial file
+- Automatic alignment of channel files that have some landmarks in them (channel_detect_type)
+- Events detection: setting the noise check and the classification as options
+----------------------------------------------------------------
+October 2011
+- Output CTF MRI
+- Fixed 3D pointing bug (Matlab >= 2011a)
+- EGI raw import: Added support for continuous events
+- Added support to import extended events (more than one time sample)
+- Added support for bad segments in the raw viewer (segments tagged as bad after importing)
+- Fixed the study node selection in the tree
+- Changed the way to test the existence of a file "exist" => "file_exist"
+- CTF raw: converting from epoched to continuous for visualization (+added as a process)
+- Allowed the display of the MEG REF + other types of weird sensors (in expert mode only)
+- CTF raw: optimized the reading functions + added support for multiple MEG4 files
+----------------------------------------------------------------
+September 2011
+- Removed the automatic compilation of mex-files at startup: compile functions when needed.
+- OpenMEEG computation made accessible from scripts
+- Major bug fix: Kernel-only sources based on non-avg ref recordings were read without 
+  | transforming recordings to AVG REF
+- Setting up CMC wiki/website
+----------------------------------------------------------------
+May 2011
+- Added a tolerance for the ICP registration (headpoints / scalp surface)
+- Renamed the "Auto-registration" in "Refine registration using head points"
+- Re-organized the functions for importing channel information
+- Ask automatically to use the head points to refine the registration when importing MEG data
+- Fixed bug in the options of the "spatial smoothing" process (option type "value")
+- User-defined processes in ~user/.brainstorm/process
+- Fixed the MacOS "bug" in Matlab2011a (JMenus that are displayed MacOS-like, at the top of the screen)
+- Fixed a bug in the selection of events in the Import Data options dialog
+- Warp: Completely new version of bst_warp_prepare (including new option "scale")
+- Renamed process "Notch" in "Sinusoid removal"
+- Average: Added option "RMS" and rewrote the averaging function (bst_avg_files)
+- Updated the wiki and the tutorials
+- Changed the CTF tutorial: using 01.nii instead of 01.mri (more standard)
+----------------------------------------------------------------
+April 2011
+- Creation of BEM surfaces based on: scalp, cortex and MRI
+- Default noisecov: full noise covariance matrix
+- Fixed problems of noisecov, simulation, overlapping spheres, and wmne
+- Default source model: Unconstrained
+- Fixed bug in view_contactsheet
+- Updated tutorial scripts / CTF auto-validation, to create less useless files
+- Interface + options for OpenMEEG
+- Removed baseline removal option when importing: selection by sample indices
+- Improved display of the "overlapping spheres": display on top of the innerskull
+- Fixed a bug in file_unique
+- Fixed bug in multiple head model computations: BFS interface was only displayed for the first subject
+- Switched  back to "contrained" source model by default 
+  (not enough time now to fix all the processes and theoretical issues for unconstrained sources)
+- Automatic transparency management when several layers in the same figure
+- Menu to import a structure in a file
+- Extended file manipulation in the tree (new, copy, cut, paste)
+- Project on default anatomy: 
+  => removed the "Absolute/Relative" question for kernel results
+  => now saving the cortex->cortex interpolation matrix for each subject
+- Volume head models: New interface to edit the grid or load it from files or matlab variables
+- Restored egi_split_raw utility to split EGI continuous files in smaller chunks (to process them with EEGLAB)
+- Improved the memory management for surfaces and MRI
+- Fixed bugs in display of source/volume
+- Process: Added the 'Comment' parameter to be set the display name of the output files from scripts
+----------------------------------------------------------------
+March 2011
+- Added support for EGI Metadata (.bci): bad channels + bad trials
+- Added warning before DB update
+- DB update: Setting the inter-subject nodes anatomy to the default anatomy
+- Added labeling of the transformation of the positions of the sensors
+- Display "Check sensor-MRI registration" automatically after importing MEG data
+- Display the "helmet" surface when it is available in the "Check sensor-MRI registration"
+- Save the folder of the last user who accessed the protocol in ProtocolInfo.STUDIES/last_access.mat
+  + display warning if someone else accessed it (tested in SetCurrentProtocol)
+- Added the possibility to select sensors in "filter" processes
+- Bandpass filter: Improved the Milwaukee/Helsinki fft-based filter
+- Bandpass filter: Written an equivalent when signal processing toolbox is not present
+- Integration of Madhusudhan's work: processing of continuous FIF files
+- RAW FIF: remove the time centering (before first sample was forced to be t=0, now: first_samp)
+- Meeting Boston + Montreal
+- OpenMEEG in Brainstorm (+ automatic download)
+- Fixed combination MEG+EEG (Rey+Lucie)
+- Optimized overlapping and single sphere models for MEG
+- Removed all the EEG forward models, except 3sphere-berg and OpenMEEG
+----------------------------------------------------------------
+February 2011
+- Changed the way the absolute values are applied to the sources time series before processing
+- zscore -> absolute values
+- Permanent colormap menus
+- Fixed a weird font bug on some JVM...
+- t-test: added options for testing absolute values
+- t-test: separation of the paired and unpaired tests
+- Added menu "Display clusters time series" recursively in the tree
+- Simplified surface import (no detection after reading, no need to import the head first)
+- Scout function: new default (PCA) + removed isAbsolute (now display option)
+- Handling correctly the unconstrained sources: scouts/TF/stat...
+- Fixing the "Truncated" headmodel case
+- Scout colors in time series windows: making them match the colors of the scouts in the 3D displays
+- MRI orientation (neuro/radio) defined as a general option and applicable to all the MRI displays
+- Online smoothing of the cortical sources interpolated onto the MRI
+- Contact sheet MRI: removing unnecessary background + making available for MRIViewer
+- Added online notch filter in the "Filter" tab
+----------------------------------------------------------------
+January 2011
+- Modifications to CIN Brainstorm manuscript + resubmit
+- Improved robustness of display and forward model to surfaces with strong irregularities
+- Fixing list of supported file formats for saving images
+- Improved the way options are stored
+- Update bst_process to split the data in blocks of both time + rows
+  => Added an application option for setting the max block size manually
+- Fixed colormaps for statistics: RWB in all cases + no absolute values
+- Colormap > Set colormap max: use the maximum computed when loading instead of recomputing the max
+- Added a right-click menu on the data/pdata files to display the clusters values from the tree
+- Save process options
+- Resample: Use John version: decimate(interp(x,Q),P) instead of resample(x,P,Q)
+- Fixed a big bug in the extraction of the scouts/clusters time series (Function = "All")
+- Optimized tree_dependencies + do not select results/timefreq files located in bad trials
+- Testing all the possible methods for resampling
+- Adapted all the functions to FIF time block size (visu RAW, event detector, bst_process)
+- Improved the loading and colormap management for stat/zscore/differences
+----------------------------------------------------------------
+December 2010
+- Finished the t-test functions
+- Added the tab "stat" for the online correction for multiple comparisons
+- Permutation t-test that can split the files in smaller time blocks: takes for ever, but works
+- Interview of Willy Duville
+- Fixing warp bugs (removing interpolation information from the surface files)
+- Fixed many bugs in bst_avg_files and process_ttest
+- Unique progress bar when reloading database
+- Installed brainstorm 3.1 on SVN server
+- Set window icons (Brainstorm "BS" icon)
+----------------------------------------------------------------
+November 2010
+- Homogenization of all the tesselation functions inputs/outputs: (Vertices[N,3], Faces[M,3])
+- Handling changes of convention for get/set java callbacks in Matlab2010b
+- Integrating the computation function in the clusters/scouts instead of having it as a "display option".
+- Fixed many of the display bugs on MacOS
+- Added an option "Compile mex files at startup"
+- Automatic generation of Matlab scripts from the processing pipeline interface
+- Re-wrote all the stats with Dimitrios
+- Changed the algorithm to compute the variance across files (previous led to big rounding errors)
+- Fixed a bug with the size threshold on surfaces
+----------------------------------------------------------------
+October 2010
+- Recoding: the selection of files, the selection of processes, the computation of the processes
+- Renamed ImageGridTime in Time
+- Improved a lot the detection of bad channels/bad trials 
+  => BadTrial information is now stored in the brainstormstudy.mat file instead of the data files
+- Integrated Syed's version of Optical Flow functions + interface
+- Changed the scouts definition: integrating the function in the scouts
+- Massive renaming of the functions to remove all the cAmEl cases in filenames
+- Removed all the unnecessary code (tens of useless functions)
+- Compacted several small functions into bigger ones
+----------------------------------------------------------------
+September 2010
+- Raw file viewer / event marker
+- Changed db_addCondition to work with subject name instead of subject path
+- Changed "filename" for the "condition" nodes in the tree: using subject name instead of subject path
+- Changed bst_get>StudyWithCondition: using subject name instead of subject path
+- Computation of NoiseCov directly from raw files
+- Fixed some bugs in time-frequency computation for scouts time series
+- Exporting events in various file formats
+- Functions to convert list of events into technical tracks
+- Import of events from multiple tracks: binary more or value mode
+- Added File > Add events from file
+- Added options for 2DLayout: time window, time cursor, zero line, background color
+- Started remodeling the Stat/Process/Multivariate panels
+- Fixed the names of the functions (removed camel case)
+- Removed message panel
+- Switching to version 3.1 => change logo
+- New icons for sources
+----------------------------------------------------------------
+August 2010
+- Raw file viewer / event marker
+- Redaction of Brainstorm article for Computational Intelligence and Neuroscience
+(missing info: forgot to update this file regularly)
+----------------------------------------------------------------
+July 2010
+- Computation of headmodel where source space = volumic grid of points
+- Fixed lots of bugs due to database structures updates
+- Removed linkresults files => now links kernel/data are represented by strings like "link|resultsfile|datafile"
+- Fixed simulation of data for volume grids
+- Optimized a lot the speed of the tree update
+- Added definition of bad trials, that are ignored in the Processes/Stat tabs
+- Basic artifact detection based on value thresholds
+- Import of full databases
+- Redesigned the verification of database structure (added a field DbVersion)
+- Improved the database robustness to manual file deletion or renaming
+- 4D recordings: fixed import of EEG channels locations
+- Export/Import protocol and subjects as .zip files
+- Re-wrote the "File" menu
+----------------------------------------------------------------
+June 2010
+- Tutorial + script: Import and process RAW Neuromag .fif recordings
+- Adding default channel selections from MNE + MCW
+- Spatial threshold on the surfaces: hide all the small clusters of activity on the cortex surface
+- Load SSP projectors from .fif files (ex. to apply an ICA computed with Graph)
+- Fixed many bugs in the manual registration of the surfaces
+- Atlas of scouts for Colin27 brain: Brodmann and Tzourio-Mazoyer
+- Fixed bugs + added warnings when computing multiple kernels for individual data files
+- Fixed bugs: projection of sources on another anatomy
+- Fixed bugs + added options to the dipoles display
+- History recording system for all brainstorm files
+- Rename: db_getDataTemplate -> db_template
+- Fixed: Neuromag recordings: Weird topographies for stat at sensor level
+- Fixed: Neuromag recordings: Problems for displaying separately the first and second gradiometers
+- Allow importing series of files without rechecking the import options (might crash if files are different)
+- Removed last bits of BEM code from Brainstorm
+- Detect automatically the size of the imported EEG nets
+----------------------------------------------------------------
+May 2010
+- Time-frequency
+- Recoding all the functions for displaying time series and topographies (now much more modular)
+- Time-frequency tutorial
+- Recoding of a colorbar function (Matlab one is buggy in OpenGL rendering mode)
+- Stabilizing zoom functions
+- Adding new features to 2D Layout views (sensor selection, changing sensor gain...)
+- Store the database in GlobalData instead of getappdata/setappdata
+- Fixed the F3 bug for scouts
+- bst_getContext.m -> bst_get.m
+- bst_setContext.m -> bst_set.m
+- Made all the bst_get/bst_set/db_getDataTemplate support much faster
+- Lots of bug fixes
+----------------------------------------------------------------
+April 2010
+- BIOMAG @ Dubrovnik
+- Visits at CEA/Minatec, CEA/Neurospin, Paris/La Salpetriere
+- Dipoles: added many features to the dipoles selection
+- Fixed bug: Import around events limited to [-5,+5] seconds
+- Improved access to system file explorers (Popup menu File)
+- Time-frequency structure, computation, display (4 weeks)
+----------------------------------------------------------------
+March 2010
+- Meeting in Milwaukee, definition of the guidelines for the next 12 months
+- Default inverse solution: Rey's MNE
+- Disabling the Beamformer until J.Mosher fixes it
+- Saving the number of trials in averaged recordings files (both when computing average and importing files)
+  => Information not found for the follwoing formats: CTF, 4D, EGI
+- Added an option: "brainstorm validation", that tests the software deeply using the CTF tutorials
+- Checked that full noise cov. matrix computed in Brainstorm and MNE are the same
+  => But wMNE results with full noise cov are still much noisier
+- Changed the estimation method of the maximum of sources values in time:
+  => Before: was computing the whole source matrix (sometimes too big to be computed)
+  => Now: Get the time of maximum of the GFP over the recordings, and get the sources for that instant
+  => Not very accurate but SO MUCH FASTER
+- Optimization of Rey's bst_wmne code
+  => Still some work to do on the optimization of bst_Lf_xyz2Lf and bst_removeSSsilentcomponent
+- Moving "Update" menu from "File" to "Help" menu
+- Created an interface to set the options of bst_wmne
+- Updated the display of curvature maps. Makes the brains a little more FreeSurfer-like
+- Choice for FIF STI input lines limited to: STI 014, STI 10x, STI20x, STI30x
+- NoiseCov: divided automatically by number of trials when estimating sources for averaged recordings
+- Average of averages: ask if needed to weight by the number of samples.
+- Compacted Process/stat options window so that it can be displayed on low-res screens
+- sLORETA: values are multiplied by 1e12 when loaded from Brainstorm
+- NoiseCov: Added option "Remove DC Offset file by file"
+- Finished WARP (deformation of default anatomy => individual set of head points)
+- Fixed the Matlab 7.10 bug (interpreted as 7.1)
+- Overlapping spheres: computation based on cortex (convex hull + scale)
+- Dipoles: added support for database + import from BDIP xfit format
+- Dipoles: display as dots+orient in 3D (over cortex or MRI)
+- Fixed a bug of MRI Viewer in old versions of Matlab (Using "Close all" button was crashing Matlab)
+----------------------------------------------------------------
+February 2010
+- Simplified the source estimation call stack.
+- Integration of Rey's function for: wMNE, sLORETA, dSPM
+- Automatic detection of flat channels
+- Redesign of the Inverse computation interface: Expert/normal mode
+- Added a safe version of bsxfun (check Matlab version) => bst_bsxfun
+- Completely changed minnorm.m function again...
+- Redesigned the "Edit best fitting sphere" interface: one window instead of two
+- Imporved a lot the BFS estimations from the scalp, the cortex, the MEG...
+- Changed the way to compute the scouts on stat results: now ignore the non-significant values (0)
+  => A scout will have significant value at a given time if any of the sources it contains is significant
+- Scripts for Processes, contact sheets, MRI with 3D user-defined overlay
+- Updated Rey's MNE function (very similar to Matti's MNE)
+- Including deployment tools with the distribution (bst_deploy)
+- Topography 2D Disc: now use a sphere with equidistant points
+----------------------------------------------------------------
+January 2010
+- Added progress bar for download
+- Save all the "single" values in "double" (precision and computation problems)
+  (ImageGridAmp ang Gain, both in files and GlobalData structure)
+- Fixed bug in t-test: better handling of bad channels
+- Added option in Processes to save the results in a user-defined condition
+- Finished channels selections interface
+- Import/Export MNE selections files
+- Changed copyright year to 2010
+- Finished support for 4D files (user-defined events)
+- Fixed export data from time series figures
+- Added warping default anatomy to a channel file
+- Added spatial smoothing
+- Update MNE version to 2.7
+- Interface to project back and forth sources between surfaces:
+  => hi-res <-> low-res, or individual cortex <-> default anatomy
+----------------------------------------------------------------
+December 2009
+- Improved CNT events selection (detection of multiple responses), and fixed some import bugs
+- Improved menus for time series export
+- Included some Neuroscan EEG caps in default distribution
+- Removed automatic events file selection in FIF import
+- Added time selection for movies and contact sheets
+- Added support for 4D native files
+- Display of channels in columns
+- Advanced tools to select the channels to display in the channels in columns 
+- Website: now all the downloads are stored in the bst_logs table in mysql database
+- Finished automatic update system (detection at startup + update from GUI)
+----------------------------------------------------------------
+November 2009
+- Updated all the IO subsystem: unique interface for all the file formats
+- Added support for 4D file format
+- Ability to deploy a noise covariance matrix over several conditions or subjects
+- Added "Apply threshold to all figures" menu (shortcut: '*')
+- Fixed major bugs in the reading of CTF compensators coefficient
+- Rewrote all the code handling the SSP and CTF compensators matrices
+- Rewrote bst_headmodeler and os_meg to handle SSP and CTF comp.
+- Fixed the whitener for minnorm and magnetic extrapolation
+- Scripting system: ability to launch many bst functions from the command line 
+  without having to display the main GUI (/toolbox/script folder)
+- Overlapping spheres if now the default model for MEG
+- Allow only one MRI per subject
+----------------------------------------------------------------
+October 2009
+- Presentation of Brainstorm at Neurospin (MegLang workshop)
+- Inter-subject registration version G.Dumas
+- Support for new LENA format
+- Many bug fixes
+- Fixed interface for MacOS
+- Adding NoiseCov as an explicit data type in the tree
+- Interface to compute Noise covariance matrix
+- Updated all the IO subsystem: reorganizing the data import
+- Fixed balance gradio/magneto for 2D topography with extrapolated fields
+----------------------------------------------------------------
+September 2009
+- Added some controls to the "Edit BFS window": Use last BFS, Edit BFS
+- Fixed some issues with colormaps and sources in MRI
+- Added tree menus: "Set as default surface" and "Set as default headmodel"
+- Fixed bug: scouts on stat(on sources)
+- Fixed bug: stat(on sources) display on MRI
+- Frequency filtering disabled when Signal Processing Toolbox not installed 
+  => Waiting for good and validated functions to do that...
+- Fixed bug: maximum-function/relative-value scout is now computed this way: sign(F) * max(abs(F))
+  => Instead of simply:  max(F)
+- Time series: Vertical zoom with CTRL+Wheel
+- Changed the way of computing average reference for EEG: now only done on the fly
+- Automatic updates at startup
+- Fixing Linux/Windows interoperability: replacing all the '\' with '/'
+----------------------------------------------------------------
+August 2009
+- Batch source computation: do not ask the baseline for each file
+- "Reload subject" now looks for new conditions
+- Create clusters based on indices of sensors
+- Manual definition of time selection (right-click in TimeSeries figure > Selection > Set selection)
+- Fixed comments for Statistics/Processes
+- Fixed files order in Statistics/Processes panels
+- Updated LCMV beamformer (Syed)
+- Added support for all Neuroscan file formats
+- Updated the import of EEG caps (support for many file formats added)
+- Group all interface options in one unique panel (Menu Options>Set preferences...)
+- Advanced support for epoching stimuli/responses for Neuroscan .CNT files
+- Import Neuroscan recordings .dat format
+- Processes: apply by blocks (much less "Out of memory" errors)
+- Compilation of MEX files in user directory when user does not have write access to the mex-file folders
+- Re-wrote all the MRIViewer (bst_mriviewer.m -> gui_viewMri.m/gui_figureMriViewer)
+  => Added many features: display of results, colorbar, MIP, support for mouse wheel, etc.
+- Centralized loading of surfaces/MRI + kept in memory (bst_dataSetsManager>LoadMri and LoadSurface)
+- Optimized time to show the figures
+- Colorbars: reset with double-click
+- 3D figures popup menu: added Figure > Change background color
+----------------------------------------------------------------
+July 2009
+- Added Neuroscan file support
+- Added "Clusters" panel
+- Recoding Processes panel
+- Added process: "Cut stimulation artifact"
+- Added process: "Bandpass filtering"
+- Added Maximum Intensity Projection (MIP) for source visualization
+- Added process: "Average by subject"
+- Fixed computation of noise variance matrix for MinNorm
+- Added support for images in the tree/database
+- Updated MRI Viewer to make it more physician friendly
+- More options for: "Import ASCII EEG"
+- Compute head model: if BFS is needed, define once per subject instead of one per condition.
+----------------------------------------------------------------
+June 2009
+- Documentation: basic tutorials
+- Creation of one unique default anatomy (fsaverage + brainvisa + old brainstorm BEM)
+- Presentation at HBM
+- Fixed all the Minnorm problems: multi-modal integration, use of noise covariance matrix
+- Split "recordings" colormap in 2: EEG and MEG
+- Added possibility to define "static" datasets, insensitive to time modifications (mostly to display time means)
+- Keep current time when using the Navigator
+----------------------------------------------------------------
+May 2009
+- Understanding and reconfiguration of Neuroimage server
+- Installation Wiki, PHP pages for download
+- Add/remove/view digitized head points in channel files
+- Add time window selection for the beamformer
+- Beamformer GUI bug fix
+- Updated GUI for best fitting sphere estimation
+----------------------------------------------------------------
+April 2009
+- Rewrote all the import functions for FIF format
+- Fixed Navigator to browse small data blocks that were imported from FIF RAW files
+- Updated CTF import functions to integrate coil_def.dat defintions
+- Added tools to align manually the MEG sensors
+- Added display/alignment of digitized head points
+- Added menu "Align > Check alignment with scalp" (for MEG and EEG)
+- Create different bst conditions when importing evoked FIF with multiple conditions
+- Integrating SSP, Noise covariance matrix, etc...
+- Improvements of Brainstorm default anatomies
+----------------------------------------------------------------
+March 2009
+- Added "Use two screens" option
+- Added support for FreeSurfer tesselation files
+- Updated surface importation workflow (now surfaces can be imported in any order)
+- Support for exporting surfaces in BrainSuite DFS format
+- Use getscreen.m instead of getframe.m for screenshots
+- Fixed the import of CTF data stored in FIF files
+- Fixed the CTF / OS_MEG problem (mixed gradio / magneto in the references)
+- Fixed the renaming of the conditions
+- Removed the 3DSphere model
+- Rewrote all the "Topography" display to implement the Rey's "Magnetic extrapolation" feature
+---------------------------------------------------------------
+February 2009
+- Processes: Check not to mix zscore / timemean and initial recordings or sources files
+             => We Samples lists mix different kinf of data, user can select which one to process
+- Data import: allow importing from unformatted Matlab structures (.mat files)
+- Data import: added BrainAmp EEG support
+- Enable scouts display for t-test on sources
+- Scouts: Possible to display power of sources (not only mean and max). Scouts>View>Time series options...>Power
+- Filters: updated panel
+- FIFF: Specific display for VectorView306 sensors.
+- MEG Channels: added the display of the orientations of the sensors
+- I/O: Added support for reading LENA file format
+- Head modeler: added computation using the digitized head points (Polhemus points with Neuromag system)
+- MEG Topography: Extrapolation of the magnetic fields (integration magnetometers / gradiometers)
+- Rewrote all the topography display subsystem...
+- FIFF: handle of FIFF files with no fiducials (NAS,LPA,RPA) and/or no DEVICE->HEAD transformation
+- Topography: now use the existing best fitting spheres from already computed headmodels (if available)
+- Rewrote all the CTF file importation (to process Neuromag data saved in CTF format, for Neurospin MEG)
+- Time selection in time series windows : completely updated
+- Export data: added ASCII and EXCEL export everywhere
+---------------------------------------------------------------
+January 2009
+- Processes: Possibility to compute directly the average of an electrodes cluster
+- Tree: Subjects nodes sorted alphabetically
+- Subject definition: channel files management when changing UseDefaultChannel
+   => Allows to share or average quickly different channel files between one subject
+- Processes: Better handling when mixing data with different channel files
+   => Check that channel files are compatible, and eventually create a new channel file with 
+      averaged sensors locations, to be able to display the newly created data
+- Grouping of different conditions (multiple selection of conditions > right click > Group conditions)
+- Processes: Allow mixing subjects with different anatomies (with a warning)
+- Beamformer: fixed many bugs
+- Channel file editor: fixed many bugs
+- 3D Figures: Added menu "Views" > "Apply view to all figures (=)"
+- Import data: Prevent users from importing data files that are located in the BrainStorm protocol directories.
+- HeadModeler: intercept optimization errors in overlapping_spheres.m
+- "Export" and "Save as" menus: stores the last used path in LastUsedDirs.Export
+- Colormaps: now possible to reset the different colormaps separately
+---------------------------------------------------------------
+November-2008 / December-2008
+- New design of the first start workflow ("BrainStorm database directory")
+- Separation of the two operations "Load protocol" and "Create new protocol"
+- Added "Filters" panel
+- Restructuration of panel "Scouts", with some new functions
+- Scouts : suppression of the "Area" display
+- Scouts : Added possibility to select scout "seed" in the MRI slices
+- Scouts : Display of the scouts values in 3D MRI slices
+- Scouts : Full support of all operations for the 3D MRI slices
+- Scouts : Easier import of scouts files save from other subjects or protocols
+- Fixed many display bugs
+- Zscore : now displayed with the "stat" colormap
+- CTF file import: support for new types of channels
+- Processes: Added "Remove DC Offset" menu
+- T-test on sources: correction of an enormous bug (p-values were used for cortical display, instead of t-values)
+- Stat/Differences for scouts clusters : absolute values bug fixed
+- Processes workflow optimized, functions added, "Absolute values" checkbox added...
+- Projection on default anatomy : many bug fixes
+- Many warnings added, to help non-expert user not to do wrong things
+- Bad channels / inversion kernel bugs fixed 
+  => NOTE: Now, you need to recompute your sources after having changed the recordings ChannelFlag
+- Selection indices bugs fixed (headmodels and surfaces in tree)
+- Closing all the windows : much faster.
+- Bug fix: Paired t-test for recordings
+---------------------------------------------------------------
+October-2008
+- Bug fix: MRI Viewer, flip/rotate/permute buttons callbacks for axial view
+- Bug fix: Colormap contrast and brightness sliders in colormap popup menu
+- Bug fix: Adding surfaces with "Add surface" button in "Surfaces" tab
+- Averaging recordings : take bad channels into account 
+  (final bad channels: only channels that are bad in ALL the input files)
+- Bug fix: bst_getContext('DataFilesForChannelFile')
+- Bug fix: ERP Center import: consider that a channel with only 0-values is BAD
+- Bug fix: Updating results links
+- Bug fix: Uniform amplitude scales
+- Renamed "MEG MAGNETO"/"MEG GRADIO" in: "MEG MAG"/"MEG GRAD" (easier to display in the tree)
+- New tree menus : "View all bad channels", "Clear bad channels", "Clear all bad channels", "Set bad channels"
+- New toolbar button : "Uniformize TS scales"
+- Possibilty to display two (or more) sensors nets at the same time (multiple channel selection in tree > display)
+- Bug fix: Mean(A) in Processes panel
+---------------------------------------------------------------
+September-2008
+- Bug fix: bad locations of the fiducials in default anat Colin27
+- Bug fix: Navigator for kernel results
+- Bug fix: position of popup menus for visualization figures
+- Bug fix: target surface for scouts 3D edition
+- Bug fix: characters 'ç' and 'µ'
+- Bug fix: mouse sensibility for alignment of surfaces, channels and sphere
+- Bug fix: selection of time interval
+- MEG: Import of Neuromag/FIF files at Neurospin
+- MEG: Added two new types of channels : "MEG GRAD", "MEG MAG"
+- EEG: Force all data in average reference, at importation time
+- EEG: Recompute avg ref when changing the ChannelFlag (list of good/bad channels)
+- New mutex system (bst_mutex.m)
+- Tested compiled version : OK for windows XP (R2007b,R2008a), and for Linux Centos 4.4 (R2007b)
+- Panel "Processes" extended : 
+     - extraction of data, 
+     - processing by cluster, 
+     - different output modes (one big matrix, or many files stored in database)
+---------------------------------------------------------------
+August-2008
+- "Coordinates" tab, to get quickly the coordinates of any point in a 3D figure
+- Display of the results (sources) in the MRI
+- New colormaps for anatomy and stats
+- Display of scouts in MRI (MRI Viewer and 3D)
+- Tests of VideoIO  to make movies under linux : échec
+- Updated shepards.m to ignore the vertices that are too far away from the sources
+- Updated default anatomies and EEG nets
+- Contrast/Brightness control over predefined colormaps
+- Contrast/Brightness modifications by clicking directly on the colorbars
+- 3D mask editor (mri_editMask.m)
+- Edition of scouts in 3D
+- Automatic scout expansion with functional criterias: based on the similarity between 
+  the time series of the seed and all the other sources
+- Correction of the surfaces downsized with reducepatch (tess_clean.m)
+- Interactive selection of time interval (mouse drag'n'drop)
+- Operation on time interval : save mean, save time series
+- Display of power spectrum for any time series (scouts, recordings, stats...)
+- Basic time-frequency display
+---------------------------------------------------------------
+July-2008
+- Creation of deployment script bst_make.m
+- Complete redesign of the bst_headmodeler GUI (now force user check of the BFS)
+- Interface to check the spheres after computation (for headmodel files)
+- Correction of numerous bugs in bst_headmodeler
+- At protocol creation : use by default the same path than last created protocol
+- Realignment surface/surface
+- MRI histogram analysis
+- View MRI in 3D (orthogonal slices)
+- Complete recoding of the "resect" panel (hemisphere selection, section computation...)
+- Definitions of brodman areas as scouts : separation between left and right
+