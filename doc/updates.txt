--------------------------------------------------------------
February 2022
<<<<<<< HEAD
- Anatomy: Extract head with FSL/BET
=======
- Connectivity: Added wPLI and ciPLV
>>>>>>> 88108fd5
--------------------------------------------------------------
January 2022
- Doc: Connectivity tutorial
- Connectivity: Updated "Simulate AR signals"
- Connectivity: Removed the p-values thresholding from all connectivity metrics
- Plugins: Archive software environment (brainstorm + plugins + defaults)
- IO: Added support for Neuroelectrics EEG with EEGLAB plugin (.easy, .nedf)
- IO: Updated Plexon reader
- Statistics: Add process "Conjunction inference"
- SPRiNT: Spectral Parameterization Resolved in Time
--------------------------------------------------------------
December 2021
- IO: Added support for Tobii Pro Glasses export .tsv
- IO: Added support for FieldTrip trialinfo field
- IO: Updated York Instrument MEGSCAN reader (.meghdf5)
- Anatomy: Add support for InfantFS / infant_recon_all
- SimMEEG: Video tutorials
- Distrib: Removed JAVA3D/JOGL support + older connectivity graph display
- Plugins: Save GitHub commit SHA and installation date
--------------------------------------------------------------
November 2021
- Anatomy: MRI segmentation with FastSurfer (T1 only)
- Anatomy: MRI segmentation with FreeSurfer (T1+T2)
- Ephys: DeriveLFP now available as a plugin and in the compiled distribution
- Automatic registration: Add a tolerance parameter for excluding outliers
- GUI: 3D MRI display: Moving slice by clicking on it
- GUI: Automatic registration reports the distance headpoints/scalp
- Plugins: Display usage statistics
- Reports: Send HTML report by email
--------------------------------------------------------------
October 2021
- Anatomy: Run MRI segmentation with BrainSuite
- Connectivity: Updated simulation of AR signals
- OpenMEEG: Updated download URLs
- Import BIDS: Add support for CAT12, BrainSuite and BrainVISA
--------------------------------------------------------------
September 2021
- SEEG/ECOG contact labelling from volume and surface atlases
- Distrib: Compilation with Matlab 2021a/2021b
- Distrib: Updated deployment and compilation scripts
- Anatomy: Connectivity display with fibers in subject space
- New plugin: MIA
- Bugfix: Restoring mean after the PCA (scouts or unconstrained>flat)
--------------------------------------------------------------
August 2021
- Doc: New FEM tutorials
---------------------------------------------------------------
July 2021
- Inverse: FieldTrip DICS
- Anatomy: Fixed O'Reilly infant templates
- IO: Added support for Axion AxIS recordings (.raw)
- Connectivity: New coherence processes 2021
---------------------------------------------------------------
June 2021
- New connectivity graphs
- CAT12: Added support for thalamus atlas
- Anatomy: Tissues tesselation with tess_meshlayer
- IO: Added Blackrock NPMK libary as plugin
- Doc: Updated introduction tutorial dataset to FreeSurfer 7.1
---------------------------------------------------------------
May 2021
- Anatomy: Use imported volume parcellations as volume scouts
- Anatomy: Updated CAT12 to version 12.8 (r1825)
- IO: Support for Micromed .EVT
---------------------------------------------------------------
April 2021
- Plugins: NIRSTORM included as a plugin (available as compiled)
- Plugins: BrainEntropy included as a plugin (available as compiled)
- Doc: Updated all the tutorials with the new anatomy tools
- Events: Marking a trial as good removes the tag "bad" from all the events
- Anatomy: Import BrainSuite multiple parcellations
---------------------------------------------------------------
March 2021
- New plugins manager: first release
- Distrib: Reorganized compilation system to include plugins
- IO: Bugfix export .nii qform/sform, especially after resampling
- Anatomy: Mindboggle atlas renamed DKT atlas
---------------------------------------------------------------
February 2021
- SimMEEG: Simulate MEG/EEG signals with SimMEEG
- Distrib: Continued development of the plugin manager
---------------------------------------------------------------
January 2021
- Anatomy: MNI normalization with SPM12 Segment
- Anatomy: Prepared a list of standard MNI atlases: AAL2, AAL3, AICHA, 
| Brainnetome, Hammers, Neuromorphometrics, Julich-Brain, Schaefer2018
- Distrib: New plugin manager bst_plugin
- IO: Added support for ADInstruments LabChart EEG (.adicht)
- IO: Added again NWB support
<|MERGE_RESOLUTION|>--- conflicted
+++ resolved
@@ -1,96 +1,93 @@
---------------------------------------------------------------
-February 2022
-<<<<<<< HEAD
-- Anatomy: Extract head with FSL/BET
-=======
-- Connectivity: Added wPLI and ciPLV
->>>>>>> 88108fd5
---------------------------------------------------------------
-January 2022
-- Doc: Connectivity tutorial
-- Connectivity: Updated "Simulate AR signals"
-- Connectivity: Removed the p-values thresholding from all connectivity metrics
-- Plugins: Archive software environment (brainstorm + plugins + defaults)
-- IO: Added support for Neuroelectrics EEG with EEGLAB plugin (.easy, .nedf)
-- IO: Updated Plexon reader
-- Statistics: Add process "Conjunction inference"
-- SPRiNT: Spectral Parameterization Resolved in Time
---------------------------------------------------------------
-December 2021
-- IO: Added support for Tobii Pro Glasses export .tsv
-- IO: Added support for FieldTrip trialinfo field
-- IO: Updated York Instrument MEGSCAN reader (.meghdf5)
-- Anatomy: Add support for InfantFS / infant_recon_all
-- SimMEEG: Video tutorials
-- Distrib: Removed JAVA3D/JOGL support + older connectivity graph display
-- Plugins: Save GitHub commit SHA and installation date
---------------------------------------------------------------
-November 2021
-- Anatomy: MRI segmentation with FastSurfer (T1 only)
-- Anatomy: MRI segmentation with FreeSurfer (T1+T2)
-- Ephys: DeriveLFP now available as a plugin and in the compiled distribution
-- Automatic registration: Add a tolerance parameter for excluding outliers
-- GUI: 3D MRI display: Moving slice by clicking on it
-- GUI: Automatic registration reports the distance headpoints/scalp
-- Plugins: Display usage statistics
-- Reports: Send HTML report by email
---------------------------------------------------------------
-October 2021
-- Anatomy: Run MRI segmentation with BrainSuite
-- Connectivity: Updated simulation of AR signals
-- OpenMEEG: Updated download URLs
-- Import BIDS: Add support for CAT12, BrainSuite and BrainVISA
---------------------------------------------------------------
-September 2021
-- SEEG/ECOG contact labelling from volume and surface atlases
-- Distrib: Compilation with Matlab 2021a/2021b
-- Distrib: Updated deployment and compilation scripts
-- Anatomy: Connectivity display with fibers in subject space
-- New plugin: MIA
-- Bugfix: Restoring mean after the PCA (scouts or unconstrained>flat)
---------------------------------------------------------------
-August 2021
-- Doc: New FEM tutorials
----------------------------------------------------------------
-July 2021
-- Inverse: FieldTrip DICS
-- Anatomy: Fixed O'Reilly infant templates
-- IO: Added support for Axion AxIS recordings (.raw)
-- Connectivity: New coherence processes 2021
----------------------------------------------------------------
-June 2021
-- New connectivity graphs
-- CAT12: Added support for thalamus atlas
-- Anatomy: Tissues tesselation with tess_meshlayer
-- IO: Added Blackrock NPMK libary as plugin
-- Doc: Updated introduction tutorial dataset to FreeSurfer 7.1
----------------------------------------------------------------
-May 2021
-- Anatomy: Use imported volume parcellations as volume scouts
-- Anatomy: Updated CAT12 to version 12.8 (r1825)
-- IO: Support for Micromed .EVT
----------------------------------------------------------------
-April 2021
-- Plugins: NIRSTORM included as a plugin (available as compiled)
-- Plugins: BrainEntropy included as a plugin (available as compiled)
-- Doc: Updated all the tutorials with the new anatomy tools
-- Events: Marking a trial as good removes the tag "bad" from all the events
-- Anatomy: Import BrainSuite multiple parcellations
----------------------------------------------------------------
-March 2021
-- New plugins manager: first release
-- Distrib: Reorganized compilation system to include plugins
-- IO: Bugfix export .nii qform/sform, especially after resampling
-- Anatomy: Mindboggle atlas renamed DKT atlas
----------------------------------------------------------------
-February 2021
-- SimMEEG: Simulate MEG/EEG signals with SimMEEG
-- Distrib: Continued development of the plugin manager
----------------------------------------------------------------
-January 2021
-- Anatomy: MNI normalization with SPM12 Segment
-- Anatomy: Prepared a list of standard MNI atlases: AAL2, AAL3, AICHA, 
-| Brainnetome, Hammers, Neuromorphometrics, Julich-Brain, Schaefer2018
-- Distrib: New plugin manager bst_plugin
-- IO: Added support for ADInstruments LabChart EEG (.adicht)
-- IO: Added again NWB support
+--------------------------------------------------------------
+February 2022
+- Anatomy: Extract head with FSL/BET
+- Connectivity: Added wPLI and ciPLV
+--------------------------------------------------------------
+January 2022
+- Doc: Connectivity tutorial
+- Connectivity: Updated "Simulate AR signals"
+- Connectivity: Removed the p-values thresholding from all connectivity metrics
+- Plugins: Archive software environment (brainstorm + plugins + defaults)
+- IO: Added support for Neuroelectrics EEG with EEGLAB plugin (.easy, .nedf)
+- IO: Updated Plexon reader
+- Statistics: Add process "Conjunction inference"
+- SPRiNT: Spectral Parameterization Resolved in Time
+--------------------------------------------------------------
+December 2021
+- IO: Added support for Tobii Pro Glasses export .tsv
+- IO: Added support for FieldTrip trialinfo field
+- IO: Updated York Instrument MEGSCAN reader (.meghdf5)
+- Anatomy: Add support for InfantFS / infant_recon_all
+- SimMEEG: Video tutorials
+- Distrib: Removed JAVA3D/JOGL support + older connectivity graph display
+- Plugins: Save GitHub commit SHA and installation date
+--------------------------------------------------------------
+November 2021
+- Anatomy: MRI segmentation with FastSurfer (T1 only)
+- Anatomy: MRI segmentation with FreeSurfer (T1+T2)
+- Ephys: DeriveLFP now available as a plugin and in the compiled distribution
+- Automatic registration: Add a tolerance parameter for excluding outliers
+- GUI: 3D MRI display: Moving slice by clicking on it
+- GUI: Automatic registration reports the distance headpoints/scalp
+- Plugins: Display usage statistics
+- Reports: Send HTML report by email
+--------------------------------------------------------------
+October 2021
+- Anatomy: Run MRI segmentation with BrainSuite
+- Connectivity: Updated simulation of AR signals
+- OpenMEEG: Updated download URLs
+- Import BIDS: Add support for CAT12, BrainSuite and BrainVISA
+--------------------------------------------------------------
+September 2021
+- SEEG/ECOG contact labelling from volume and surface atlases
+- Distrib: Compilation with Matlab 2021a/2021b
+- Distrib: Updated deployment and compilation scripts
+- Anatomy: Connectivity display with fibers in subject space
+- New plugin: MIA
+- Bugfix: Restoring mean after the PCA (scouts or unconstrained>flat)
+--------------------------------------------------------------
+August 2021
+- Doc: New FEM tutorials
+---------------------------------------------------------------
+July 2021
+- Inverse: FieldTrip DICS
+- Anatomy: Fixed O'Reilly infant templates
+- IO: Added support for Axion AxIS recordings (.raw)
+- Connectivity: New coherence processes 2021
+---------------------------------------------------------------
+June 2021
+- New connectivity graphs
+- CAT12: Added support for thalamus atlas
+- Anatomy: Tissues tesselation with tess_meshlayer
+- IO: Added Blackrock NPMK libary as plugin
+- Doc: Updated introduction tutorial dataset to FreeSurfer 7.1
+---------------------------------------------------------------
+May 2021
+- Anatomy: Use imported volume parcellations as volume scouts
+- Anatomy: Updated CAT12 to version 12.8 (r1825)
+- IO: Support for Micromed .EVT
+---------------------------------------------------------------
+April 2021
+- Plugins: NIRSTORM included as a plugin (available as compiled)
+- Plugins: BrainEntropy included as a plugin (available as compiled)
+- Doc: Updated all the tutorials with the new anatomy tools
+- Events: Marking a trial as good removes the tag "bad" from all the events
+- Anatomy: Import BrainSuite multiple parcellations
+---------------------------------------------------------------
+March 2021
+- New plugins manager: first release
+- Distrib: Reorganized compilation system to include plugins
+- IO: Bugfix export .nii qform/sform, especially after resampling
+- Anatomy: Mindboggle atlas renamed DKT atlas
+---------------------------------------------------------------
+February 2021
+- SimMEEG: Simulate MEG/EEG signals with SimMEEG
+- Distrib: Continued development of the plugin manager
+---------------------------------------------------------------
+January 2021
+- Anatomy: MNI normalization with SPM12 Segment
+- Anatomy: Prepared a list of standard MNI atlases: AAL2, AAL3, AICHA, 
+| Brainnetome, Hammers, Neuromorphometrics, Julich-Brain, Schaefer2018
+- Distrib: New plugin manager bst_plugin
+- IO: Added support for ADInstruments LabChart EEG (.adicht)
+- IO: Added again NWB support