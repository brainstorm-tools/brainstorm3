function varargout = bst_colormaps( varargin )
% BST_COLORMAPS: Colormaps configuration.
% 
% USAGE:
%  sColormaps = bst_colormaps('Initialize')
%               bst_colormaps('RestoreDefaults', ColormapType)
%   sColormap = bst_colormaps('GetColormap', ColormapType)
%   sColormap = bst_colormaps('GetColormap', hFig)
%               bst_colormaps('SetColormap', ColormapType, sColormap)
%               bst_colormaps('FireColormapChanged')
%               bst_colormaps('CreateColormapMenu',   jMenu,    dataType, DisplayUnits=[])
%               bst_colormaps('ConfigureColorbar',    hFig,     ColormapType, DataType, DisplayUnits=[])
%               bst_colormaps('SetColormapName',      ColormapType, colormapName)
%               bst_colormaps('SetColormapAbsolute',  ColormapType, status)
%               bst_colormaps('SetDisplayColorbar',   ColormapType, status)
%               bst_colormaps('SetMaxMode',           ColormapType, maxmode, DisplayUnits=[])
%               bst_colormaps('SetMaxCustom',         ColormapType, DisplayUnits=[], newmin=[ask], newmax=[ask])
%               bst_colormaps('NewCustomColormap',    ColormapType, Name=[ask], CMap=[ask])
%               bst_colormaps('DeleteCustomColormap', ColormapType)
%               bst_colormaps('SetColorbarVisible',   hFig,     isVisible)
%               bst_colormaps('AddColormapToFigure',  hFig,     ColormapType)
%               bst_colormaps('RemoveColormapFromFigure', hFig, ColormapType)
%
% ==== NOTES ====================================================================
% Brainstorm manages five colormaps, that are saved in the user brainstorm.mat :
%    - 'eeg'     : to display the EEG recordings (default: 'mandrill',  relative)
%    - 'meg'     : to display the MEG recordings (default: 'mandrill',  relative)
%    - 'source'  : to display the sources        (default: 'royal_gramma',  absolute)
%    - 'anatomy' : to display the MRIs           (default: 'bone', absolute, no colorbar)
%    - 'time'    : to display time values        (default: 'viridis',  relative)
%    - 'stat1'   : to display the statistics / 1 input  (default: 'dory', absolute)
%    - 'stat2'   : to display the statistics / 2 inputs (default: 'mandrill', relative)
%    - 'timefreq': time-frequency maps (default: 'magma', absolute, normalized)
%    - 'percent' : percentage values (default: 'dory', absolute)
%    - 'overlay' : plain overlay masks in the MRI Viewer (default: 'overlay', plain yellow)
%    - 'connect1': connectivity values on 2D maps and surfaces (default: 'viridis', absolute)
%    - 'connectn': connectivity graphs (default: 'viridis', absolute)
%    - 'pac'     : PAC measures (default: 'viridis2', absolute)
%    - 'image'   : Indexed images
%    - 'cluster' : Statistic clusters
%
% Each colormap is described by a structure (sColormap):
%    |- Name             : Colormap description
%    |- CMap             : Colormap definition, [nbColors x 3 double]
%    |- DisplayColorbar  : {0,1} - If 1: colorbar is displayed in the visualization figures
%    |- isAbsoluteValues : {0,1} - If 1: use absolute values to display this type of data
%    |- MaxMode          : {'local', 'global', 'custom'}
%    |- MaxValue         : Custom maximum value of the colorbar
%    |- MinValue         : Custom mimum value of the colorbar
%    |- Contrast         : [-1,1] - Contrast for current colormap
%    |- Brightness       : [-1,1] - Brightness for current colormap

% @=============================================================================
% This function is part of the Brainstorm software:
% https://neuroimage.usc.edu/brainstorm
% 
% Copyright (c) University of Southern California & McGill University
% This software is distributed under the terms of the GNU General Public License
% as published by the Free Software Foundation. Further details on the GPLv3
% license can be found at http://www.gnu.org/copyleft/gpl.html.
% 
% FOR RESEARCH PURPOSES ONLY. THE SOFTWARE IS PROVIDED "AS IS," AND THE
% UNIVERSITY OF SOUTHERN CALIFORNIA AND ITS COLLABORATORS DO NOT MAKE ANY
% WARRANTY, EXPRESS OR IMPLIED, INCLUDING BUT NOT LIMITED TO WARRANTIES OF
% MERCHANTABILITY AND FITNESS FOR A PARTICULAR PURPOSE, NOR DO THEY ASSUME ANY
% LIABILITY OR RESPONSIBILITY FOR THE USE OF THIS SOFTWARE.
%
% For more information type "brainstorm license" at command prompt.
% =============================================================================@
%
% Authors: Francois Tadel, 2008-2022
%          Thomas Vincent, 2019

eval(macro_method);
end


%% ====== (Re)INITIALIZATION ======
function sColormaps = Initialize() %#ok<DEFNU>
    % Create colormaps structures
    sColormaps = struct('eeg',      GetDefaults('eeg'), ...
                        'meg',      GetDefaults('meg'), ...
                        'nirs',     GetDefaults('nirs'), ...
                        'source',   GetDefaults('source'), ...
                        'anatomy',  GetDefaults('anatomy'), ...
                        'stat1',    GetDefaults('stat1'), ...
                        'stat2',    GetDefaults('stat2'), ...
                        'time',     GetDefaults('time'), ...
                        'timefreq', GetDefaults('timefreq'), ...
                        'connect1', GetDefaults('connect1'), ...
                        'connectn', GetDefaults('connectn'), ...
                        'pac',      GetDefaults('pac'), ...
                        'image',    GetDefaults('image'), ...
                        'percent',  GetDefaults('percent'), ...
                        'overlay',  GetDefaults('overlay'), ...
                        'cluster',  GetDefaults('cluster'));
end
   

%% ====== GET DEFAULTS ======
function sColormap = GetDefaults(ColormapType)
    % Constants
    DEFAULT_CMAP_SIZE = 256;
    % Initialize colormap structure
    sColormap = db_template('Colormap');
    % Get content
    switch lower(ColormapType)
        % EEG Recordings colormap
        case {'eeg', 'meg','nirs'}
            sColormap.Name             = 'cmap_mandrill';
            sColormap.CMap             = cmap_mandrill(DEFAULT_CMAP_SIZE);
            sColormap.isAbsoluteValues = 0;
            sColormap.MaxMode          = 'local';
        % Sources colormap
        case 'source'
            sColormap.Name             = 'cmap_royal_gramma';
            sColormap.CMap             = cmap_royal_gramma(DEFAULT_CMAP_SIZE);
            sColormap.isAbsoluteValues = 1;
            sColormap.MaxMode          = 'global';
        % Anatomy colormap
        case 'anatomy'
            sColormap.Name             = 'gray';
            sColormap.CMap             = gray(DEFAULT_CMAP_SIZE);
            sColormap.isAbsoluteValues = 1;
            sColormap.MaxMode          = 'local';
        % Stat colormap (1 inputs)
        case 'stat1'
            sColormap.Name             = 'cmap_dory';
            sColormap.CMap             = cmap_dory(DEFAULT_CMAP_SIZE);
            sColormap.isAbsoluteValues = 1;
            sColormap.MaxMode          = 'global';
        % Stat colormap (2 input)
        case 'stat2'
            sColormap.Name             = 'cmap_mandrill';
            sColormap.CMap             = cmap_mandrill(DEFAULT_CMAP_SIZE);
            sColormap.isAbsoluteValues = 0;
            sColormap.MaxMode          = 'local';
            sColormap.UseStatThreshold = 0;
        % Time colormap
        case 'time'
            sColormap.Name             = 'cmap_viridis';
            sColormap.CMap             = cmap_viridis(DEFAULT_CMAP_SIZE);
            sColormap.isAbsoluteValues = 0;
            sColormap.MaxMode          = 'global';
            sColormap.isRealMin        = 1;
        % Time-frequency maps
        case 'timefreq'
            sColormap.Name             = 'cmap_magma';
            sColormap.CMap             = cmap_magma(DEFAULT_CMAP_SIZE);
            sColormap.isAbsoluteValues = 1;
            sColormap.MaxMode          = 'local';
        % Connectivity links 1xN
        case 'connect1'
            sColormap.Name             = 'cmap_viridis';
            sColormap.CMap             = cmap_viridis(DEFAULT_CMAP_SIZE);
            sColormap.isAbsoluteValues = 1;
            sColormap.MaxMode          = 'local';
        % Connectivity links NxN
        case 'connectn'
            sColormap.Name             = 'cmap_viridis';
            sColormap.CMap             = cmap_viridis(DEFAULT_CMAP_SIZE);
            sColormap.isAbsoluteValues = 1;
            sColormap.MaxMode          = 'local';
        % PAC Measures
        case 'pac'
            sColormap.Name             = 'cmap_viridis2';
            sColormap.CMap             = cmap_viridis2(DEFAULT_CMAP_SIZE);
            sColormap.isAbsoluteValues = 1;
            sColormap.MaxMode          = 'local';
        % Image
        case 'image'
            sColormap.Name             = 'cmap_viridis';
            sColormap.CMap             = cmap_viridis(DEFAULT_CMAP_SIZE);
            sColormap.isAbsoluteValues = 1;
            sColormap.MaxMode          = 'local';
        % Overlay colormap
        case 'overlay'
            sColormap.Name             = 'cmap_overlay';
            sColormap.CMap             = cmap_overlay(DEFAULT_CMAP_SIZE);
            sColormap.isAbsoluteValues = 0;
            sColormap.MaxMode          = 'global';
            sColormap.DisplayColorbar  = 0;
        % Percentage colormap
        case 'percent'
            sColormap.Name             = 'cmap_dory';
            sColormap.CMap             = cmap_dory(DEFAULT_CMAP_SIZE);
            sColormap.isAbsoluteValues = 1;
            sColormap.MaxMode          = 'global';
        % Cluster colormap
        case 'cluster'
            sColormap.Name             = 'cmap_cluster';
            sColormap.CMap             = cmap_cluster(DEFAULT_CMAP_SIZE);
            sColormap.isAbsoluteValues = 0;
            sColormap.MaxMode          = 'global';
            sColormap.isRealMin        = 1;
    end
end


%% ====== RESOTRE DEFAULTS ======
function RestoreDefaults(ColormapType)
    global GlobalData;
    % Reset only target colormap
    GlobalData.Colormaps.(lower(ColormapType)) = GetDefaults(ColormapType);
    % Update colormap in all figures
    FireColormapChanged(ColormapType);
end

%% ====== GET COLORMAP ======
% USAGE:  sCMap = GetColormap()
%         sCMap = GetColormap(ColormapType)
%         sCMap = GetColormap(hFig)
function sCMap = GetColormap(ColormapType)
    global GlobalData;
    if isempty(ColormapType) || isempty(GlobalData) || isempty(GlobalData.Colormaps)
        sCMap = db_template('Colormap');
        return
    end
    % If argument is a figure handle
    if ~ischar(ColormapType)
        ColormapInfo = getappdata(ColormapType, 'Colormap');
        ColormapType = ColormapInfo.Type;
    end
    if isempty(ColormapType)
        sCMap = db_template('Colormap');
        return
    end
    % Get colormaps for a given modality
    ColormapType = lower(ColormapType);
    if ~isfield(GlobalData.Colormaps, ColormapType)
        error('Colormap type does not exist.');
    end
    sCMap = GlobalData.Colormaps.(ColormapType);
end

%% ====== SET COLORMAP ======
% USAGE:  SetColormap(ColormapType, sColormap)
%         SetColormap(hFig,         sColormap)
function SetColormap(ColormapType, sColormap)
    global GlobalData;
    % Get colormap type
    if isempty(ColormapType) || isempty(GlobalData) || isempty(GlobalData.Colormaps)
        return
    end
    % If argument is a figure handle
    if ~ischar(ColormapType)
        ColormapInfo = getappdata(ColormapType, 'Colormap');
        ColormapType = ColormapInfo.Type;
    end
    % Save colormap
    ColormapType = lower(ColormapType);
    if ~isfield(GlobalData.Colormaps, ColormapType)
        error('Colormap type does not exist.');
    end
    GlobalData.Colormaps.(ColormapType) = sColormap;
end


%% ====== COLORMAP CHANGES NOTIFICATION ======
function FireColormapChanged(ColormapType, isAbsoluteChanged)
% disp('=== bst_colormaps > FireColormapChanged ===');
    global GlobalData;
    if (nargin < 1)
        ColormapType = '';
    end
    if (nargin < 2)
        isAbsoluteChanged = 0;
    end
    if isempty(GlobalData)
        return;
    end
    for iDataSet = 1:length(GlobalData.DataSet)
        for iFig = 1:length(GlobalData.DataSet(iDataSet).Figure)
            sFigure = GlobalData.DataSet(iDataSet).Figure(iFig);
            % Get list of data types displayed in this figure
            ColormapInfo = getappdata(sFigure.hFigure, 'Colormap');
            % Only fires for currently visible displayed figures for RIGHT COLORMAP TYPE
            if isempty(ColormapType) || (ismember(lower(ColormapType), ColormapInfo.AllTypes) && strcmpi(get(sFigure.hFigure, 'Visible'), 'on'))
                switch (sFigure.Id.Type)
                    case 'Topography'
                        figure_topo('ColormapChangedCallback', iDataSet, iFig);
                        figure_topo('CurrentTimeChangedCallback', iDataSet, iFig);
                    case '3DViz'
                        if isAbsoluteChanged
                            panel_surface('UpdateSurfaceData', sFigure.hFigure);
                        else
                            figure_3d('ColormapChangedCallback', iDataSet, iFig);
                        end
                    case 'MriViewer'
                        if isAbsoluteChanged
                            panel_surface('UpdateSurfaceData', sFigure.hFigure);
                        else
                            figure_mri('ColormapChangedCallback', iDataSet, iFig);
                        end
                    case 'Timefreq'
                        figure_timefreq('ColormapChangedCallback', sFigure.hFigure);
                    case 'Connect'
                        figure_connect('ColormapChangedCallback', sFigure.hFigure);
                    case 'Pac'
                        figure_pac('ColormapChangedCallback', sFigure.hFigure);
                    case 'Image'
                        figure_image('ColormapChangedCallback', sFigure.hFigure);
                    case 'Video'
                        % Nothing to do
                end
            end
        end 
    end
    % Update permanent menus
    if ~isempty(GlobalData.Program.ColormapPanels)
        % Look for the permanent menu for this colormap
        iWnd = find(strcmpi(ColormapType, {GlobalData.Program.ColormapPanels.ColormapType}));
        if ~isempty(iWnd)
            jPanel = GlobalData.Program.ColormapPanels(iWnd).jPanel;
            % Get window window is visible
            jFrame = jPanel.getTopLevelAncestor();
            % Create colormap menu
            if jFrame.isVisible()
                CreateColormapMenu(jPanel, ColormapType);
                jFrame.pack();
            end
        end
    end
end


%% ====== SET CUSTOM MAX VALUE ======
% USAGE: SetMaxCustom(ColormapType, DisplayUnits=[], newMin=[ask], newMax=[ask])
%        SetMaxCustom(ColormapType, DisplayUnits)
function SetMaxCustom(ColormapType, DisplayUnits, newMin, newMax)
    global GlobalData;
    % Parse inputs
    if (nargin < 2) || isempty(DisplayUnits)
        DisplayUnits = [];
    end
    % Get target colormap
    sColormap = GetColormap(ColormapType);
    % If new value is not provided: detect a good guess, and ask the user to validate
    if (nargin < 3) || isempty(newMax) || isempty(newMin)
        % Get the maximum over the data files loaded
        estimMin = Inf;
        estimMax = -Inf;
        DataType = [];
        % Process all the loaded datasets to find the current maximum value
        for iDS = 1:length(GlobalData.DataSet)
            % Process all the opened figures in each DataSet
            for iFig = 1:length(GlobalData.DataSet(iDS).Figure)
                % Get colormap for this figure
                sFigure = GlobalData.DataSet(iDS).Figure(iFig);
                ColormapInfo = getappdata(sFigure.hFigure, 'Colormap');
                % If colormap not involved in this figure: next figure
                if isempty(ColormapInfo) || isempty(ColormapInfo.Type) || ~strcmpi(ColormapInfo.Type, ColormapType)
                    continue;
                end
                DataFig = 0;
                switch (sFigure.Id.Type)
                    case 'Topography'
                        % Get timefreq display structure
                        TfInfo = getappdata(sFigure.hFigure, 'Timefreq');
                        % If not defined: get data normally
                        if isempty(TfInfo) || isempty(TfInfo.FileName)
                            DataFig = figure_topo('GetFigureData', iDS, iFig, 1);
                            DataType = sFigure.Id.Modality;
                        else
                            % Find timefreq structure
                            iTf = find(file_compare({GlobalData.DataSet(iDS).Timefreq.FileName}, TfInfo.FileName), 1);
                            % Get  values for all time window (only one frequency)
                            DataFig = bst_memory('GetTimefreqMaximum', iDS, iTf, TfInfo.Function);
                            DataType = 'timefreq';
                        end

                    case 'Timefreq'
                        DataFig = GlobalData.DataSet(iDS).Figure(iFig).Handles.DataMinMax;
                        DataType = 'timefreq';

                    case {'3DViz', 'MriViewer'}
                        % Get surfaces defined in this figure
                        TessInfo = getappdata(sFigure.hFigure, 'Surface');
<<<<<<< HEAD
                        % Find surface(s) that matches this ColormapType
=======
                        % Find surfaces that match this ColormapType
>>>>>>> e8ceedb2
                        iSurfaces = find(strcmpi({TessInfo.ColormapType}, ColormapType));
                        DataFig = [];
                        for i = 1:length(iSurfaces)
                            iTess = iSurfaces(i);
<<<<<<< HEAD
                            DataFig = [min([DataFig(:); TessInfo(iTess).DataMinMax(:)]), ...
                                max([DataFig(:); TessInfo(iTess).DataMinMax(:)])];
                            if ~isempty(TessInfo(iTess).DataSource.Type)
                                % We'll keep the last non-empty DataType
                                DataType = TessInfo(iTess).DataSource.Type;
                                isSLORETA = strcmpi(DataType, 'Source') && ~isempty(strfind(lower(TessInfo(iTess).DataSource.FileName), 'sloreta'));
                                if isSLORETA
                                    DataType = 'sLORETA';
                                end
=======
                            if ~isempty(TessInfo(iTess).DataSource.Type)
                                DataFig = [min([DataFig(:); TessInfo(iTess).DataMinMax(:)]), ...
                                    max([DataFig(:); TessInfo(iTess).DataMinMax(:)])];
                                % We'll keep the last non-empty DataType
                                DataType = TessInfo(iTess).DataSource.Type;
                                % For Data: use the modality instead
                                if strcmpi(DataType, 'Data') && ~isempty(ColormapInfo.Type) && ismember(ColormapInfo.Type, {'eeg', 'meg', 'nirs'})
                                    DataType = upper(ColormapInfo.Type);
                                % sLORETA: Do not use regular source scaling (pAm)
                                elseif strcmpi(DataType, 'Source') && ~isempty(strfind(lower(TessInfo(iTess).DataSource.FileName), 'sloreta'))
                                    DataType = 'sLORETA';
                                end
                            end
                        end
                        if isempty(DataFig)
                            % If displaying color-coded head points (see channel_align_manual)
                            HeadpointsDistMax = getappdata(sFigure.hFigure, 'HeadpointsDistMax');
                            if ~isempty(HeadpointsDistMax)
                                DataFig = [0, HeadpointsDistMax * 1000];
>>>>>>> e8ceedb2
                            end
                        end
                        
                    case 'Pac'
                        DataFig = GlobalData.DataSet(iDS).Figure(iFig).Handles.DataMinMax;
                        DataType = 'pac';
                        
                    case 'Connect'
                        DataFig = bst_figures('GetFigureHandleField', sFigure.hFigure, 'DataMinMax');
                        DataType = 'connect';
                        
                    case 'Image'
                        DataFig = GlobalData.DataSet(iDS).Figure(iFig).Handles.DataMinMax;
                        DataType = 'connect';
                        
                end
                % If no data available in the figure
                if isempty(DataFig)
                    continue;
                end
                % Get maximum of the data represented in the figure
                try
                    fMinMax = GetMinMax(sColormap, DataFig);
                    fMin = fMinMax(1);
                    fMax = fMinMax(2);
                catch 
                    % In case there is a Out of Memory error
                    fMin = Inf;
                    fMax = -Inf;
                end
                % Global maximum
                if (fMin < estimMin)
                    estimMin = fMin;
                end
                if (fMax > estimMax)
                    estimMax = fMax;
                end
            end
        end
        % Warning if no data is loaded at all (cannot set the maximum)
        if isequal(estimMax, -Inf) || isequal(estimMin, Inf)
            bst_error('You should load some data before setting the maximum value of the colormap.', 'Set colormap max value', 0);
            return;
        end
        % Get old min and max
        if ~isempty(sColormap.MinValue)
            oldMin = sColormap.MinValue;
        else
            oldMin = estimMin;
        end
        if ~isempty(sColormap.MaxValue)
            oldMax = sColormap.MaxValue;
        else
            oldMax = estimMax;
        end
        % Get the maximum value units
        amplitudeMax = max(abs([estimMin estimMax]));
        % If the units are percents: force to factor=1
        if isinf(amplitudeMax)
            fFactor = 1;
            fUnits = 'Inf';
        elseif isequal(DisplayUnits, '%') || isequal(DisplayUnits, 'mm')
            fFactor = 1;
            fUnits = DisplayUnits;
        else 
            % Guess the display units
            [tmp, fFactor, fUnits ] = bst_getunits(amplitudeMax, DataType);
            % For readability: replace '\sigma' with 'no units'
            fUnits = strrep(fUnits, '\sigma', 'no units');
            fUnits = strrep(fUnits, '{', '');
            fUnits = strrep(fUnits, '}', '');
        end
        % Format estimated value correctly
        if isinf(amplitudeMax)
            strPrecision = '%g';
        elseif (amplitudeMax * fFactor > 0.01) && (amplitudeMax * fFactor < 1e6)
            strPrecision = '%4.3f';
        else
            strPrecision = '%e';
        end
        strOldMin = sprintf(strPrecision, oldMin * fFactor);
        strOldMax = sprintf(strPrecision, oldMax * fFactor);
        % Ask the new colormap max value
        res = java_dialog('input', {[sprintf('<HTML>Enter amplitude range for "%s" data (%s).<BR><BR>', ColormapType, fUnits), ...
                                     sprintf(['Minimum: &nbsp;&nbsp;&nbsp;&nbsp;[Default=' strPrecision ']'], estimMin*fFactor)], ...
                                     sprintf(['Maximum:     [Default=' strPrecision ']'], estimMax*fFactor)}, ...
                                    ['Colormap limits: ' ColormapType], [], ...
                                    {strOldMin, strOldMax});
        if isempty(res)
            return
        end
        % If user did not change the min: use previous min
        if strcmpi(res{1}, strOldMin)
            newMin = oldMin;
        else
            newMin = str2num(res{1}) ./ fFactor;
        end
        % If user did not change the max: use previous max        
        if strcmpi(res{2}, strOldMax)
            newMax = oldMax;
        else
            newMax = str2num(res{2}) ./ fFactor;
        end
        % Check for invalid values
        if isempty(newMax) || isempty(newMin) || (newMin >= newMax)
            disp('BST> Set colorbar custom maximum: Invalid values.');
            return
        end
    end
    % Update colormap
    sColormap.MaxMode  = 'custom';
    sColormap.MinValue = newMin;
    sColormap.MaxValue = newMax;
    SetColormap(ColormapType, sColormap);
    % Update all figures
    FireColormapChanged(ColormapType);
end


%% ===== GET MIN/MAX VALUES =====
% USAGE:  fMinMax = GetMinMax(ColormapType, Data, DataMinMax=[])
%         fMinMax = GetMinMax(sColormap, Data, DataMinMax=[])
function fMinMax = GetMinMax(ColormapType, Data, DataMinMax)
    % Get target colormap
    if isstruct(ColormapType)
        sColormap = ColormapType;
    else
        sColormap = GetColormap(ColormapType);
    end
    % No data minmax
    if (nargin < 3) || isempty(DataMinMax)
        DataMinMax = [];
        sColormap.MaxMode = 'local';
    end
    % Fix cases where Data is empty
    if isempty(Data) && ~isempty(DataMinMax)
        Data = DataMinMax;
    end
    % Method depends on the colormap configuration
    switch lower(sColormap.MaxMode)
        case 'custom'
            fMinMax = [sColormap.MinValue, sColormap.MaxValue];
        case 'local'
            % Real min: search min and max
            if sColormap.isRealMin
                if sColormap.isAbsoluteValues
                    fMin = min(abs(Data(:)));
                    fMax = max(abs(Data(:)));
                else
                    fMin = min(Data(:));
                    fMax = max(Data(:));
                end
            % Not real min: Search max in absolute value
            else
                fMax = max(abs(Data(:)));
                if sColormap.isAbsoluteValues
                    fMin = 0;
                else
                    fMin = -fMax;
                end
            end
            fMinMax = [fMin, fMax];
        case 'global'
            DataAmp = max(abs(DataMinMax));
            % Case of real minimum + absolute value: we don't have the real minimum value => Setting to zero
            if sColormap.isRealMin 
                if sColormap.isAbsoluteValues
                    fMinMax = [max(0, DataMinMax(1)), DataAmp];
                else
                    fMinMax = DataMinMax;
                end
            else
                if sColormap.isAbsoluteValues
                    fMinMax = [0, DataAmp];
                else
                    fMinMax = [-DataAmp, DataAmp];
                end
            end
    end
    % Ensure the output is a double
    fMinMax = double(full(fMinMax));
end


%% ============================================================================
%  ====== COLORMAP MENUS CALLBACKS ============================================
%  ============================================================================
%% ====== CREATE COLORMAP MENU ======
% USAGE: CreateColormapMenu(jMenu, ColormapType, DisplayUnits=[])
function CreateColormapMenu(jMenu, ColormapType, DisplayUnits)
    import javax.swing.*;
    import java.awt.*;
    import org.brainstorm.icon.*;
    
    % Parse inputs
    if (nargin < 3) || isempty(DisplayUnits)
        DisplayUnits = [];
    end
    % Permanent figure or popup
    isPermanent = isa(jMenu, 'javax.swing.JPanel');
    % Remove all previous menus
    jMenu.removeAll();
    % Get colormap definition
    sColormap = GetColormap(ColormapType);
    if isempty(sColormap)
        return
    end

    % Parent
    if isPermanent
        % Left panel
        jMenuL = gui_river([0 0], [0 0 0 0], 'Colormap');
        jMenu.add(jMenuL, BorderLayout.WEST);
        jMenuLeft = java_create('javax.swing.JPanel');
        jMenuLeft.setLayout(BoxLayout(jMenuLeft, BoxLayout.PAGE_AXIS));
        jMenuL.add(jMenuLeft);
        % Right panel
        jMenuR = gui_river([0 0], [0 0 0 0], 'Properties');
        jMenu.add(jMenuR, BorderLayout.EAST);
        jMenuRight = java_create('javax.swing.JPanel');
        jMenuRight.setLayout(BoxLayout(jMenuRight, BoxLayout.PAGE_AXIS));
        jMenuR.add(jMenuRight);
        % Output at the beginning: Left
        jMenuColormap = jMenuLeft;
        jMenuSeq = jMenuColormap;
        jMenuDiv = jMenuColormap;
        jMenuRainbow = jMenuColormap;
    else
        jMenuColormap = gui_component('Menu', jMenu, [], 'Colormap');
        jMenuSeq = gui_component('Menu', jMenuColormap, [], 'Sequential');
        jMenuDiv = gui_component('Menu', jMenuColormap, [], 'Diverging');
        jMenuRainbow = gui_component('Menu', jMenuColormap, [], 'Rainbow');
    end
    
    % Colormap list: Standard
    cmapList_seq = {'hot', 'cmap_hot2', 'bone', 'gray', 'pink', 'copper', 'cmap_nih_fire', 'cmap_ge', 'cmap_tpac', 'cool', 'cmap_parula', 'cmap_magma', 'cmap_royal_gramma','cmap_viridis2','cmap_viridis','cmap_dory'};
    iconList_seq = [IconLoader.ICON_COLORMAP_HOT, IconLoader.ICON_COLORMAP_HOT2, IconLoader.ICON_COLORMAP_BONE, IconLoader.ICON_COLORMAP_GREY, IconLoader.ICON_COLORMAP_PINK,   ...
                    IconLoader.ICON_COLORMAP_COPPER, IconLoader.ICON_COLORMAP_NIHFIRE, IconLoader.ICON_COLORMAP_GE,  IconLoader.ICON_COLORMAP_TPAC,  IconLoader.ICON_COLORMAP_COOL, ...
                    IconLoader.ICON_COLORMAP_PARULA, IconLoader.ICON_COLORMAP_MAGMA, IconLoader.ICON_COLORMAP_ROYAL_GRAMMA, IconLoader.ICON_COLORMAP_VIRIDIS2, IconLoader.ICON_COLORMAP_VIRIDIS, IconLoader.ICON_COLORMAP_DORY];
    for i = 1:length(cmapList_seq)
        % If the colormap #i is currently used for this surface : check the menu
        isSelected = strcmpi(cmapList_seq{i}, sColormap.Name);
        % Create menu item
        cmapDispName = strrep(cmapList_seq{i}, 'cmap_', '');
        jItem = gui_component('CheckBoxMenuItem', jMenuSeq, [], cmapDispName, iconList_seq(i), [], @(h,ev)SetColormapName(ColormapType, cmapList_seq{i}));
        jItem.setSelected(isSelected);
    end

    cmapList_div = {'cmap_rbw', 'cmap_gin', 'cmap_ovun', 'cmap_cluster', 'cmap_mandrill','cmap_ns_green', 'cmap_ns_white', 'cmap_ns_grey'};
    iconList_div = [IconLoader.ICON_COLORMAP_RBW,   IconLoader.ICON_COLORMAP_GIN, IconLoader.ICON_COLORMAP_OVUN, IconLoader.ICON_COLORMAP_CLUSTER, ...
                    IconLoader.ICON_COLORMAP_MANDRILL,IconLoader.ICON_COLORMAP_NEUROSPEED, IconLoader.ICON_COLORMAP_NEUROSPEED, IconLoader.ICON_COLORMAP_NEUROSPEED];
    for i = 1:length(cmapList_div)
        % If the colormap #i is currently used for this surface : check the menu
        isSelected = strcmpi(cmapList_div{i}, sColormap.Name);
        % Create menu item
        cmapDispName = strrep(cmapList_div{i}, 'cmap_', '');
        jItem = gui_component('CheckBoxMenuItem', jMenuDiv, [], cmapDispName, iconList_div(i), [], @(h,ev)SetColormapName(ColormapType, cmapList_div{i}));
        jItem.setSelected(isSelected);
    end

    cmapList_rainbow = {'cmap_nih', 'jet', 'cmap_jetinv', 'hsv', 'cmap_rainramp', 'cmap_spectrum', 'cmap_atlas', 'cmap_turbo'};
    iconList_rainbow = [IconLoader.ICON_COLORMAP_NIH, IconLoader.ICON_COLORMAP_JET, IconLoader.ICON_COLORMAP_JETINV, IconLoader.ICON_COLORMAP_HSV, ...
                        IconLoader.ICON_COLORMAP_RAINRAMP, IconLoader.ICON_COLORMAP_SPECTRUM, IconLoader.ICON_COLORMAP_ATLAS, IconLoader.ICON_COLORMAP_TURBO];
    for i = 1:length(cmapList_rainbow)
        % If the colormap #i is currently used for this surface : check the menu
        isSelected = strcmpi(cmapList_rainbow{i}, sColormap.Name);
        % Create menu item
        cmapDispName = strrep(cmapList_rainbow{i}, 'cmap_', '');
        jItem = gui_component('CheckBoxMenuItem', jMenuRainbow, [], cmapDispName, iconList_rainbow(i), [], @(h,ev)SetColormapName(ColormapType, cmapList_rainbow{i}));
        jItem.setSelected(isSelected);
    end

    % Colormap list: Custom
    CustomColormaps = bst_get('CustomColormaps');
    if ~isempty(CustomColormaps)
        CreateSeparator(jMenuColormap, isPermanent);
    end
    isCustom = 0;
    for i = 1:length(CustomColormaps)
        % If the colormap #i is currently used for this surface : check the menu
        isSelected = strcmpi(CustomColormaps(i).Name, sColormap.Name);
        if isSelected
            isCustom = 1;
        end
        % Create menu item
        cmapDispName = strrep(CustomColormaps(i).Name, 'custom_', '');
        jItem = gui_component('CheckBoxMenuItem', jMenuColormap, [], cmapDispName, IconLoader.ICON_COLORMAP_CUSTOM, [], @(h,ev)SetColormapName(ColormapType, CustomColormaps(i).Name));
        jItem.setSelected(isSelected);
    end
    % Colormap list: Add new colormap
    CreateSeparator(jMenuColormap, isPermanent);
    gui_component('MenuItem', jMenuColormap, [], 'New...', IconLoader.ICON_COLORMAP_CUSTOM, [], @(h,ev)NewCustomColormap(ColormapType));
    gui_component('MenuItem', jMenuColormap, [], 'Load...', IconLoader.ICON_COLORMAP_CUSTOM, [], @(h,ev)LoadColormap(ColormapType));
    % Colormap list: Delete selected colormap
    jMenuDelete = gui_component('MenuItem', jMenuColormap, [], 'Delete', IconLoader.ICON_COLORMAP_CUSTOM, [], @(h,ev)DeleteCustomColormap(ColormapType));
    if ~isCustom
        jMenuDelete.setEnabled(0);
    end
    
    if ~isPermanent
        CreateSeparator(jMenu, isPermanent);
    else
        jMenu = jMenuRight;
    end

    % Not for anatomy or time colormap
    if ~strcmpi(ColormapType, 'Anatomy') && ~strcmpi(ColormapType, 'Time') && ~strcmpi(ColormapType, 'Overlay')
        % Options : Absolute values
        jCheckAbs = gui_component('CheckBoxMenuItem', jMenu, [], 'Absolute values', [], [], @(h,ev)SetColormapAbsolute(ColormapType, ev.getSource.isSelected()));
        jCheckAbs.setSelected(sColormap.isAbsoluteValues);
        
        % Options : use statistics threshold(s)
        if strcmpi(ColormapType, 'stat2')
            jCheckStatThresh = gui_component('CheckBoxMenuItem', jMenu, [], 'Use stat threshold', [], [], @(h,ev)SetUseStatThreshold(ColormapType, ev.getSource.isSelected()));
            jCheckStatThresh.setSelected(sColormap.UseStatThreshold);
        end
        
        CreateSeparator(jMenu, isPermanent);
        % Options : Maximum
        jRadioGlobal = gui_component('RadioMenuItem', jMenu, [], 'Maximum: Global',    [], [], @(h,ev)SetMaxMode(ColormapType, 'global', DisplayUnits));
        jRadioLocal  = gui_component('RadioMenuItem', jMenu, [], 'Maximum: Local',     [], [], @(h,ev)SetMaxMode(ColormapType, 'local', DisplayUnits));
        jRadioCustom = gui_component('RadioMenuItem', jMenu, [], 'Maximum: Custom...', [], [], @(h,ev)SetMaxMode(ColormapType, 'custom', DisplayUnits));
        switch lower(sColormap.MaxMode)
            case 'local',  jRadioLocal.setSelected(1);
            case 'global', jRadioGlobal.setSelected(1);
            case 'custom', jRadioCustom.setSelected(1);
        end
        jButtonGroup = ButtonGroup();
        jButtonGroup.add(jRadioLocal);
        jButtonGroup.add(jRadioGlobal);
        jButtonGroup.add(jRadioCustom);
        CreateSeparator(jMenu, isPermanent);
        % Options : Range
        if sColormap.isAbsoluteValues
            strRange = 'Range: [0,max]';
        else
            strRange = 'Range: [-max,max]';
        end
        jRadio1 = gui_component('RadioMenuItem', jMenu, [], strRange, [], [], @(h,ev)SetColormapRealMin(ColormapType, 0));
        jRadio1.setSelected(~sColormap.isRealMin);
        jRadio2 = gui_component('RadioMenuItem', jMenu, [], 'Range: [min,max]', [], [], @(h,ev)SetColormapRealMin(ColormapType, 1));
        jRadio2.setSelected(sColormap.isRealMin);
        jButtonGroup = ButtonGroup();
        jButtonGroup.add(jRadio1);
        jButtonGroup.add(jRadio2);
        CreateSeparator(jMenu, isPermanent);
        % If custom: min definition is not very useful
        if strcmpi(sColormap.MaxMode, 'custom')
            jRadio1.setForeground(Color(.5,.5,.5));
            jRadio2.setForeground(Color(.5,.5,.5));
        end
    end
    
    % ===== CONTRAST / BRIGHTNESS PANEL =====
    if isempty(strfind(sColormap.Name, 'custom_'))
        strTooltip = ['<HTML><BLOCKQUOTE><B>Contrast and brightness</B>: <BR><BR>' ...
          'These values can be directly modified from any figure<BR>' ...
          'by clicking on the colorbar and moving the mouse.<BR><BR>' ...
          '- Horizontal moves : increase/decrease contrast<BR>' ...
          '- Vertical moves : increase/decrease brightness<BR>' ...
          '</BLOCKQUOTE></HTML>' ];
        % == CONTRAST ==
        % Create base menu entry
        jPanel = gui_component('Panel');
        jPanel.setOpaque(0);
        jPanel.setBorder(BorderFactory.createEmptyBorder(0,30,0,0));
        jMenu.add(jPanel);
        % Title
        jLabel = gui_component('label', [], '', 'Contrast:  ');
        jPanel.add(jLabel, BorderLayout.CENTER);
        % Spin button
        val = round(sColormap.Contrast * 100);
        spinmodel = SpinnerNumberModel(val, -100, 100, 2);
        jSpinner = JSpinner(spinmodel);
        jSpinner.setPreferredSize(Dimension(55,23));
        jSpinner.setToolTipText(strTooltip);
        java_setcb(spinmodel, 'StateChangedCallback', @(h,ev)SpinnerCallback(ev, ColormapType, 'Contrast'));
        jPanel.add(jSpinner, BorderLayout.EAST);

        % == BRIGHTNESS ==
        % Create base menu entry
        jPanel = gui_component('Panel');
        jPanel.setOpaque(0);
        jPanel.setBorder(BorderFactory.createEmptyBorder(0,30,0,0));
        jMenu.add(jPanel);
        % Title
        jLabel = gui_component('label', [], '', 'Brightness:  ');
        jPanel.add(jLabel, BorderLayout.WEST);
        % Spin button
        val = -round(sColormap.Brightness * 100);
        spinmodel = SpinnerNumberModel(val, -100, 100, 2);
        jSpinner = JSpinner(spinmodel);
        jSpinner.setPreferredSize(Dimension(55,23));
        jSpinner.setToolTipText(strTooltip);
        java_setcb(spinmodel, 'StateChangedCallback', @(h,ev)SpinnerCallback(ev, ColormapType, 'Brightness'));
        jPanel.add(jSpinner, BorderLayout.EAST);
        CreateSeparator(jMenu, isPermanent);
    end

    % Display/hide colorbar
    jCheckDisp = gui_component('CheckBoxMenuItem', jMenu, [], 'Display colorbar', [], [], @(h,ev)SetDisplayColorbar(ColormapType, ev.getSource.isSelected()));
    jCheckDisp.setSelected(sColormap.DisplayColorbar);

    % Open menu in a new window
    if ~isPermanent
        gui_component('MenuItem', jMenu, [], 'Permanent menu', [], [], @(h,ev)CreatePermanentMenu(ColormapType));
    end
    CreateSeparator(jMenu, isPermanent);
    % Display/hide colorbar
    gui_component('MenuItem', jMenu, [], 'Restore defaults', [], [], @(h,ev)RestoreDefaults(ColormapType));
    
    drawnow;
    if ~isPermanent
        jMenu.getParent().pack();
    end
    jMenu.getParent().invalidate();
    jMenu.getParent().repaint();
end


%% ====== MENU FUNCTIONS =====
function CreateSeparator(jMenu, isPermanent)
    if ~isPermanent
        jMenu.addSeparator();
    else
        jLabel = javax.swing.JLabel('  ');
        jMenu.add(jLabel);
    end
end

%% ====== CREATE ALL COLORMAP MENUS =====
function CreateAllMenus(jMenu, hFig, isDynamic) %#ok<DEFNU>
    import org.brainstorm.icon.*;
    % Parse inputs
    if (nargin < 2)
        hFig = [];
    end
    if (nargin < 3) || isempty(isDynamic)
        isDynamic = 0;
    end
    % Get the colormaps available for the figure
    AllTypes = {};
    DisplayUnits = [];
    if ~isempty(hFig)
        ColormapInfo = getappdata(hFig, 'Colormap');
        if ~isempty(ColormapInfo) && ~isempty(ColormapInfo.AllTypes)
            AllTypes = ColormapInfo.AllTypes;
            DisplayUnits = ColormapInfo.DisplayUnits;
        end
    end
    % If for the popup menu figure: add "Colormap: " to the menu name
    if ~isempty(hFig)
        spre  = 'Colormap: ';
    else
        spre  = '';
    end
    % Create all menus
    if isempty(hFig) || ismember('anatomy', AllTypes)
        jMenuColormap = gui_component('Menu', jMenu, [], [spre 'Anatomy'], IconLoader.ICON_COLORMAP_ANATOMY);
        if isDynamic
            java_setcb(jMenuColormap, 'MenuSelectedCallback', @(h,ev)CreateColormapMenu(ev.getSource(), 'anatomy', DisplayUnits));
        else
            CreateColormapMenu(jMenuColormap, 'anatomy', DisplayUnits);
        end
    end
    if isempty(hFig) || ismember('eeg', AllTypes)
        jMenuColormap = gui_component('Menu', jMenu, [], [spre 'EEG Recordings'], IconLoader.ICON_COLORMAP_RECORDINGS);
        if isDynamic
            java_setcb(jMenuColormap, 'MenuSelectedCallback', @(h,ev)CreateColormapMenu(ev.getSource(), 'eeg', DisplayUnits));
        else
            CreateColormapMenu(jMenuColormap, 'eeg', DisplayUnits);
        end
    end
    if isempty(hFig) || ismember('meg', AllTypes)
        jMenuColormap = gui_component('Menu', jMenu, [], [spre 'MEG Recordings'], IconLoader.ICON_COLORMAP_RECORDINGS);
        if isDynamic
            java_setcb(jMenuColormap, 'MenuSelectedCallback', @(h,ev)CreateColormapMenu(ev.getSource(), 'meg', DisplayUnits));
        else
            CreateColormapMenu(jMenuColormap, 'meg', DisplayUnits);
        end
    end
    if isempty(hFig) || ismember('nirs', AllTypes)
        jMenuColormap = gui_component('Menu', jMenu, [], [spre 'NIRS Recordings'], IconLoader.ICON_COLORMAP_RECORDINGS);
        if isDynamic
            java_setcb(jMenuColormap, 'MenuSelectedCallback', @(h,ev)CreateColormapMenu(ev.getSource(), 'nirs', DisplayUnits));
        else
            CreateColormapMenu(jMenuColormap, 'nirs', DisplayUnits);
        end
    end
    if isempty(hFig) || ismember('source', AllTypes)
        jMenuColormap = gui_component('Menu', jMenu, [], [spre 'Sources'], IconLoader.ICON_COLORMAP_SOURCES);
        if isDynamic
            java_setcb(jMenuColormap, 'MenuSelectedCallback', @(h,ev)CreateColormapMenu(ev.getSource(), 'source', DisplayUnits));
        else
            CreateColormapMenu(jMenuColormap, 'source', DisplayUnits);
        end
    end
    if isempty(hFig) || ismember('stat1', AllTypes)
        jMenuColormap = gui_component('Menu', jMenu, [], [spre 'Stat 1'], IconLoader.ICON_COLORMAP_STAT);
        if isDynamic
            java_setcb(jMenuColormap, 'MenuSelectedCallback', @(h,ev)CreateColormapMenu(ev.getSource(), 'stat1', DisplayUnits));
        else
            CreateColormapMenu(jMenuColormap, 'stat1', DisplayUnits);
        end
    end
    if isempty(hFig) || ismember('stat2', AllTypes)
        jMenuColormap = gui_component('Menu', jMenu, [], [spre 'Stat 2'], IconLoader.ICON_COLORMAP_STAT);
        if isDynamic
            java_setcb(jMenuColormap, 'MenuSelectedCallback', @(h,ev)CreateColormapMenu(ev.getSource(), 'stat2', DisplayUnits));
        else
            CreateColormapMenu(jMenuColormap, 'stat2', DisplayUnits);
        end
    end
    if isempty(hFig) || ismember('time', AllTypes)
        jMenuColormap = gui_component('Menu', jMenu, [], [spre 'Time'], IconLoader.ICON_COLORMAP_TIME);
        if isDynamic
            java_setcb(jMenuColormap, 'MenuSelectedCallback', @(h,ev)CreateColormapMenu(ev.getSource(), 'time', DisplayUnits));
        else
            CreateColormapMenu(jMenuColormap, 'time', DisplayUnits);
        end
    end
    if isempty(hFig) || ismember('timefreq', AllTypes)
        jMenuColormap = gui_component('Menu', jMenu, [], [spre 'Timefreq'], IconLoader.ICON_COLORMAP_TIMEFREQ);
        if isDynamic
            java_setcb(jMenuColormap, 'MenuSelectedCallback', @(h,ev)CreateColormapMenu(ev.getSource(), 'timefreq', DisplayUnits));
        else
            CreateColormapMenu(jMenuColormap, 'timefreq', DisplayUnits);
        end
    end
    if isempty(hFig) || ismember('connect1', AllTypes)
        jMenuColormap = gui_component('Menu', jMenu, [], [spre 'Connect 1xN'], IconLoader.ICON_COLORMAP_CONNECT);
        if isDynamic
            java_setcb(jMenuColormap, 'MenuSelectedCallback', @(h,ev)CreateColormapMenu(ev.getSource(), 'connect1', DisplayUnits));
        else
            CreateColormapMenu(jMenuColormap, 'connect1', DisplayUnits);
        end
    end
    if isempty(hFig) || ismember('connectn', AllTypes)
        jMenuColormap = gui_component('Menu', jMenu, [], [spre 'Connect NxN'], IconLoader.ICON_COLORMAP_CONNECT);
        if isDynamic
            java_setcb(jMenuColormap, 'MenuSelectedCallback', @(h,ev)CreateColormapMenu(ev.getSource(), 'connectn', DisplayUnits));
        else
            CreateColormapMenu(jMenuColormap, 'connectn', DisplayUnits);
        end
    end
    if isempty(hFig) || ismember('pac', AllTypes)
        jMenuColormap = gui_component('Menu', jMenu, [], [spre 'PAC'], IconLoader.ICON_COLORMAP_PAC);
        if isDynamic
            java_setcb(jMenuColormap, 'MenuSelectedCallback', @(h,ev)CreateColormapMenu(ev.getSource(), 'pac', DisplayUnits));
        else
            CreateColormapMenu(jMenuColormap, 'pac', DisplayUnits);
        end
    end
    if isempty(hFig) || ismember('image', AllTypes)
        jMenuColormap = gui_component('Menu', jMenu, [], [spre 'Image'], IconLoader.ICON_COLORMAP_TIMEFREQ);
        if isDynamic
            java_setcb(jMenuColormap, 'MenuSelectedCallback', @(h,ev)CreateColormapMenu(ev.getSource(), 'image', DisplayUnits));
        else
            CreateColormapMenu(jMenuColormap, 'image', DisplayUnits);
        end
    end
end

%% ===== CREATE PRESISTENT MENU =====
function CreatePermanentMenu(ColormapType)
    import java.awt.BorderLayout;
    global GlobalData;
    
    % Look for already registered window
    if ~isempty(GlobalData.Program.ColormapPanels)
        iWnd = find(strcmpi(ColormapType, {GlobalData.Program.ColormapPanels.ColormapType}));
    else
        iWnd = [];
    end
    % Create new window
    if isempty(iWnd)
        iWnd = length(GlobalData.Program.ColormapPanels) + 1;
        % Create dialog window
        jBstFrame = bst_get('BstFrame');
        figTitle = ['Colormap: ' ColormapType];
        jFrame = java_create('javax.swing.JDialog', 'Ljava.awt.Frame;Ljava.lang.String;Z', jBstFrame, figTitle, 0);
        jFrame.setDefaultCloseOperation(jFrame.HIDE_ON_CLOSE);
        jPanel = jFrame.getContentPane();
        jPanel.setLayout(BorderLayout());
        % Register window
        GlobalData.Program.ColormapPanels(iWnd).jPanel = jPanel;
        GlobalData.Program.ColormapPanels(iWnd).ColormapType = ColormapType;
    % Show previous window
    else
        jPanel = GlobalData.Program.ColormapPanels(iWnd).jPanel;
        jFrame = jPanel.getTopLevelAncestor();
    end
    
    % Create colormap menu
    CreateColormapMenu(jPanel, ColormapType);
    % Show figure
    jFrame.pack();
    jFrame.setLocationRelativeTo(jFrame.getParent());
    jFrame.setVisible(1);
    jFrame.show();
end


%% ====== COLORMAP SELECTION ======
function SetColormapName(ColormapType, colormapName)
    % The purpose of this function changed: return error if it is used the old way
    if isempty(colormapName)
        error('Not supported anymore. Use NewCustomColormap() instead.');
    end
    % Get colormap description
    sColormap = GetColormap(ColormapType);
    sColormap.Name = colormapName;
    % Get the selected colormap
    if isempty(strfind(colormapName, 'custom_'))
        DEFAULT_CMAP_SIZE = 256;
        sColormap.CMap = eval(sprintf('%s(%d)', colormapName, DEFAULT_CMAP_SIZE));
    % Get a custom colormap
    else
        % Get all the custom colormaps
        CustomColormaps = bst_get('CustomColormaps');
        % Find colormap name
        iColormap = find(strcmpi(colormapName, {CustomColormaps.Name}));
        if isempty(iColormap)
            error(['Custom colormap "' colormapName '" does not exist.']);
        end
        % Use the custom colormap
        sColormap.CMap = CustomColormaps(iColormap).CMap;
    end
    % Reset Contrast/Brightness values
    sColormap.Contrast   = 0;
    sColormap.Brightness = 0;
    % Update colormap description
    SetColormap(ColormapType, sColormap);   
    % Fire change notificiation to all figures (3DViz and Topography)
    FireColormapChanged(ColormapType);
end


%% ===== NEW CUSTOM COLORMAP =====
% USAGE:  NewCustomColormap(ColormapType, Name=[ask], CMap=[ask])
%         NewCustomColormap(ColormapType, Name=[ask], nColors=[ask])
function isModified = NewCustomColormap(ColormapType, Name, CMap)
    % Parse inputs
    if (nargin < 3) || isempty(CMap)
        CMap = [];
    end
    if (nargin < 2) || isempty(Name)
        Name = [];
    end
    isModified = 0;
    % Get colormap description
    sColormap = GetColormap(ColormapType);
    % Get existing custom colormaps
    CustomColormaps = bst_get('CustomColormaps');
    % Ask for colormap name
    if isempty(Name) || isempty(CMap)
        res = java_dialog('input', {'Colormap name: ', 'Number of colors [integer]:'}, 'New colormap', [], {'custom', num2str(size(sColormap.CMap,1))});
        % If user cancelled: return
        if isempty(res)
            return
        end
        % Get new values
        Name = lower(res{1});
        nColors = str2num(res{2});
        % If invalid values: error
        if isempty(Name) || (nColors < 1)
            bst_error('Invalid values.', 'New colormap', 0);
        end
        % Build full colormap name
        Name = ['custom_' Name];
        isConfirm = 1;
    % Passing only the number of colors
    elseif (length(CMap) == 1)
        nColors = CMap;
        CMap = [];
        isConfirm = 0;
    else
        isConfirm = 0;
    end
    % Check if colormap name already exists
    if ~isempty(CustomColormaps) 
        % Find colormap name
        iColormap = find(strcmpi(Name, {CustomColormaps.Name}));
        % Colormap exists: asks for overwriting confirmation
        if ~isempty(iColormap)
            if isConfirm && ~java_dialog('confirm', ['Overwrite existing colormap "' strrep(Name,'custom_','') '"?'], 'New colormap')
                return;
            end
        % Else: new entry
        else
            iColormap = length(CustomColormaps) + 1;
        end
    else
        iColormap = 1;
    end
    % Set the colors
    if isempty(CMap)
        % Hide all the figures in workspace
        hFigAll = findobj(0, 'Type', 'Figure');
        isVisible = get(hFigAll, 'Visible');
        set(hFigAll, 'Visible', 'off');
        if ~iscell(isVisible)
            isVisible = {isVisible};
        end
        % Adapts number of colors
        CMap = ResizeColormap(sColormap.CMap, nColors);
        % Create a hidden figure to store colormap result
        hTmp = figure('Visible',  'on', ...
                      'Position', [-100 -100 1 1], ...
                      'Colormap', CMap);
        drawnow;
        % For Matlab >= 2020b, force using legacy colormap editor
        if (bst_get('MatlabVersion') >= 909)
            s = settings;
            if hasSetting(s.matlab.graphics, 'showlegacycolormapeditor')
                s.matlab.graphics.showlegacycolormapeditor.TemporaryValue = 1;
            end
        end
        % Display colormap editor
        colormapeditor(hTmp);
        % Hide base figure
        set(hTmp, 'Visible', 'off');
        % Get Colormap figure handle
        cme = getappdata(0, 'CMEditor');
        % Wait for the end of the Colormap Editor execution
        if ismethod(cme, 'getFrame')
            while ~isempty(cme.getFrame())
                pause(0.3);
            end
        else
            while ~isempty(cme)
                pause(0.3);
                cme = getappdata(0, 'CMEditor');
            end
        end
        CMap = get(hTmp, 'Colormap');
        % Close editor figure
        close(hTmp);
        % Restore the "visible" status of all the existing figures
        for i = 1:length(hFigAll)
            set(hFigAll(i), 'Visible', isVisible{i});
        end
    end
    % New custom colormaps
    CustomColormaps(iColormap).Name = Name;
    CustomColormaps(iColormap).CMap = CMap;
    % Update custom colormaps list
    bst_set('CustomColormaps', CustomColormaps);
    % Update colormap selection
    SetColormapName(ColormapType, Name);
    isModified = 1;
end



%% ===== LOAD COLORMAP =====
% USAGE:  LoadColormap(ColormapType, FileName)
function isModified = LoadColormap(ColormapType, FileName)
    % Parse inputs
    if (nargin < 2) || isempty(FileName)
        FileName = [];
    end
    isModified = 0;
    % Get existing custom colormaps
    CustomColormaps = bst_get('CustomColormaps');
    
    % Ask for filename
    if isempty(FileName)
        % Get default import directory and formats
        LastUsedDirs = bst_get('LastUsedDirs');
        % Get LUT files
        [FileName, FileFormat] = java_getfile( 'open', ...
           'Import colormap...', ...      % Window title
           LastUsedDirs.ImportAnat, ...   % Default directory
           'single', 'files', ...         % Selection mode
           {{'.lut'}, 'Color lookup table (*.lut)', 'LUT'; ...
            {'.mat'}, 'Matlab colormap matrix [nColor x 3] (*.mat)', 'MAT';...
           }, 'MAT');
        % If no file was selected: exit
        if isempty(FileName)
            return
        end
        % Save default import directory
        LastUsedDirs.ImportAnat = bst_fileparts(FileName);
        bst_set('LastUsedDirs', LastUsedDirs);
        isConfirm = 1;
    else
        isConfirm = 0;
    end
    % Load colormap as .lut file
    if strcmp(FileFormat, 'LUT')
        % Open file
        fid = fopen(FileName, 'rb');
        if (fid < 0)
            error(['Cannot open LUT file:' FileName]);
        end
        % Read file
        CMap = fread(fid, Inf, 'uint8');
        if (length(CMap) < 6)
            error('Not a valid LUT file.');
        end
        % Close file
        fclose(fid);
        % Convert to Matlab format: [Ncolor x 3], values between 0 and 1
        CMap = reshape(CMap ./ 255, [], 3);
    
    % Load colormap as .mat file
    else
        ContentMat = load(FileName);
        fields = fieldnames(ContentMat);
        validFields = {};
        % Loop to find possible colormap matrices in fields
        for i = 1:length(fields)
            if ~isempty(ContentMat.(fields{i})) && isnumeric(ContentMat.(fields{i})) && size(ContentMat.(fields{i}), 2) == 3
                validFields{end+1} = fields{i};
            end
        end
        if isempty(validFields)
            bst_error(['No valid colormap field in: "' FileName '"'], 'Load colormap', 0);
            return
        end
        CMap = ContentMat.(validFields{1});
        % If there is more than one possible colormap, ask user which colormap to load
        if (length(validFields) > 1)
            res = java_dialog('question', 'Please select the variable that contains your colormap:', ...
                              'Colormap', [], validFields);
            % If user did not answer: exit
            if isempty(res)
                return
            end
            CMap = ContentMat.(res);
        end
    end

    % Read as a fixed list of colors
    if isConfirm
        if java_dialog('confirm', 'Does this file represent the colors of a labelled atlas?', 'Load colormap')
            strType = 'atlas_';
        else
            strType = '';
        end
    else
        strType = 'atlas_';
    end
    
    % Colormap name: file name
    [fPath, fBase, fExt] = bst_fileparts(FileName);
    % Build full colormap name
    Name = ['custom_' strType fBase];
    % Check if colormap name already exists
    if ~isempty(CustomColormaps) 
        % Find colormap name
        iColormap = find(strcmpi(Name, {CustomColormaps.Name}));
        % Colormap exists: asks for overwriting confirmation
        if ~isempty(iColormap)
            if isConfirm && ~java_dialog('confirm', ['Overwrite existing colormap "' strrep(Name,'custom_','') '"?'], 'New colormap')
                return;
            end
        % Else: new entry
        else
            iColormap = length(CustomColormaps) + 1;
        end
    else
        iColormap = 1;
    end
    % New custom colormaps
    CustomColormaps(iColormap).Name = Name;
    CustomColormaps(iColormap).CMap = CMap;
    % Update custom colormaps list
    bst_set('CustomColormaps', CustomColormaps);
    % Update colormap selection
    SetColormapName(ColormapType, Name);
    isModified = 1;
end


%% ===== DELETE CUSTOM COLORMAP =====
% USAGE:  DeleteCustomColormap(ColormapType)
function DeleteCustomColormap(ColormapType)
    % Get colormap description
    sColormap = GetColormap(ColormapType);
    % Get existing custom colormaps
    CustomColormaps = bst_get('CustomColormaps');
    % Check that there is something to do
    if isempty(CustomColormaps) || isempty(strfind(sColormap.Name, 'custom_'))
        return;
    end
    % Find colormap name
    iColormap = find(strcmpi(sColormap.Name, {CustomColormaps.Name}));
    if isempty(iColormap)
        return;
    end
    % Ask for confirmation
    if ~java_dialog('confirm', ['Delete colormap "' strrep(sColormap.Name,'custom_','') '"?'], 'Delete colormap')
        return;
    end
    % Delete custom colormap entry
    CustomColormaps(iColormap) = [];
    % Update custom colormaps list
    bst_set('CustomColormaps', CustomColormaps);
    % Update colormap selection
    RestoreDefaults(ColormapType);
end


%% ====== CHECKBOXES CALLBACKS ======
function SetColormapAbsolute(ColormapType, status)
    % If trying to uncheck 'Absolute values' for the Sources colormap: display a warning
    if (strcmpi(ColormapType, 'Source') && (status == 0))
        isConfirmed = java_dialog('confirm', ['Please keep this option selected, unless you know exactly what you are doing.' 10 10 ...
                                              'Are you sure you want to display relative values for source activations ?'], 'Colormaps');
        if ~isConfirmed
            return;
        end
    end
    % Update colormap
    sColormap = GetColormap(ColormapType);
    sColormap.isAbsoluteValues = status;
    SetColormap(ColormapType, sColormap);
    % Fire change notificiation to all figures (3DViz and Topography)
    isAbsoluteChanged = 1;
    FireColormapChanged(ColormapType, isAbsoluteChanged);
    % Mutually exclusive with UseStatThreshold
    if status && sColormap.UseStatThreshold
        SetUseStatThreshold(ColormapType, 0);
    end
end
function SetColormapRealMin(ColormapType, status)
    sColormap = GetColormap(ColormapType);
    sColormap.isRealMin = status;
    SetColormap(ColormapType, sColormap);
    % Fire change notificiation to all figures (3DViz and Topography)
    FireColormapChanged(ColormapType);
end
function SetMaxMode(ColormapType, maxmode, DisplayUnits)
    % Parse inputs
    if (nargin < 3) || isempty(DisplayUnits)
        DisplayUnits = [];
    end
    % Check values
    if ~ismember(lower(maxmode), {'local','global','custom'})
        error(['Invalid maximum mode: "' maxmode '"']);
    end
    % Custom: ask for custom values
    if strcmpi(maxmode, 'custom')
        SetMaxCustom(ColormapType, DisplayUnits);
    else
        % Update colormap
        sColormap = GetColormap(ColormapType);
        sColormap.MaxMode = lower(maxmode);
        SetColormap(ColormapType, sColormap);
        % Fire change notificiation to all figures (3DViz and Topography)
        FireColormapChanged(ColormapType);
    end
end
function SetDisplayColorbar(ColormapType, status)
    sColormap = GetColormap(ColormapType);
    sColormap.DisplayColorbar = status;
    SetColormap(ColormapType, sColormap);
    % Fire change notificiation to all figures (3DViz and Topography)
    FireColormapChanged(ColormapType);
end
function SetUseStatThreshold(ColormapType, status)
    sColormap = GetColormap(ColormapType);
    sColormap.UseStatThreshold = status;
    SetColormap(ColormapType, sColormap);
    % Fire change notificiation to all figures (3DViz and Topography)
    FireColormapChanged(ColormapType);
    % Mutually exclusive with Absolute
    if status && sColormap.isAbsoluteValues
        SetColormapAbsolute(ColormapType, 0);
    end
end

%% ====== SLIDERS CALLBACKS ======
function SpinnerCallback(ev, ColormapType, Modifier)
    % Get colormap
    sColormap = GetColormap(ColormapType);
    % Update Modifier value
    newValue = double(ev.getSource().getValue()) / 100;
    % Brightness : inverted
    if strcmpi(Modifier, 'Brightness')
        newValue = - newValue;
    end
    sColormap.(Modifier) = newValue;
    % Apply modifiers
    sColormap = ApplyColormapModifiers(sColormap);
    % Save colormap
    SetColormap(ColormapType, sColormap);
    % Notify all figures
    FireColormapChanged(ColormapType);
end


%% ====== CONFIGURE COLORBAR ======
% Update the display of the colorbar in the given figure
function ConfigureColorbar(hFig, ColormapType, DataType, DisplayUnits) %#ok<DEFNU>
    global GlobalData;
    % No default units
    if (nargin < 4) || isempty(DisplayUnits)
        DisplayUnits = [];
    end
    % Get colorbar and axes handles
    hColorbar = findobj(hFig, '-depth', 1, 'Tag', 'Colorbar');
    hAxes     = setdiff(findobj(hFig, '-depth', 1, 'Type', 'axes'), hColorbar);
    hConnect  = getappdata(hFig, 'OpenGLDisplay');
    if strcmpi(ColormapType, 'connectn') && isempty(hConnect)
        hConnect = hAxes;
        hAxes = [];
    end
    % If a colorbar is defined
    if ~isempty(hColorbar)
        fFactor = [];
        % === GET COLOR BOUNDS ===
        if ~isempty(hAxes)
            if strcmpi(ColormapType, 'time')
                [tmp__, iFig, iDS] = bst_figures('GetFigure', hFig);
                % Get time bounds
                if ~isempty(GlobalData.DataSet(iDS).Dipoles) && ~isempty(GlobalData.DataSet(iDS).Dipoles(1).Time)
                    dataBounds = GlobalData.DataSet(iDS).Dipoles(1).Time;
                else
                    dataBounds = GlobalData.DataSet(iDS).Measures.Time;
                end
                if (length(dataBounds) == 2) && (dataBounds(1) == dataBounds(2))
                    dataBounds(2) = dataBounds(2) + 0.001;
                end
                if (max(abs(dataBounds)) > 2)
                    fFactor = 1;
                    fUnits = 's';
                else
                    dataBounds = dataBounds * 1000;
                    fFactor = 1;
                    fUnits = 'ms';
                end
                % Set color limits to time values
                set(hAxes(1), 'CLim', dataBounds);
                %setappdata(hFig, 'tUnits', fUnits);
            % Percentage
            elseif strcmpi(ColormapType, 'percent')
                dataBounds = [0 100];
                set(hAxes(1), 'CLim', dataBounds);
                fFactor = 1;
                fUnits = '%';
            % Stat:  get min/max from the figure
            elseif strcmpi(ColormapType, 'stat1') || strcmpi(ColormapType, 'stat2')
                % Get minimum and maximum values in the figure color data
                dataBounds = get(hAxes(1), 'CLim');
                DataType = 'stat';
            else
                % Get minimum and maximum values in the figure color data
                dataBounds = get(hAxes(1), 'CLim');
            end
        elseif ~isempty(hConnect)
            % Get minimum and maximum values in the figure color data
            dataBounds = getappdata(hFig, 'CLim');
        else
            return; 
        end
        % Get units if not defined by the type of data
        if isempty(fFactor)
            % Use imposed units 
            if ~isempty(DisplayUnits)
                if strcmp(DisplayUnits,'t')
                    fFactor = 1;
                elseif strcmp(DisplayUnits,'fT')
                    fFactor = 1e15;                  
                elseif strcmp(DisplayUnits,'\muV')
                    fFactor = 1e6;                  
                elseif strcmp(DisplayUnits,'mV')
                    fFactor = 1e3;                                      
                elseif ~isempty(strfind(DisplayUnits,'mol')) || ~isempty(strfind(DisplayUnits,'OD'))
                     fmax = max(abs(dataBounds));
                    [valScaled, fFactor, DisplayUnits] = bst_getunits( fmax, DataType, 'nirs', DisplayUnits);
                elseif strcmp(DisplayUnits,'U.A.')
                    fmax = max(abs(dataBounds));
                    if fmax < 1e3
                        fFactor=1e6;
                        DisplayUnits='U.A(*10^6)';
                    elseif fmax < 1
                        fFactor=1e3;
                        DisplayUnits='U.A(*10^3)';
                    else
                        fFactor=1;
                    end
                elseif strcmp(DisplayUnits,'a.u.')
                    fmax = max(abs(dataBounds));
                    [fScaled, fFactor, fUnits] = bst_getunits(fmax, DisplayUnits);
                elseif strcmp(DisplayUnits,'fT/nAm')    % MEG leadfield sensitivity
                    fFactor = 1e6;
                elseif strcmp(DisplayUnits,'\muV/nAm')  % EEG leadfield sensitivity
                    fFactor = 1e-3;
                else
                    fFactor = 1;
                end
                fUnits = DisplayUnits;
            % Get data units from file maximum
            else
                fmax = max(abs(dataBounds));
                [fScaled, fFactor, fUnits] = bst_getunits( fmax, DataType );
            end
        end
        
        % === DEFINE TICKS ===
        YLim = get(hColorbar, 'YLim');
        % Guess the most reasonable ticks spacing
        [YTickNorm, YTickLabel] = GetTicks(dataBounds, YLim, fFactor);
        % Invalid scale
        if isempty(YTickLabel)
            fUnits = 'Invalid scale';
        end
        % Update ticks of the colorbar
        set(hColorbar, 'YTick',      YTickNorm, ...
                       'YTickLabel', YTickLabel);
        xlabel(hColorbar, fUnits);
    end    
end


%% ====== GET TICKS ======
% Guess the most reasonable ticks spacing
function [TickNorm, TickLabel] = GetTicks(dataBounds, axesLim, fFactor)
    % Try to find an easy to read scale for this data
    possibleTickSpaces = reshape([1; 2; 5] * [0.0001 0.001 0.01, 0.1, 1, 10, 100, 1000, 10000, 100000], 1, []);
    possibleNbTicks = (dataBounds(2) - dataBounds(1)) .* fFactor ./ possibleTickSpaces ;
    iTicks = find((possibleNbTicks >= 3) & (possibleNbTicks <= 500));
    % If at least one scale is found
    if ~isempty(iTicks)
        % Take the one with the smallest number of ticks
        tickSpace = possibleTickSpaces(iTicks(end));
        Tick = unique([bst_flip(0:-tickSpace/fFactor:dataBounds(1), 2), 0, 0:tickSpace/fFactor:dataBounds(2)]);
        TickLabel = fFactor * Tick;
        % Normalized Ticks
        TickNorm = (Tick-dataBounds(1)) / (dataBounds(2)-dataBounds(1)) * (axesLim(2)-axesLim(1)) + axesLim(1);
        % If displaying integer values (%d)
        if (round(tickSpace) == tickSpace)
            TickLabel = num2str(round(TickLabel)', '%d');
        % Else : display fractional values
        else
            nbDecimal = 1;
            while (tickSpace < power(10, -nbDecimal))
                nbDecimal = nbDecimal + 1;
            end
            TickLabel = num2str(TickLabel', sprintf('%%0.%df', nbDecimal));
        end
    % Cannot find a valid number of ticks : do not display ticks
    else
        TickNorm  = 0;
        TickLabel = [];
    end
end


%% ====== SET COLORBAR VISIBLE ======
function SetColorbarVisible(hFig, isVisible) %#ok<DEFNU>
    % Get colorbar and axes handles
    hColorbar = findobj(hFig, '-depth', 1, 'Tag', 'Colorbar');
    hAxes     = setdiff(findobj(hFig, '-depth', 1, 'Type', 'axes'), hColorbar);
    % If colorbar is requested but does not exist : create it
    if isVisible && isempty(hColorbar)
        % Get figure type
        FigureId = getappdata(hFig, 'FigureId');
        % Get color for colorbar text
        switch (FigureId.Type)
            case {'3DViz', 'Topography', 'MriViewer', 'Connect'} 
                textColor = [.8 .8 .8];
            case {'Timefreq', 'Pac', 'Image'}
                textColor = [0 0 0];
        end
        % Display colorbar
        drawnow

        % ===== USING HOMEMADE COLORBAR =====
        % To avoid buggy behaviour of OpenGL rendering for colormaps
        hColorbar = axes('Parent', hFig, ...
                         'tag',    'Colorbar', ...
                         'XLim',   [0,1], ...
                         'YLim',   [0,256], ...
                         'YTick',  [], ...
                         'XTick',  [], ...
                         'XTickLabel', []);
        hold(hColorbar, 'on');
        % Set color to figure colormap
        [X,Y,Z] = meshgrid(0:1, 0:256, 1);
        hImage = surf('Parent', hColorbar, ...
                      'XData',  X, ...
                      'YData',  Y, ...
                      'ZData',  Z, ...
                      'CData',  (1:256)', ...
                      ...'CDataMapping', 'Direct', ...
                      'EdgeColor', 'none', ...
                      'Tag',    'ColorbarSurf', ...
                      'ButtonDownFcn', @(h,ev)ColorbarButtonDown_Callback(hColorbar,ev));
        % ===== END SECTION =====
        
        set(hColorbar, 'TickLength',    [0 0], ...
                       'FontUnits',     'points', ...
                       'FontSize',      bst_get('FigFont'), ...
                       'YAxisLocation', 'right', ...
                       'XColor',        textColor, ...
                       'YColor',        textColor, ...
                       'Box',           'off', ...
                       'ButtonDownFcn', @(h,ev)ColorbarButtonDown_Callback(hColorbar,ev));
        % Execute Resize routine in order to set location and size of the colorbar
        ResizeCallback = get(hFig, bst_get('ResizeFunction'));
        ResizeCallback(hFig, []);
    % If color bar is not requested but exist : remove it
    elseif ~isVisible && ~isempty(hColorbar)
        delete(hColorbar);
        % Execute Resize routine in order to reset axes position
        ResizeCallback = get(hFig, bst_get('ResizeFunction'));
        ResizeCallback(hFig, []);
    end
    % Set back the main axes as the Current axes in figure
    if ~isempty(hAxes)
        set(hFig, 'CurrentAxes', hAxes(1));
    end
end


%% ====== COLORBAR CLICK CALLBACK ======
function ColorbarButtonDown_Callback(hColorbar,ev)
    % Get adjacent 3DAxes handle
    hFig  = get(hColorbar, 'Parent');
    hAxes = setdiff(findobj(hFig, '-depth', 1, 'Type', 'axes'), hColorbar);
    % Reset current axes
    if ~isempty(hAxes)
        set(hFig, 'CurrentAxes', hAxes(1));
    end
    % Double click: reset colormap           
    if strcmpi(get(hFig, 'SelectionType'), 'open')
        ColormapInfo = getappdata(hFig, 'Colormap');
        if ~isempty(ColormapInfo)
            SetColormap(ColormapInfo.Type, GetDefaults(ColormapInfo.Type));
            FireColormapChanged(ColormapInfo.Type);
        end
        return
    end
    % Button clicked ?
    switch (get(hFig, 'SelectionType'))
        case 'normal'
            % LEFT CLICK: Prepare for colorbar modification
            setappdata(hFig, 'clickAction', 'colorbar');
        case 'alt'
            % RIGHT CLICK: popup
            setappdata(hFig, 'clickAction', 'popup');
    end
end



%% ============================================================================
%  ====== CONTRAST/BRIGHTNESS =================================================
%  ============================================================================
%% ====== RESIZE COLORMAP ======
% Change le colormap number of samples
function resizedCMap = ResizeColormap(initCMap, N)
    if (size(initCMap,1) == N)
        resizedCMap = initCMap;
    else
        % Get X vectors of the 2 colormaps
        xInit    = linspace(0, 1, size(initCMap,1));
        xResized = linspace(0, 1, N);
        % Interpolate separately the 3 components R,G,B
        resizedCMap = interp1(xInit, initCMap, xResized);
        % Remove extreme values
        resizedCMap = bst_saturate(resizedCMap, [0 1]);
    end
end


%% ===== CHANGE COLORMAP MODIFIERS =====
% USAGE:  ColormapChangeModifiers(ColormapType, ChangeValues)
%         ColormapChangeModifiers(ColormapType, ChangeValues, isUpdateAll)
%
% INPUT:  
%      - ColormapType : {'data', 'source', 'anatomy', 'stat1', 'stat2', ...}
%      - ChangeValues : [changeContrast, changeBrightness]
%      - isUpdateAll  : {0,1} If 1, apply he modifications in all the figures
%                             Else, only update the current colorbar
%
function sColormap = ColormapChangeModifiers(ColormapType, ChangeValues, isUpdateAll) %#ok<DEFNU>
    % Parse inputs
    if (nargin < 3)
        isUpdateAll = 1;
    end
    % Get colormap
    sColormap = GetColormap(ColormapType);
    if isempty(sColormap)
        return
    end
    % Skip the custom colormaps
    if ~isempty(strfind(sColormap.Name, 'custom_'))
        return;
    end
    % Update Contrast value
    sColormap.Contrast   = bst_saturate(sColormap.Contrast   + ChangeValues(1), [-1 1]);
    sColormap.Brightness = bst_saturate(sColormap.Brightness + ChangeValues(2), [-1 1]);
    % Apply modifiers
    sColormap = ApplyColormapModifiers(sColormap);
    % Save colormap
    SetColormap(ColormapType, sColormap);
    % Notify all figures
    if isUpdateAll
        FireColormapChanged(ColormapType);
    end
end


%% ===== APPLY COLORMAP MODIFIERS =====
function sColormap = ApplyColormapModifiers(sColormap)
    DEFAULT_CMAP_SIZE = 256;
    % Cannot modify "Custom" colormaps
    if ~isempty(sColormap.Name) && isempty(strfind(sColormap.Name, 'custom_'))
        sColormap.CMap = eval(sprintf('%s(%d)', sColormap.Name, DEFAULT_CMAP_SIZE));
        mapSize = size(sColormap.CMap, 1);
        
        % === APPLY CONTRAST ===
        if (sColormap.Contrast ~= 0)
            % Concentrate
            if (sColormap.Contrast > 0)
                % Add values at top and at bottom of the colormap to "Concentrate" the colors
                totalSize = round(mapSize * (10 * sColormap.Contrast + 1));
                padSize = [ceil((totalSize - mapSize) / 2), floor((totalSize - mapSize) / 2)];
                sColormap.CMap = [repmat(sColormap.CMap(1,:), [padSize(1), 1]);
                                  sColormap.CMap;
                                  repmat(sColormap.CMap(end,:), [padSize(2), 1])];
            % Spread
            else
                % Keep only a part of the initial colormap to "spread" the central colors
                totalSize = round(mapSize - (mapSize - 3) * abs(sColormap.Contrast));
                if (totalSize ~= mapSize)
                    iStartColor = round((mapSize - totalSize) / 2);
                    sColormap.CMap = sColormap.CMap(iStartColor:iStartColor+totalSize, :);
                end
            end
            % Make sure that colormap size is constant
            if (size(sColormap.CMap, 1) ~= mapSize)
                sColormap.CMap = ResizeColormap(sColormap.CMap, mapSize);
            end
        end
        
        % === APPLY BRIGHTNESS ===
        % Moves "center" of colormap (middle colours) up or down in colormap
        if (sColormap.Brightness ~= 0)
            newCMap = zeros(mapSize,3);
            % Get middle indice of the colormap (for both initial and modified colormaps)
            iMiddleInit  = floor(mapSize / 2);
            iMiddleFinal = bst_saturate(round((sColormap.Brightness + 1) * iMiddleInit), [1,mapSize-1]);
            % Interpolate new values
            newCMap(1:iMiddleFinal,:)     = ResizeColormap(sColormap.CMap(1:iMiddleInit,:),     iMiddleFinal);
            newCMap(iMiddleFinal+1:end,:) = ResizeColormap(sColormap.CMap(iMiddleInit+1:end,:), mapSize-iMiddleFinal);
            % Update new colormap
            sColormap.CMap = newCMap;
        end
    end
end


%% ===== ADD COLORMAP TO FIGURE =====
function AddColormapToFigure(hFig, ColormapType, DisplayUnits) %#ok<DEFNU>
    % No default units
    if (nargin < 3) || isempty(DisplayUnits)
        DisplayUnits = [];
    end
    % Get existing list
    ColormapInfo = getappdata(hFig, 'Colormap');
    % Add new colormap to list
    ColormapInfo.AllTypes{end+1} = ColormapType;
    ColormapInfo.AllTypes        = unique(ColormapInfo.AllTypes);
    % Set default
    if isempty(ColormapInfo.Type) || ~strcmpi(ColormapType, 'Anatomy')
        ColormapInfo.Type = ColormapType;
    end
    % Set units
    ColormapInfo.DisplayUnits = DisplayUnits;
    % Update figure app data
    setappdata(hFig, 'Colormap', ColormapInfo);
end

%% ===== REMOVE COLORMAP FROM FIGURE =====
function RemoveColormapFromFigure(hFig, ColormapType) %#ok<DEFNU>
    % Get existing list
    ColormapInfo = getappdata(hFig, 'Colormap');
    % Add new colormap to list and set to default
    ColormapInfo.AllTypes = setdiff(ColormapInfo.AllTypes, ColormapType);
    if strcmpi(ColormapInfo.Type, ColormapType)
        if ~isempty(ColormapInfo.AllTypes)
            ColormapInfo.Type = ColormapInfo.AllTypes{end};
        else
            ColormapInfo.Type = '';
        end
    end
    % Update figure app data
    setappdata(hFig, 'Colormap', ColormapInfo);
end


%% ===== THRESHOLD COLORMAP =====
function cmapThreshed = StatThreshold(cMap, vMin, vMax, isAbs, tUnder, tOver, nsColor) %#ok<DEFNU>
    % Apply double thresholding to given cmap so that the color of values between
    % given thresholds is set to the color of the null value. 
    % Original color dynamics is tranfered to significant values.
    if vMin > vMax
        error('Bad value range: vMin > vMax');
    end
    if isempty(tUnder) && isempty(tOver)
        error('Both thresholds are undefined');
    end
    if tUnder == tOver % no thresholding -> nothing to do
        cmapThreshed = cMap;
        return;
    end
    if isempty(tUnder) % one-sided+
       tUnder = vMin; 
    end
    if isempty(tOver) % one-sided-
       tOver = vMax; 
    end
    if tUnder > tOver
        error('Bad thresholds: tUnder > tOver');
    end

    if isAbs
        % In case abs wasn't already applied to limits
        if vMin < 0 && vMax <= 0
            vMin = abs(vMax);
            vMax = abs(vMin);
        elseif vMin < 0 && vMax >= 0
            vMin = 0;
            vMax = max(abs(vMin), vMax);
        end
        % In case thresholds are not symetrical
        if tUnder < 0 && tOver <= 0
            tUnder = abs(tOver);
            tOver = abs(tUnder);
        elseif tUnder <  0 && tOver >= 0
            tOver = min(abs(tUnder), tOver); 
            tUnder = vMin;
        end
    end

    nc = length(cMap);
    % Convert value to color index, with clipping
    v2ci = @(v) max(1, min(round((nc-1)/(vMax-vMin) * (v-vMin) + 1), nc ));

    if nargin < 6
        nsColor = cMap(v2ci(0), :); % Take color of value=zero for non-significant
    end
    assert(all(size(nsColor) == [1, 3]));
    cmapThreshed = zeros(size(cMap));

    % Set non-significant range
    nsIndexes = v2ci(tUnder):v2ci(tOver);
    cmapThreshed(nsIndexes, :) = repmat(nsColor, length(nsIndexes), 1);

    % Compress initial color dynamics into significant range
    ci0 = v2ci(0);
    if tOver < vMax
        sigOverIndexes = v2ci(tOver):nc;
        posIndexes = (ci0+1):nc;
        targetOver = round(linspace(posIndexes(1), posIndexes(end), length(sigOverIndexes)));
        cmapThreshed(sigOverIndexes, :) = interp1(posIndexes,cMap(posIndexes,:), targetOver);
    end
    if tUnder > vMin
        sigUnderIndexes = 1:v2ci(tUnder);
        negIndexes = 1:(ci0-1);
        targetUnder = round(linspace(negIndexes(1), negIndexes(end), length(sigUnderIndexes)));
        cmapThreshed(sigUnderIndexes, :) = interp1(negIndexes,cMap(negIndexes, :), targetUnder);
    end
end


<|MERGE_RESOLUTION|>--- conflicted
+++ resolved
@@ -1,1890 +1,1874 @@
-function varargout = bst_colormaps( varargin )
-% BST_COLORMAPS: Colormaps configuration.
-% 
-% USAGE:
-%  sColormaps = bst_colormaps('Initialize')
-%               bst_colormaps('RestoreDefaults', ColormapType)
-%   sColormap = bst_colormaps('GetColormap', ColormapType)
-%   sColormap = bst_colormaps('GetColormap', hFig)
-%               bst_colormaps('SetColormap', ColormapType, sColormap)
-%               bst_colormaps('FireColormapChanged')
-%               bst_colormaps('CreateColormapMenu',   jMenu,    dataType, DisplayUnits=[])
-%               bst_colormaps('ConfigureColorbar',    hFig,     ColormapType, DataType, DisplayUnits=[])
-%               bst_colormaps('SetColormapName',      ColormapType, colormapName)
-%               bst_colormaps('SetColormapAbsolute',  ColormapType, status)
-%               bst_colormaps('SetDisplayColorbar',   ColormapType, status)
-%               bst_colormaps('SetMaxMode',           ColormapType, maxmode, DisplayUnits=[])
-%               bst_colormaps('SetMaxCustom',         ColormapType, DisplayUnits=[], newmin=[ask], newmax=[ask])
-%               bst_colormaps('NewCustomColormap',    ColormapType, Name=[ask], CMap=[ask])
-%               bst_colormaps('DeleteCustomColormap', ColormapType)
-%               bst_colormaps('SetColorbarVisible',   hFig,     isVisible)
-%               bst_colormaps('AddColormapToFigure',  hFig,     ColormapType)
-%               bst_colormaps('RemoveColormapFromFigure', hFig, ColormapType)
-%
-% ==== NOTES ====================================================================
-% Brainstorm manages five colormaps, that are saved in the user brainstorm.mat :
-%    - 'eeg'     : to display the EEG recordings (default: 'mandrill',  relative)
-%    - 'meg'     : to display the MEG recordings (default: 'mandrill',  relative)
-%    - 'source'  : to display the sources        (default: 'royal_gramma',  absolute)
-%    - 'anatomy' : to display the MRIs           (default: 'bone', absolute, no colorbar)
-%    - 'time'    : to display time values        (default: 'viridis',  relative)
-%    - 'stat1'   : to display the statistics / 1 input  (default: 'dory', absolute)
-%    - 'stat2'   : to display the statistics / 2 inputs (default: 'mandrill', relative)
-%    - 'timefreq': time-frequency maps (default: 'magma', absolute, normalized)
-%    - 'percent' : percentage values (default: 'dory', absolute)
-%    - 'overlay' : plain overlay masks in the MRI Viewer (default: 'overlay', plain yellow)
-%    - 'connect1': connectivity values on 2D maps and surfaces (default: 'viridis', absolute)
-%    - 'connectn': connectivity graphs (default: 'viridis', absolute)
-%    - 'pac'     : PAC measures (default: 'viridis2', absolute)
-%    - 'image'   : Indexed images
-%    - 'cluster' : Statistic clusters
-%
-% Each colormap is described by a structure (sColormap):
-%    |- Name             : Colormap description
-%    |- CMap             : Colormap definition, [nbColors x 3 double]
-%    |- DisplayColorbar  : {0,1} - If 1: colorbar is displayed in the visualization figures
-%    |- isAbsoluteValues : {0,1} - If 1: use absolute values to display this type of data
-%    |- MaxMode          : {'local', 'global', 'custom'}
-%    |- MaxValue         : Custom maximum value of the colorbar
-%    |- MinValue         : Custom mimum value of the colorbar
-%    |- Contrast         : [-1,1] - Contrast for current colormap
-%    |- Brightness       : [-1,1] - Brightness for current colormap
-
-% @=============================================================================
-% This function is part of the Brainstorm software:
-% https://neuroimage.usc.edu/brainstorm
-% 
-% Copyright (c) University of Southern California & McGill University
-% This software is distributed under the terms of the GNU General Public License
-% as published by the Free Software Foundation. Further details on the GPLv3
-% license can be found at http://www.gnu.org/copyleft/gpl.html.
-% 
-% FOR RESEARCH PURPOSES ONLY. THE SOFTWARE IS PROVIDED "AS IS," AND THE
-% UNIVERSITY OF SOUTHERN CALIFORNIA AND ITS COLLABORATORS DO NOT MAKE ANY
-% WARRANTY, EXPRESS OR IMPLIED, INCLUDING BUT NOT LIMITED TO WARRANTIES OF
-% MERCHANTABILITY AND FITNESS FOR A PARTICULAR PURPOSE, NOR DO THEY ASSUME ANY
-% LIABILITY OR RESPONSIBILITY FOR THE USE OF THIS SOFTWARE.
-%
-% For more information type "brainstorm license" at command prompt.
-% =============================================================================@
-%
-% Authors: Francois Tadel, 2008-2022
-%          Thomas Vincent, 2019
-
-eval(macro_method);
-end
-
-
-%% ====== (Re)INITIALIZATION ======
-function sColormaps = Initialize() %#ok<DEFNU>
-    % Create colormaps structures
-    sColormaps = struct('eeg',      GetDefaults('eeg'), ...
-                        'meg',      GetDefaults('meg'), ...
-                        'nirs',     GetDefaults('nirs'), ...
-                        'source',   GetDefaults('source'), ...
-                        'anatomy',  GetDefaults('anatomy'), ...
-                        'stat1',    GetDefaults('stat1'), ...
-                        'stat2',    GetDefaults('stat2'), ...
-                        'time',     GetDefaults('time'), ...
-                        'timefreq', GetDefaults('timefreq'), ...
-                        'connect1', GetDefaults('connect1'), ...
-                        'connectn', GetDefaults('connectn'), ...
-                        'pac',      GetDefaults('pac'), ...
-                        'image',    GetDefaults('image'), ...
-                        'percent',  GetDefaults('percent'), ...
-                        'overlay',  GetDefaults('overlay'), ...
-                        'cluster',  GetDefaults('cluster'));
-end
-   
-
-%% ====== GET DEFAULTS ======
-function sColormap = GetDefaults(ColormapType)
-    % Constants
-    DEFAULT_CMAP_SIZE = 256;
-    % Initialize colormap structure
-    sColormap = db_template('Colormap');
-    % Get content
-    switch lower(ColormapType)
-        % EEG Recordings colormap
-        case {'eeg', 'meg','nirs'}
-            sColormap.Name             = 'cmap_mandrill';
-            sColormap.CMap             = cmap_mandrill(DEFAULT_CMAP_SIZE);
-            sColormap.isAbsoluteValues = 0;
-            sColormap.MaxMode          = 'local';
-        % Sources colormap
-        case 'source'
-            sColormap.Name             = 'cmap_royal_gramma';
-            sColormap.CMap             = cmap_royal_gramma(DEFAULT_CMAP_SIZE);
-            sColormap.isAbsoluteValues = 1;
-            sColormap.MaxMode          = 'global';
-        % Anatomy colormap
-        case 'anatomy'
-            sColormap.Name             = 'gray';
-            sColormap.CMap             = gray(DEFAULT_CMAP_SIZE);
-            sColormap.isAbsoluteValues = 1;
-            sColormap.MaxMode          = 'local';
-        % Stat colormap (1 inputs)
-        case 'stat1'
-            sColormap.Name             = 'cmap_dory';
-            sColormap.CMap             = cmap_dory(DEFAULT_CMAP_SIZE);
-            sColormap.isAbsoluteValues = 1;
-            sColormap.MaxMode          = 'global';
-        % Stat colormap (2 input)
-        case 'stat2'
-            sColormap.Name             = 'cmap_mandrill';
-            sColormap.CMap             = cmap_mandrill(DEFAULT_CMAP_SIZE);
-            sColormap.isAbsoluteValues = 0;
-            sColormap.MaxMode          = 'local';
-            sColormap.UseStatThreshold = 0;
-        % Time colormap
-        case 'time'
-            sColormap.Name             = 'cmap_viridis';
-            sColormap.CMap             = cmap_viridis(DEFAULT_CMAP_SIZE);
-            sColormap.isAbsoluteValues = 0;
-            sColormap.MaxMode          = 'global';
-            sColormap.isRealMin        = 1;
-        % Time-frequency maps
-        case 'timefreq'
-            sColormap.Name             = 'cmap_magma';
-            sColormap.CMap             = cmap_magma(DEFAULT_CMAP_SIZE);
-            sColormap.isAbsoluteValues = 1;
-            sColormap.MaxMode          = 'local';
-        % Connectivity links 1xN
-        case 'connect1'
-            sColormap.Name             = 'cmap_viridis';
-            sColormap.CMap             = cmap_viridis(DEFAULT_CMAP_SIZE);
-            sColormap.isAbsoluteValues = 1;
-            sColormap.MaxMode          = 'local';
-        % Connectivity links NxN
-        case 'connectn'
-            sColormap.Name             = 'cmap_viridis';
-            sColormap.CMap             = cmap_viridis(DEFAULT_CMAP_SIZE);
-            sColormap.isAbsoluteValues = 1;
-            sColormap.MaxMode          = 'local';
-        % PAC Measures
-        case 'pac'
-            sColormap.Name             = 'cmap_viridis2';
-            sColormap.CMap             = cmap_viridis2(DEFAULT_CMAP_SIZE);
-            sColormap.isAbsoluteValues = 1;
-            sColormap.MaxMode          = 'local';
-        % Image
-        case 'image'
-            sColormap.Name             = 'cmap_viridis';
-            sColormap.CMap             = cmap_viridis(DEFAULT_CMAP_SIZE);
-            sColormap.isAbsoluteValues = 1;
-            sColormap.MaxMode          = 'local';
-        % Overlay colormap
-        case 'overlay'
-            sColormap.Name             = 'cmap_overlay';
-            sColormap.CMap             = cmap_overlay(DEFAULT_CMAP_SIZE);
-            sColormap.isAbsoluteValues = 0;
-            sColormap.MaxMode          = 'global';
-            sColormap.DisplayColorbar  = 0;
-        % Percentage colormap
-        case 'percent'
-            sColormap.Name             = 'cmap_dory';
-            sColormap.CMap             = cmap_dory(DEFAULT_CMAP_SIZE);
-            sColormap.isAbsoluteValues = 1;
-            sColormap.MaxMode          = 'global';
-        % Cluster colormap
-        case 'cluster'
-            sColormap.Name             = 'cmap_cluster';
-            sColormap.CMap             = cmap_cluster(DEFAULT_CMAP_SIZE);
-            sColormap.isAbsoluteValues = 0;
-            sColormap.MaxMode          = 'global';
-            sColormap.isRealMin        = 1;
-    end
-end
-
-
-%% ====== RESOTRE DEFAULTS ======
-function RestoreDefaults(ColormapType)
-    global GlobalData;
-    % Reset only target colormap
-    GlobalData.Colormaps.(lower(ColormapType)) = GetDefaults(ColormapType);
-    % Update colormap in all figures
-    FireColormapChanged(ColormapType);
-end
-
-%% ====== GET COLORMAP ======
-% USAGE:  sCMap = GetColormap()
-%         sCMap = GetColormap(ColormapType)
-%         sCMap = GetColormap(hFig)
-function sCMap = GetColormap(ColormapType)
-    global GlobalData;
-    if isempty(ColormapType) || isempty(GlobalData) || isempty(GlobalData.Colormaps)
-        sCMap = db_template('Colormap');
-        return
-    end
-    % If argument is a figure handle
-    if ~ischar(ColormapType)
-        ColormapInfo = getappdata(ColormapType, 'Colormap');
-        ColormapType = ColormapInfo.Type;
-    end
-    if isempty(ColormapType)
-        sCMap = db_template('Colormap');
-        return
-    end
-    % Get colormaps for a given modality
-    ColormapType = lower(ColormapType);
-    if ~isfield(GlobalData.Colormaps, ColormapType)
-        error('Colormap type does not exist.');
-    end
-    sCMap = GlobalData.Colormaps.(ColormapType);
-end
-
-%% ====== SET COLORMAP ======
-% USAGE:  SetColormap(ColormapType, sColormap)
-%         SetColormap(hFig,         sColormap)
-function SetColormap(ColormapType, sColormap)
-    global GlobalData;
-    % Get colormap type
-    if isempty(ColormapType) || isempty(GlobalData) || isempty(GlobalData.Colormaps)
-        return
-    end
-    % If argument is a figure handle
-    if ~ischar(ColormapType)
-        ColormapInfo = getappdata(ColormapType, 'Colormap');
-        ColormapType = ColormapInfo.Type;
-    end
-    % Save colormap
-    ColormapType = lower(ColormapType);
-    if ~isfield(GlobalData.Colormaps, ColormapType)
-        error('Colormap type does not exist.');
-    end
-    GlobalData.Colormaps.(ColormapType) = sColormap;
-end
-
-
-%% ====== COLORMAP CHANGES NOTIFICATION ======
-function FireColormapChanged(ColormapType, isAbsoluteChanged)
-% disp('=== bst_colormaps > FireColormapChanged ===');
-    global GlobalData;
-    if (nargin < 1)
-        ColormapType = '';
-    end
-    if (nargin < 2)
-        isAbsoluteChanged = 0;
-    end
-    if isempty(GlobalData)
-        return;
-    end
-    for iDataSet = 1:length(GlobalData.DataSet)
-        for iFig = 1:length(GlobalData.DataSet(iDataSet).Figure)
-            sFigure = GlobalData.DataSet(iDataSet).Figure(iFig);
-            % Get list of data types displayed in this figure
-            ColormapInfo = getappdata(sFigure.hFigure, 'Colormap');
-            % Only fires for currently visible displayed figures for RIGHT COLORMAP TYPE
-            if isempty(ColormapType) || (ismember(lower(ColormapType), ColormapInfo.AllTypes) && strcmpi(get(sFigure.hFigure, 'Visible'), 'on'))
-                switch (sFigure.Id.Type)
-                    case 'Topography'
-                        figure_topo('ColormapChangedCallback', iDataSet, iFig);
-                        figure_topo('CurrentTimeChangedCallback', iDataSet, iFig);
-                    case '3DViz'
-                        if isAbsoluteChanged
-                            panel_surface('UpdateSurfaceData', sFigure.hFigure);
-                        else
-                            figure_3d('ColormapChangedCallback', iDataSet, iFig);
-                        end
-                    case 'MriViewer'
-                        if isAbsoluteChanged
-                            panel_surface('UpdateSurfaceData', sFigure.hFigure);
-                        else
-                            figure_mri('ColormapChangedCallback', iDataSet, iFig);
-                        end
-                    case 'Timefreq'
-                        figure_timefreq('ColormapChangedCallback', sFigure.hFigure);
-                    case 'Connect'
-                        figure_connect('ColormapChangedCallback', sFigure.hFigure);
-                    case 'Pac'
-                        figure_pac('ColormapChangedCallback', sFigure.hFigure);
-                    case 'Image'
-                        figure_image('ColormapChangedCallback', sFigure.hFigure);
-                    case 'Video'
-                        % Nothing to do
-                end
-            end
-        end 
-    end
-    % Update permanent menus
-    if ~isempty(GlobalData.Program.ColormapPanels)
-        % Look for the permanent menu for this colormap
-        iWnd = find(strcmpi(ColormapType, {GlobalData.Program.ColormapPanels.ColormapType}));
-        if ~isempty(iWnd)
-            jPanel = GlobalData.Program.ColormapPanels(iWnd).jPanel;
-            % Get window window is visible
-            jFrame = jPanel.getTopLevelAncestor();
-            % Create colormap menu
-            if jFrame.isVisible()
-                CreateColormapMenu(jPanel, ColormapType);
-                jFrame.pack();
-            end
-        end
-    end
-end
-
-
-%% ====== SET CUSTOM MAX VALUE ======
-% USAGE: SetMaxCustom(ColormapType, DisplayUnits=[], newMin=[ask], newMax=[ask])
-%        SetMaxCustom(ColormapType, DisplayUnits)
-function SetMaxCustom(ColormapType, DisplayUnits, newMin, newMax)
-    global GlobalData;
-    % Parse inputs
-    if (nargin < 2) || isempty(DisplayUnits)
-        DisplayUnits = [];
-    end
-    % Get target colormap
-    sColormap = GetColormap(ColormapType);
-    % If new value is not provided: detect a good guess, and ask the user to validate
-    if (nargin < 3) || isempty(newMax) || isempty(newMin)
-        % Get the maximum over the data files loaded
-        estimMin = Inf;
-        estimMax = -Inf;
-        DataType = [];
-        % Process all the loaded datasets to find the current maximum value
-        for iDS = 1:length(GlobalData.DataSet)
-            % Process all the opened figures in each DataSet
-            for iFig = 1:length(GlobalData.DataSet(iDS).Figure)
-                % Get colormap for this figure
-                sFigure = GlobalData.DataSet(iDS).Figure(iFig);
-                ColormapInfo = getappdata(sFigure.hFigure, 'Colormap');
-                % If colormap not involved in this figure: next figure
-                if isempty(ColormapInfo) || isempty(ColormapInfo.Type) || ~strcmpi(ColormapInfo.Type, ColormapType)
-                    continue;
-                end
-                DataFig = 0;
-                switch (sFigure.Id.Type)
-                    case 'Topography'
-                        % Get timefreq display structure
-                        TfInfo = getappdata(sFigure.hFigure, 'Timefreq');
-                        % If not defined: get data normally
-                        if isempty(TfInfo) || isempty(TfInfo.FileName)
-                            DataFig = figure_topo('GetFigureData', iDS, iFig, 1);
-                            DataType = sFigure.Id.Modality;
-                        else
-                            % Find timefreq structure
-                            iTf = find(file_compare({GlobalData.DataSet(iDS).Timefreq.FileName}, TfInfo.FileName), 1);
-                            % Get  values for all time window (only one frequency)
-                            DataFig = bst_memory('GetTimefreqMaximum', iDS, iTf, TfInfo.Function);
-                            DataType = 'timefreq';
-                        end
-
-                    case 'Timefreq'
-                        DataFig = GlobalData.DataSet(iDS).Figure(iFig).Handles.DataMinMax;
-                        DataType = 'timefreq';
-
-                    case {'3DViz', 'MriViewer'}
-                        % Get surfaces defined in this figure
-                        TessInfo = getappdata(sFigure.hFigure, 'Surface');
-<<<<<<< HEAD
-                        % Find surface(s) that matches this ColormapType
-=======
-                        % Find surfaces that match this ColormapType
->>>>>>> e8ceedb2
-                        iSurfaces = find(strcmpi({TessInfo.ColormapType}, ColormapType));
-                        DataFig = [];
-                        for i = 1:length(iSurfaces)
-                            iTess = iSurfaces(i);
-<<<<<<< HEAD
-                            DataFig = [min([DataFig(:); TessInfo(iTess).DataMinMax(:)]), ...
-                                max([DataFig(:); TessInfo(iTess).DataMinMax(:)])];
-                            if ~isempty(TessInfo(iTess).DataSource.Type)
-                                % We'll keep the last non-empty DataType
-                                DataType = TessInfo(iTess).DataSource.Type;
-                                isSLORETA = strcmpi(DataType, 'Source') && ~isempty(strfind(lower(TessInfo(iTess).DataSource.FileName), 'sloreta'));
-                                if isSLORETA
-                                    DataType = 'sLORETA';
-                                end
-=======
-                            if ~isempty(TessInfo(iTess).DataSource.Type)
-                                DataFig = [min([DataFig(:); TessInfo(iTess).DataMinMax(:)]), ...
-                                    max([DataFig(:); TessInfo(iTess).DataMinMax(:)])];
-                                % We'll keep the last non-empty DataType
-                                DataType = TessInfo(iTess).DataSource.Type;
-                                % For Data: use the modality instead
-                                if strcmpi(DataType, 'Data') && ~isempty(ColormapInfo.Type) && ismember(ColormapInfo.Type, {'eeg', 'meg', 'nirs'})
-                                    DataType = upper(ColormapInfo.Type);
-                                % sLORETA: Do not use regular source scaling (pAm)
-                                elseif strcmpi(DataType, 'Source') && ~isempty(strfind(lower(TessInfo(iTess).DataSource.FileName), 'sloreta'))
-                                    DataType = 'sLORETA';
-                                end
-                            end
-                        end
-                        if isempty(DataFig)
-                            % If displaying color-coded head points (see channel_align_manual)
-                            HeadpointsDistMax = getappdata(sFigure.hFigure, 'HeadpointsDistMax');
-                            if ~isempty(HeadpointsDistMax)
-                                DataFig = [0, HeadpointsDistMax * 1000];
->>>>>>> e8ceedb2
-                            end
-                        end
-                        
-                    case 'Pac'
-                        DataFig = GlobalData.DataSet(iDS).Figure(iFig).Handles.DataMinMax;
-                        DataType = 'pac';
-                        
-                    case 'Connect'
-                        DataFig = bst_figures('GetFigureHandleField', sFigure.hFigure, 'DataMinMax');
-                        DataType = 'connect';
-                        
-                    case 'Image'
-                        DataFig = GlobalData.DataSet(iDS).Figure(iFig).Handles.DataMinMax;
-                        DataType = 'connect';
-                        
-                end
-                % If no data available in the figure
-                if isempty(DataFig)
-                    continue;
-                end
-                % Get maximum of the data represented in the figure
-                try
-                    fMinMax = GetMinMax(sColormap, DataFig);
-                    fMin = fMinMax(1);
-                    fMax = fMinMax(2);
-                catch 
-                    % In case there is a Out of Memory error
-                    fMin = Inf;
-                    fMax = -Inf;
-                end
-                % Global maximum
-                if (fMin < estimMin)
-                    estimMin = fMin;
-                end
-                if (fMax > estimMax)
-                    estimMax = fMax;
-                end
-            end
-        end
-        % Warning if no data is loaded at all (cannot set the maximum)
-        if isequal(estimMax, -Inf) || isequal(estimMin, Inf)
-            bst_error('You should load some data before setting the maximum value of the colormap.', 'Set colormap max value', 0);
-            return;
-        end
-        % Get old min and max
-        if ~isempty(sColormap.MinValue)
-            oldMin = sColormap.MinValue;
-        else
-            oldMin = estimMin;
-        end
-        if ~isempty(sColormap.MaxValue)
-            oldMax = sColormap.MaxValue;
-        else
-            oldMax = estimMax;
-        end
-        % Get the maximum value units
-        amplitudeMax = max(abs([estimMin estimMax]));
-        % If the units are percents: force to factor=1
-        if isinf(amplitudeMax)
-            fFactor = 1;
-            fUnits = 'Inf';
-        elseif isequal(DisplayUnits, '%') || isequal(DisplayUnits, 'mm')
-            fFactor = 1;
-            fUnits = DisplayUnits;
-        else 
-            % Guess the display units
-            [tmp, fFactor, fUnits ] = bst_getunits(amplitudeMax, DataType);
-            % For readability: replace '\sigma' with 'no units'
-            fUnits = strrep(fUnits, '\sigma', 'no units');
-            fUnits = strrep(fUnits, '{', '');
-            fUnits = strrep(fUnits, '}', '');
-        end
-        % Format estimated value correctly
-        if isinf(amplitudeMax)
-            strPrecision = '%g';
-        elseif (amplitudeMax * fFactor > 0.01) && (amplitudeMax * fFactor < 1e6)
-            strPrecision = '%4.3f';
-        else
-            strPrecision = '%e';
-        end
-        strOldMin = sprintf(strPrecision, oldMin * fFactor);
-        strOldMax = sprintf(strPrecision, oldMax * fFactor);
-        % Ask the new colormap max value
-        res = java_dialog('input', {[sprintf('<HTML>Enter amplitude range for "%s" data (%s).<BR><BR>', ColormapType, fUnits), ...
-                                     sprintf(['Minimum: &nbsp;&nbsp;&nbsp;&nbsp;[Default=' strPrecision ']'], estimMin*fFactor)], ...
-                                     sprintf(['Maximum:     [Default=' strPrecision ']'], estimMax*fFactor)}, ...
-                                    ['Colormap limits: ' ColormapType], [], ...
-                                    {strOldMin, strOldMax});
-        if isempty(res)
-            return
-        end
-        % If user did not change the min: use previous min
-        if strcmpi(res{1}, strOldMin)
-            newMin = oldMin;
-        else
-            newMin = str2num(res{1}) ./ fFactor;
-        end
-        % If user did not change the max: use previous max        
-        if strcmpi(res{2}, strOldMax)
-            newMax = oldMax;
-        else
-            newMax = str2num(res{2}) ./ fFactor;
-        end
-        % Check for invalid values
-        if isempty(newMax) || isempty(newMin) || (newMin >= newMax)
-            disp('BST> Set colorbar custom maximum: Invalid values.');
-            return
-        end
-    end
-    % Update colormap
-    sColormap.MaxMode  = 'custom';
-    sColormap.MinValue = newMin;
-    sColormap.MaxValue = newMax;
-    SetColormap(ColormapType, sColormap);
-    % Update all figures
-    FireColormapChanged(ColormapType);
-end
-
-
-%% ===== GET MIN/MAX VALUES =====
-% USAGE:  fMinMax = GetMinMax(ColormapType, Data, DataMinMax=[])
-%         fMinMax = GetMinMax(sColormap, Data, DataMinMax=[])
-function fMinMax = GetMinMax(ColormapType, Data, DataMinMax)
-    % Get target colormap
-    if isstruct(ColormapType)
-        sColormap = ColormapType;
-    else
-        sColormap = GetColormap(ColormapType);
-    end
-    % No data minmax
-    if (nargin < 3) || isempty(DataMinMax)
-        DataMinMax = [];
-        sColormap.MaxMode = 'local';
-    end
-    % Fix cases where Data is empty
-    if isempty(Data) && ~isempty(DataMinMax)
-        Data = DataMinMax;
-    end
-    % Method depends on the colormap configuration
-    switch lower(sColormap.MaxMode)
-        case 'custom'
-            fMinMax = [sColormap.MinValue, sColormap.MaxValue];
-        case 'local'
-            % Real min: search min and max
-            if sColormap.isRealMin
-                if sColormap.isAbsoluteValues
-                    fMin = min(abs(Data(:)));
-                    fMax = max(abs(Data(:)));
-                else
-                    fMin = min(Data(:));
-                    fMax = max(Data(:));
-                end
-            % Not real min: Search max in absolute value
-            else
-                fMax = max(abs(Data(:)));
-                if sColormap.isAbsoluteValues
-                    fMin = 0;
-                else
-                    fMin = -fMax;
-                end
-            end
-            fMinMax = [fMin, fMax];
-        case 'global'
-            DataAmp = max(abs(DataMinMax));
-            % Case of real minimum + absolute value: we don't have the real minimum value => Setting to zero
-            if sColormap.isRealMin 
-                if sColormap.isAbsoluteValues
-                    fMinMax = [max(0, DataMinMax(1)), DataAmp];
-                else
-                    fMinMax = DataMinMax;
-                end
-            else
-                if sColormap.isAbsoluteValues
-                    fMinMax = [0, DataAmp];
-                else
-                    fMinMax = [-DataAmp, DataAmp];
-                end
-            end
-    end
-    % Ensure the output is a double
-    fMinMax = double(full(fMinMax));
-end
-
-
-%% ============================================================================
-%  ====== COLORMAP MENUS CALLBACKS ============================================
-%  ============================================================================
-%% ====== CREATE COLORMAP MENU ======
-% USAGE: CreateColormapMenu(jMenu, ColormapType, DisplayUnits=[])
-function CreateColormapMenu(jMenu, ColormapType, DisplayUnits)
-    import javax.swing.*;
-    import java.awt.*;
-    import org.brainstorm.icon.*;
-    
-    % Parse inputs
-    if (nargin < 3) || isempty(DisplayUnits)
-        DisplayUnits = [];
-    end
-    % Permanent figure or popup
-    isPermanent = isa(jMenu, 'javax.swing.JPanel');
-    % Remove all previous menus
-    jMenu.removeAll();
-    % Get colormap definition
-    sColormap = GetColormap(ColormapType);
-    if isempty(sColormap)
-        return
-    end
-
-    % Parent
-    if isPermanent
-        % Left panel
-        jMenuL = gui_river([0 0], [0 0 0 0], 'Colormap');
-        jMenu.add(jMenuL, BorderLayout.WEST);
-        jMenuLeft = java_create('javax.swing.JPanel');
-        jMenuLeft.setLayout(BoxLayout(jMenuLeft, BoxLayout.PAGE_AXIS));
-        jMenuL.add(jMenuLeft);
-        % Right panel
-        jMenuR = gui_river([0 0], [0 0 0 0], 'Properties');
-        jMenu.add(jMenuR, BorderLayout.EAST);
-        jMenuRight = java_create('javax.swing.JPanel');
-        jMenuRight.setLayout(BoxLayout(jMenuRight, BoxLayout.PAGE_AXIS));
-        jMenuR.add(jMenuRight);
-        % Output at the beginning: Left
-        jMenuColormap = jMenuLeft;
-        jMenuSeq = jMenuColormap;
-        jMenuDiv = jMenuColormap;
-        jMenuRainbow = jMenuColormap;
-    else
-        jMenuColormap = gui_component('Menu', jMenu, [], 'Colormap');
-        jMenuSeq = gui_component('Menu', jMenuColormap, [], 'Sequential');
-        jMenuDiv = gui_component('Menu', jMenuColormap, [], 'Diverging');
-        jMenuRainbow = gui_component('Menu', jMenuColormap, [], 'Rainbow');
-    end
-    
-    % Colormap list: Standard
-    cmapList_seq = {'hot', 'cmap_hot2', 'bone', 'gray', 'pink', 'copper', 'cmap_nih_fire', 'cmap_ge', 'cmap_tpac', 'cool', 'cmap_parula', 'cmap_magma', 'cmap_royal_gramma','cmap_viridis2','cmap_viridis','cmap_dory'};
-    iconList_seq = [IconLoader.ICON_COLORMAP_HOT, IconLoader.ICON_COLORMAP_HOT2, IconLoader.ICON_COLORMAP_BONE, IconLoader.ICON_COLORMAP_GREY, IconLoader.ICON_COLORMAP_PINK,   ...
-                    IconLoader.ICON_COLORMAP_COPPER, IconLoader.ICON_COLORMAP_NIHFIRE, IconLoader.ICON_COLORMAP_GE,  IconLoader.ICON_COLORMAP_TPAC,  IconLoader.ICON_COLORMAP_COOL, ...
-                    IconLoader.ICON_COLORMAP_PARULA, IconLoader.ICON_COLORMAP_MAGMA, IconLoader.ICON_COLORMAP_ROYAL_GRAMMA, IconLoader.ICON_COLORMAP_VIRIDIS2, IconLoader.ICON_COLORMAP_VIRIDIS, IconLoader.ICON_COLORMAP_DORY];
-    for i = 1:length(cmapList_seq)
-        % If the colormap #i is currently used for this surface : check the menu
-        isSelected = strcmpi(cmapList_seq{i}, sColormap.Name);
-        % Create menu item
-        cmapDispName = strrep(cmapList_seq{i}, 'cmap_', '');
-        jItem = gui_component('CheckBoxMenuItem', jMenuSeq, [], cmapDispName, iconList_seq(i), [], @(h,ev)SetColormapName(ColormapType, cmapList_seq{i}));
-        jItem.setSelected(isSelected);
-    end
-
-    cmapList_div = {'cmap_rbw', 'cmap_gin', 'cmap_ovun', 'cmap_cluster', 'cmap_mandrill','cmap_ns_green', 'cmap_ns_white', 'cmap_ns_grey'};
-    iconList_div = [IconLoader.ICON_COLORMAP_RBW,   IconLoader.ICON_COLORMAP_GIN, IconLoader.ICON_COLORMAP_OVUN, IconLoader.ICON_COLORMAP_CLUSTER, ...
-                    IconLoader.ICON_COLORMAP_MANDRILL,IconLoader.ICON_COLORMAP_NEUROSPEED, IconLoader.ICON_COLORMAP_NEUROSPEED, IconLoader.ICON_COLORMAP_NEUROSPEED];
-    for i = 1:length(cmapList_div)
-        % If the colormap #i is currently used for this surface : check the menu
-        isSelected = strcmpi(cmapList_div{i}, sColormap.Name);
-        % Create menu item
-        cmapDispName = strrep(cmapList_div{i}, 'cmap_', '');
-        jItem = gui_component('CheckBoxMenuItem', jMenuDiv, [], cmapDispName, iconList_div(i), [], @(h,ev)SetColormapName(ColormapType, cmapList_div{i}));
-        jItem.setSelected(isSelected);
-    end
-
-    cmapList_rainbow = {'cmap_nih', 'jet', 'cmap_jetinv', 'hsv', 'cmap_rainramp', 'cmap_spectrum', 'cmap_atlas', 'cmap_turbo'};
-    iconList_rainbow = [IconLoader.ICON_COLORMAP_NIH, IconLoader.ICON_COLORMAP_JET, IconLoader.ICON_COLORMAP_JETINV, IconLoader.ICON_COLORMAP_HSV, ...
-                        IconLoader.ICON_COLORMAP_RAINRAMP, IconLoader.ICON_COLORMAP_SPECTRUM, IconLoader.ICON_COLORMAP_ATLAS, IconLoader.ICON_COLORMAP_TURBO];
-    for i = 1:length(cmapList_rainbow)
-        % If the colormap #i is currently used for this surface : check the menu
-        isSelected = strcmpi(cmapList_rainbow{i}, sColormap.Name);
-        % Create menu item
-        cmapDispName = strrep(cmapList_rainbow{i}, 'cmap_', '');
-        jItem = gui_component('CheckBoxMenuItem', jMenuRainbow, [], cmapDispName, iconList_rainbow(i), [], @(h,ev)SetColormapName(ColormapType, cmapList_rainbow{i}));
-        jItem.setSelected(isSelected);
-    end
-
-    % Colormap list: Custom
-    CustomColormaps = bst_get('CustomColormaps');
-    if ~isempty(CustomColormaps)
-        CreateSeparator(jMenuColormap, isPermanent);
-    end
-    isCustom = 0;
-    for i = 1:length(CustomColormaps)
-        % If the colormap #i is currently used for this surface : check the menu
-        isSelected = strcmpi(CustomColormaps(i).Name, sColormap.Name);
-        if isSelected
-            isCustom = 1;
-        end
-        % Create menu item
-        cmapDispName = strrep(CustomColormaps(i).Name, 'custom_', '');
-        jItem = gui_component('CheckBoxMenuItem', jMenuColormap, [], cmapDispName, IconLoader.ICON_COLORMAP_CUSTOM, [], @(h,ev)SetColormapName(ColormapType, CustomColormaps(i).Name));
-        jItem.setSelected(isSelected);
-    end
-    % Colormap list: Add new colormap
-    CreateSeparator(jMenuColormap, isPermanent);
-    gui_component('MenuItem', jMenuColormap, [], 'New...', IconLoader.ICON_COLORMAP_CUSTOM, [], @(h,ev)NewCustomColormap(ColormapType));
-    gui_component('MenuItem', jMenuColormap, [], 'Load...', IconLoader.ICON_COLORMAP_CUSTOM, [], @(h,ev)LoadColormap(ColormapType));
-    % Colormap list: Delete selected colormap
-    jMenuDelete = gui_component('MenuItem', jMenuColormap, [], 'Delete', IconLoader.ICON_COLORMAP_CUSTOM, [], @(h,ev)DeleteCustomColormap(ColormapType));
-    if ~isCustom
-        jMenuDelete.setEnabled(0);
-    end
-    
-    if ~isPermanent
-        CreateSeparator(jMenu, isPermanent);
-    else
-        jMenu = jMenuRight;
-    end
-
-    % Not for anatomy or time colormap
-    if ~strcmpi(ColormapType, 'Anatomy') && ~strcmpi(ColormapType, 'Time') && ~strcmpi(ColormapType, 'Overlay')
-        % Options : Absolute values
-        jCheckAbs = gui_component('CheckBoxMenuItem', jMenu, [], 'Absolute values', [], [], @(h,ev)SetColormapAbsolute(ColormapType, ev.getSource.isSelected()));
-        jCheckAbs.setSelected(sColormap.isAbsoluteValues);
-        
-        % Options : use statistics threshold(s)
-        if strcmpi(ColormapType, 'stat2')
-            jCheckStatThresh = gui_component('CheckBoxMenuItem', jMenu, [], 'Use stat threshold', [], [], @(h,ev)SetUseStatThreshold(ColormapType, ev.getSource.isSelected()));
-            jCheckStatThresh.setSelected(sColormap.UseStatThreshold);
-        end
-        
-        CreateSeparator(jMenu, isPermanent);
-        % Options : Maximum
-        jRadioGlobal = gui_component('RadioMenuItem', jMenu, [], 'Maximum: Global',    [], [], @(h,ev)SetMaxMode(ColormapType, 'global', DisplayUnits));
-        jRadioLocal  = gui_component('RadioMenuItem', jMenu, [], 'Maximum: Local',     [], [], @(h,ev)SetMaxMode(ColormapType, 'local', DisplayUnits));
-        jRadioCustom = gui_component('RadioMenuItem', jMenu, [], 'Maximum: Custom...', [], [], @(h,ev)SetMaxMode(ColormapType, 'custom', DisplayUnits));
-        switch lower(sColormap.MaxMode)
-            case 'local',  jRadioLocal.setSelected(1);
-            case 'global', jRadioGlobal.setSelected(1);
-            case 'custom', jRadioCustom.setSelected(1);
-        end
-        jButtonGroup = ButtonGroup();
-        jButtonGroup.add(jRadioLocal);
-        jButtonGroup.add(jRadioGlobal);
-        jButtonGroup.add(jRadioCustom);
-        CreateSeparator(jMenu, isPermanent);
-        % Options : Range
-        if sColormap.isAbsoluteValues
-            strRange = 'Range: [0,max]';
-        else
-            strRange = 'Range: [-max,max]';
-        end
-        jRadio1 = gui_component('RadioMenuItem', jMenu, [], strRange, [], [], @(h,ev)SetColormapRealMin(ColormapType, 0));
-        jRadio1.setSelected(~sColormap.isRealMin);
-        jRadio2 = gui_component('RadioMenuItem', jMenu, [], 'Range: [min,max]', [], [], @(h,ev)SetColormapRealMin(ColormapType, 1));
-        jRadio2.setSelected(sColormap.isRealMin);
-        jButtonGroup = ButtonGroup();
-        jButtonGroup.add(jRadio1);
-        jButtonGroup.add(jRadio2);
-        CreateSeparator(jMenu, isPermanent);
-        % If custom: min definition is not very useful
-        if strcmpi(sColormap.MaxMode, 'custom')
-            jRadio1.setForeground(Color(.5,.5,.5));
-            jRadio2.setForeground(Color(.5,.5,.5));
-        end
-    end
-    
-    % ===== CONTRAST / BRIGHTNESS PANEL =====
-    if isempty(strfind(sColormap.Name, 'custom_'))
-        strTooltip = ['<HTML><BLOCKQUOTE><B>Contrast and brightness</B>: <BR><BR>' ...
-          'These values can be directly modified from any figure<BR>' ...
-          'by clicking on the colorbar and moving the mouse.<BR><BR>' ...
-          '- Horizontal moves : increase/decrease contrast<BR>' ...
-          '- Vertical moves : increase/decrease brightness<BR>' ...
-          '</BLOCKQUOTE></HTML>' ];
-        % == CONTRAST ==
-        % Create base menu entry
-        jPanel = gui_component('Panel');
-        jPanel.setOpaque(0);
-        jPanel.setBorder(BorderFactory.createEmptyBorder(0,30,0,0));
-        jMenu.add(jPanel);
-        % Title
-        jLabel = gui_component('label', [], '', 'Contrast:  ');
-        jPanel.add(jLabel, BorderLayout.CENTER);
-        % Spin button
-        val = round(sColormap.Contrast * 100);
-        spinmodel = SpinnerNumberModel(val, -100, 100, 2);
-        jSpinner = JSpinner(spinmodel);
-        jSpinner.setPreferredSize(Dimension(55,23));
-        jSpinner.setToolTipText(strTooltip);
-        java_setcb(spinmodel, 'StateChangedCallback', @(h,ev)SpinnerCallback(ev, ColormapType, 'Contrast'));
-        jPanel.add(jSpinner, BorderLayout.EAST);
-
-        % == BRIGHTNESS ==
-        % Create base menu entry
-        jPanel = gui_component('Panel');
-        jPanel.setOpaque(0);
-        jPanel.setBorder(BorderFactory.createEmptyBorder(0,30,0,0));
-        jMenu.add(jPanel);
-        % Title
-        jLabel = gui_component('label', [], '', 'Brightness:  ');
-        jPanel.add(jLabel, BorderLayout.WEST);
-        % Spin button
-        val = -round(sColormap.Brightness * 100);
-        spinmodel = SpinnerNumberModel(val, -100, 100, 2);
-        jSpinner = JSpinner(spinmodel);
-        jSpinner.setPreferredSize(Dimension(55,23));
-        jSpinner.setToolTipText(strTooltip);
-        java_setcb(spinmodel, 'StateChangedCallback', @(h,ev)SpinnerCallback(ev, ColormapType, 'Brightness'));
-        jPanel.add(jSpinner, BorderLayout.EAST);
-        CreateSeparator(jMenu, isPermanent);
-    end
-
-    % Display/hide colorbar
-    jCheckDisp = gui_component('CheckBoxMenuItem', jMenu, [], 'Display colorbar', [], [], @(h,ev)SetDisplayColorbar(ColormapType, ev.getSource.isSelected()));
-    jCheckDisp.setSelected(sColormap.DisplayColorbar);
-
-    % Open menu in a new window
-    if ~isPermanent
-        gui_component('MenuItem', jMenu, [], 'Permanent menu', [], [], @(h,ev)CreatePermanentMenu(ColormapType));
-    end
-    CreateSeparator(jMenu, isPermanent);
-    % Display/hide colorbar
-    gui_component('MenuItem', jMenu, [], 'Restore defaults', [], [], @(h,ev)RestoreDefaults(ColormapType));
-    
-    drawnow;
-    if ~isPermanent
-        jMenu.getParent().pack();
-    end
-    jMenu.getParent().invalidate();
-    jMenu.getParent().repaint();
-end
-
-
-%% ====== MENU FUNCTIONS =====
-function CreateSeparator(jMenu, isPermanent)
-    if ~isPermanent
-        jMenu.addSeparator();
-    else
-        jLabel = javax.swing.JLabel('  ');
-        jMenu.add(jLabel);
-    end
-end
-
-%% ====== CREATE ALL COLORMAP MENUS =====
-function CreateAllMenus(jMenu, hFig, isDynamic) %#ok<DEFNU>
-    import org.brainstorm.icon.*;
-    % Parse inputs
-    if (nargin < 2)
-        hFig = [];
-    end
-    if (nargin < 3) || isempty(isDynamic)
-        isDynamic = 0;
-    end
-    % Get the colormaps available for the figure
-    AllTypes = {};
-    DisplayUnits = [];
-    if ~isempty(hFig)
-        ColormapInfo = getappdata(hFig, 'Colormap');
-        if ~isempty(ColormapInfo) && ~isempty(ColormapInfo.AllTypes)
-            AllTypes = ColormapInfo.AllTypes;
-            DisplayUnits = ColormapInfo.DisplayUnits;
-        end
-    end
-    % If for the popup menu figure: add "Colormap: " to the menu name
-    if ~isempty(hFig)
-        spre  = 'Colormap: ';
-    else
-        spre  = '';
-    end
-    % Create all menus
-    if isempty(hFig) || ismember('anatomy', AllTypes)
-        jMenuColormap = gui_component('Menu', jMenu, [], [spre 'Anatomy'], IconLoader.ICON_COLORMAP_ANATOMY);
-        if isDynamic
-            java_setcb(jMenuColormap, 'MenuSelectedCallback', @(h,ev)CreateColormapMenu(ev.getSource(), 'anatomy', DisplayUnits));
-        else
-            CreateColormapMenu(jMenuColormap, 'anatomy', DisplayUnits);
-        end
-    end
-    if isempty(hFig) || ismember('eeg', AllTypes)
-        jMenuColormap = gui_component('Menu', jMenu, [], [spre 'EEG Recordings'], IconLoader.ICON_COLORMAP_RECORDINGS);
-        if isDynamic
-            java_setcb(jMenuColormap, 'MenuSelectedCallback', @(h,ev)CreateColormapMenu(ev.getSource(), 'eeg', DisplayUnits));
-        else
-            CreateColormapMenu(jMenuColormap, 'eeg', DisplayUnits);
-        end
-    end
-    if isempty(hFig) || ismember('meg', AllTypes)
-        jMenuColormap = gui_component('Menu', jMenu, [], [spre 'MEG Recordings'], IconLoader.ICON_COLORMAP_RECORDINGS);
-        if isDynamic
-            java_setcb(jMenuColormap, 'MenuSelectedCallback', @(h,ev)CreateColormapMenu(ev.getSource(), 'meg', DisplayUnits));
-        else
-            CreateColormapMenu(jMenuColormap, 'meg', DisplayUnits);
-        end
-    end
-    if isempty(hFig) || ismember('nirs', AllTypes)
-        jMenuColormap = gui_component('Menu', jMenu, [], [spre 'NIRS Recordings'], IconLoader.ICON_COLORMAP_RECORDINGS);
-        if isDynamic
-            java_setcb(jMenuColormap, 'MenuSelectedCallback', @(h,ev)CreateColormapMenu(ev.getSource(), 'nirs', DisplayUnits));
-        else
-            CreateColormapMenu(jMenuColormap, 'nirs', DisplayUnits);
-        end
-    end
-    if isempty(hFig) || ismember('source', AllTypes)
-        jMenuColormap = gui_component('Menu', jMenu, [], [spre 'Sources'], IconLoader.ICON_COLORMAP_SOURCES);
-        if isDynamic
-            java_setcb(jMenuColormap, 'MenuSelectedCallback', @(h,ev)CreateColormapMenu(ev.getSource(), 'source', DisplayUnits));
-        else
-            CreateColormapMenu(jMenuColormap, 'source', DisplayUnits);
-        end
-    end
-    if isempty(hFig) || ismember('stat1', AllTypes)
-        jMenuColormap = gui_component('Menu', jMenu, [], [spre 'Stat 1'], IconLoader.ICON_COLORMAP_STAT);
-        if isDynamic
-            java_setcb(jMenuColormap, 'MenuSelectedCallback', @(h,ev)CreateColormapMenu(ev.getSource(), 'stat1', DisplayUnits));
-        else
-            CreateColormapMenu(jMenuColormap, 'stat1', DisplayUnits);
-        end
-    end
-    if isempty(hFig) || ismember('stat2', AllTypes)
-        jMenuColormap = gui_component('Menu', jMenu, [], [spre 'Stat 2'], IconLoader.ICON_COLORMAP_STAT);
-        if isDynamic
-            java_setcb(jMenuColormap, 'MenuSelectedCallback', @(h,ev)CreateColormapMenu(ev.getSource(), 'stat2', DisplayUnits));
-        else
-            CreateColormapMenu(jMenuColormap, 'stat2', DisplayUnits);
-        end
-    end
-    if isempty(hFig) || ismember('time', AllTypes)
-        jMenuColormap = gui_component('Menu', jMenu, [], [spre 'Time'], IconLoader.ICON_COLORMAP_TIME);
-        if isDynamic
-            java_setcb(jMenuColormap, 'MenuSelectedCallback', @(h,ev)CreateColormapMenu(ev.getSource(), 'time', DisplayUnits));
-        else
-            CreateColormapMenu(jMenuColormap, 'time', DisplayUnits);
-        end
-    end
-    if isempty(hFig) || ismember('timefreq', AllTypes)
-        jMenuColormap = gui_component('Menu', jMenu, [], [spre 'Timefreq'], IconLoader.ICON_COLORMAP_TIMEFREQ);
-        if isDynamic
-            java_setcb(jMenuColormap, 'MenuSelectedCallback', @(h,ev)CreateColormapMenu(ev.getSource(), 'timefreq', DisplayUnits));
-        else
-            CreateColormapMenu(jMenuColormap, 'timefreq', DisplayUnits);
-        end
-    end
-    if isempty(hFig) || ismember('connect1', AllTypes)
-        jMenuColormap = gui_component('Menu', jMenu, [], [spre 'Connect 1xN'], IconLoader.ICON_COLORMAP_CONNECT);
-        if isDynamic
-            java_setcb(jMenuColormap, 'MenuSelectedCallback', @(h,ev)CreateColormapMenu(ev.getSource(), 'connect1', DisplayUnits));
-        else
-            CreateColormapMenu(jMenuColormap, 'connect1', DisplayUnits);
-        end
-    end
-    if isempty(hFig) || ismember('connectn', AllTypes)
-        jMenuColormap = gui_component('Menu', jMenu, [], [spre 'Connect NxN'], IconLoader.ICON_COLORMAP_CONNECT);
-        if isDynamic
-            java_setcb(jMenuColormap, 'MenuSelectedCallback', @(h,ev)CreateColormapMenu(ev.getSource(), 'connectn', DisplayUnits));
-        else
-            CreateColormapMenu(jMenuColormap, 'connectn', DisplayUnits);
-        end
-    end
-    if isempty(hFig) || ismember('pac', AllTypes)
-        jMenuColormap = gui_component('Menu', jMenu, [], [spre 'PAC'], IconLoader.ICON_COLORMAP_PAC);
-        if isDynamic
-            java_setcb(jMenuColormap, 'MenuSelectedCallback', @(h,ev)CreateColormapMenu(ev.getSource(), 'pac', DisplayUnits));
-        else
-            CreateColormapMenu(jMenuColormap, 'pac', DisplayUnits);
-        end
-    end
-    if isempty(hFig) || ismember('image', AllTypes)
-        jMenuColormap = gui_component('Menu', jMenu, [], [spre 'Image'], IconLoader.ICON_COLORMAP_TIMEFREQ);
-        if isDynamic
-            java_setcb(jMenuColormap, 'MenuSelectedCallback', @(h,ev)CreateColormapMenu(ev.getSource(), 'image', DisplayUnits));
-        else
-            CreateColormapMenu(jMenuColormap, 'image', DisplayUnits);
-        end
-    end
-end
-
-%% ===== CREATE PRESISTENT MENU =====
-function CreatePermanentMenu(ColormapType)
-    import java.awt.BorderLayout;
-    global GlobalData;
-    
-    % Look for already registered window
-    if ~isempty(GlobalData.Program.ColormapPanels)
-        iWnd = find(strcmpi(ColormapType, {GlobalData.Program.ColormapPanels.ColormapType}));
-    else
-        iWnd = [];
-    end
-    % Create new window
-    if isempty(iWnd)
-        iWnd = length(GlobalData.Program.ColormapPanels) + 1;
-        % Create dialog window
-        jBstFrame = bst_get('BstFrame');
-        figTitle = ['Colormap: ' ColormapType];
-        jFrame = java_create('javax.swing.JDialog', 'Ljava.awt.Frame;Ljava.lang.String;Z', jBstFrame, figTitle, 0);
-        jFrame.setDefaultCloseOperation(jFrame.HIDE_ON_CLOSE);
-        jPanel = jFrame.getContentPane();
-        jPanel.setLayout(BorderLayout());
-        % Register window
-        GlobalData.Program.ColormapPanels(iWnd).jPanel = jPanel;
-        GlobalData.Program.ColormapPanels(iWnd).ColormapType = ColormapType;
-    % Show previous window
-    else
-        jPanel = GlobalData.Program.ColormapPanels(iWnd).jPanel;
-        jFrame = jPanel.getTopLevelAncestor();
-    end
-    
-    % Create colormap menu
-    CreateColormapMenu(jPanel, ColormapType);
-    % Show figure
-    jFrame.pack();
-    jFrame.setLocationRelativeTo(jFrame.getParent());
-    jFrame.setVisible(1);
-    jFrame.show();
-end
-
-
-%% ====== COLORMAP SELECTION ======
-function SetColormapName(ColormapType, colormapName)
-    % The purpose of this function changed: return error if it is used the old way
-    if isempty(colormapName)
-        error('Not supported anymore. Use NewCustomColormap() instead.');
-    end
-    % Get colormap description
-    sColormap = GetColormap(ColormapType);
-    sColormap.Name = colormapName;
-    % Get the selected colormap
-    if isempty(strfind(colormapName, 'custom_'))
-        DEFAULT_CMAP_SIZE = 256;
-        sColormap.CMap = eval(sprintf('%s(%d)', colormapName, DEFAULT_CMAP_SIZE));
-    % Get a custom colormap
-    else
-        % Get all the custom colormaps
-        CustomColormaps = bst_get('CustomColormaps');
-        % Find colormap name
-        iColormap = find(strcmpi(colormapName, {CustomColormaps.Name}));
-        if isempty(iColormap)
-            error(['Custom colormap "' colormapName '" does not exist.']);
-        end
-        % Use the custom colormap
-        sColormap.CMap = CustomColormaps(iColormap).CMap;
-    end
-    % Reset Contrast/Brightness values
-    sColormap.Contrast   = 0;
-    sColormap.Brightness = 0;
-    % Update colormap description
-    SetColormap(ColormapType, sColormap);   
-    % Fire change notificiation to all figures (3DViz and Topography)
-    FireColormapChanged(ColormapType);
-end
-
-
-%% ===== NEW CUSTOM COLORMAP =====
-% USAGE:  NewCustomColormap(ColormapType, Name=[ask], CMap=[ask])
-%         NewCustomColormap(ColormapType, Name=[ask], nColors=[ask])
-function isModified = NewCustomColormap(ColormapType, Name, CMap)
-    % Parse inputs
-    if (nargin < 3) || isempty(CMap)
-        CMap = [];
-    end
-    if (nargin < 2) || isempty(Name)
-        Name = [];
-    end
-    isModified = 0;
-    % Get colormap description
-    sColormap = GetColormap(ColormapType);
-    % Get existing custom colormaps
-    CustomColormaps = bst_get('CustomColormaps');
-    % Ask for colormap name
-    if isempty(Name) || isempty(CMap)
-        res = java_dialog('input', {'Colormap name: ', 'Number of colors [integer]:'}, 'New colormap', [], {'custom', num2str(size(sColormap.CMap,1))});
-        % If user cancelled: return
-        if isempty(res)
-            return
-        end
-        % Get new values
-        Name = lower(res{1});
-        nColors = str2num(res{2});
-        % If invalid values: error
-        if isempty(Name) || (nColors < 1)
-            bst_error('Invalid values.', 'New colormap', 0);
-        end
-        % Build full colormap name
-        Name = ['custom_' Name];
-        isConfirm = 1;
-    % Passing only the number of colors
-    elseif (length(CMap) == 1)
-        nColors = CMap;
-        CMap = [];
-        isConfirm = 0;
-    else
-        isConfirm = 0;
-    end
-    % Check if colormap name already exists
-    if ~isempty(CustomColormaps) 
-        % Find colormap name
-        iColormap = find(strcmpi(Name, {CustomColormaps.Name}));
-        % Colormap exists: asks for overwriting confirmation
-        if ~isempty(iColormap)
-            if isConfirm && ~java_dialog('confirm', ['Overwrite existing colormap "' strrep(Name,'custom_','') '"?'], 'New colormap')
-                return;
-            end
-        % Else: new entry
-        else
-            iColormap = length(CustomColormaps) + 1;
-        end
-    else
-        iColormap = 1;
-    end
-    % Set the colors
-    if isempty(CMap)
-        % Hide all the figures in workspace
-        hFigAll = findobj(0, 'Type', 'Figure');
-        isVisible = get(hFigAll, 'Visible');
-        set(hFigAll, 'Visible', 'off');
-        if ~iscell(isVisible)
-            isVisible = {isVisible};
-        end
-        % Adapts number of colors
-        CMap = ResizeColormap(sColormap.CMap, nColors);
-        % Create a hidden figure to store colormap result
-        hTmp = figure('Visible',  'on', ...
-                      'Position', [-100 -100 1 1], ...
-                      'Colormap', CMap);
-        drawnow;
-        % For Matlab >= 2020b, force using legacy colormap editor
-        if (bst_get('MatlabVersion') >= 909)
-            s = settings;
-            if hasSetting(s.matlab.graphics, 'showlegacycolormapeditor')
-                s.matlab.graphics.showlegacycolormapeditor.TemporaryValue = 1;
-            end
-        end
-        % Display colormap editor
-        colormapeditor(hTmp);
-        % Hide base figure
-        set(hTmp, 'Visible', 'off');
-        % Get Colormap figure handle
-        cme = getappdata(0, 'CMEditor');
-        % Wait for the end of the Colormap Editor execution
-        if ismethod(cme, 'getFrame')
-            while ~isempty(cme.getFrame())
-                pause(0.3);
-            end
-        else
-            while ~isempty(cme)
-                pause(0.3);
-                cme = getappdata(0, 'CMEditor');
-            end
-        end
-        CMap = get(hTmp, 'Colormap');
-        % Close editor figure
-        close(hTmp);
-        % Restore the "visible" status of all the existing figures
-        for i = 1:length(hFigAll)
-            set(hFigAll(i), 'Visible', isVisible{i});
-        end
-    end
-    % New custom colormaps
-    CustomColormaps(iColormap).Name = Name;
-    CustomColormaps(iColormap).CMap = CMap;
-    % Update custom colormaps list
-    bst_set('CustomColormaps', CustomColormaps);
-    % Update colormap selection
-    SetColormapName(ColormapType, Name);
-    isModified = 1;
-end
-
-
-
-%% ===== LOAD COLORMAP =====
-% USAGE:  LoadColormap(ColormapType, FileName)
-function isModified = LoadColormap(ColormapType, FileName)
-    % Parse inputs
-    if (nargin < 2) || isempty(FileName)
-        FileName = [];
-    end
-    isModified = 0;
-    % Get existing custom colormaps
-    CustomColormaps = bst_get('CustomColormaps');
-    
-    % Ask for filename
-    if isempty(FileName)
-        % Get default import directory and formats
-        LastUsedDirs = bst_get('LastUsedDirs');
-        % Get LUT files
-        [FileName, FileFormat] = java_getfile( 'open', ...
-           'Import colormap...', ...      % Window title
-           LastUsedDirs.ImportAnat, ...   % Default directory
-           'single', 'files', ...         % Selection mode
-           {{'.lut'}, 'Color lookup table (*.lut)', 'LUT'; ...
-            {'.mat'}, 'Matlab colormap matrix [nColor x 3] (*.mat)', 'MAT';...
-           }, 'MAT');
-        % If no file was selected: exit
-        if isempty(FileName)
-            return
-        end
-        % Save default import directory
-        LastUsedDirs.ImportAnat = bst_fileparts(FileName);
-        bst_set('LastUsedDirs', LastUsedDirs);
-        isConfirm = 1;
-    else
-        isConfirm = 0;
-    end
-    % Load colormap as .lut file
-    if strcmp(FileFormat, 'LUT')
-        % Open file
-        fid = fopen(FileName, 'rb');
-        if (fid < 0)
-            error(['Cannot open LUT file:' FileName]);
-        end
-        % Read file
-        CMap = fread(fid, Inf, 'uint8');
-        if (length(CMap) < 6)
-            error('Not a valid LUT file.');
-        end
-        % Close file
-        fclose(fid);
-        % Convert to Matlab format: [Ncolor x 3], values between 0 and 1
-        CMap = reshape(CMap ./ 255, [], 3);
-    
-    % Load colormap as .mat file
-    else
-        ContentMat = load(FileName);
-        fields = fieldnames(ContentMat);
-        validFields = {};
-        % Loop to find possible colormap matrices in fields
-        for i = 1:length(fields)
-            if ~isempty(ContentMat.(fields{i})) && isnumeric(ContentMat.(fields{i})) && size(ContentMat.(fields{i}), 2) == 3
-                validFields{end+1} = fields{i};
-            end
-        end
-        if isempty(validFields)
-            bst_error(['No valid colormap field in: "' FileName '"'], 'Load colormap', 0);
-            return
-        end
-        CMap = ContentMat.(validFields{1});
-        % If there is more than one possible colormap, ask user which colormap to load
-        if (length(validFields) > 1)
-            res = java_dialog('question', 'Please select the variable that contains your colormap:', ...
-                              'Colormap', [], validFields);
-            % If user did not answer: exit
-            if isempty(res)
-                return
-            end
-            CMap = ContentMat.(res);
-        end
-    end
-
-    % Read as a fixed list of colors
-    if isConfirm
-        if java_dialog('confirm', 'Does this file represent the colors of a labelled atlas?', 'Load colormap')
-            strType = 'atlas_';
-        else
-            strType = '';
-        end
-    else
-        strType = 'atlas_';
-    end
-    
-    % Colormap name: file name
-    [fPath, fBase, fExt] = bst_fileparts(FileName);
-    % Build full colormap name
-    Name = ['custom_' strType fBase];
-    % Check if colormap name already exists
-    if ~isempty(CustomColormaps) 
-        % Find colormap name
-        iColormap = find(strcmpi(Name, {CustomColormaps.Name}));
-        % Colormap exists: asks for overwriting confirmation
-        if ~isempty(iColormap)
-            if isConfirm && ~java_dialog('confirm', ['Overwrite existing colormap "' strrep(Name,'custom_','') '"?'], 'New colormap')
-                return;
-            end
-        % Else: new entry
-        else
-            iColormap = length(CustomColormaps) + 1;
-        end
-    else
-        iColormap = 1;
-    end
-    % New custom colormaps
-    CustomColormaps(iColormap).Name = Name;
-    CustomColormaps(iColormap).CMap = CMap;
-    % Update custom colormaps list
-    bst_set('CustomColormaps', CustomColormaps);
-    % Update colormap selection
-    SetColormapName(ColormapType, Name);
-    isModified = 1;
-end
-
-
-%% ===== DELETE CUSTOM COLORMAP =====
-% USAGE:  DeleteCustomColormap(ColormapType)
-function DeleteCustomColormap(ColormapType)
-    % Get colormap description
-    sColormap = GetColormap(ColormapType);
-    % Get existing custom colormaps
-    CustomColormaps = bst_get('CustomColormaps');
-    % Check that there is something to do
-    if isempty(CustomColormaps) || isempty(strfind(sColormap.Name, 'custom_'))
-        return;
-    end
-    % Find colormap name
-    iColormap = find(strcmpi(sColormap.Name, {CustomColormaps.Name}));
-    if isempty(iColormap)
-        return;
-    end
-    % Ask for confirmation
-    if ~java_dialog('confirm', ['Delete colormap "' strrep(sColormap.Name,'custom_','') '"?'], 'Delete colormap')
-        return;
-    end
-    % Delete custom colormap entry
-    CustomColormaps(iColormap) = [];
-    % Update custom colormaps list
-    bst_set('CustomColormaps', CustomColormaps);
-    % Update colormap selection
-    RestoreDefaults(ColormapType);
-end
-
-
-%% ====== CHECKBOXES CALLBACKS ======
-function SetColormapAbsolute(ColormapType, status)
-    % If trying to uncheck 'Absolute values' for the Sources colormap: display a warning
-    if (strcmpi(ColormapType, 'Source') && (status == 0))
-        isConfirmed = java_dialog('confirm', ['Please keep this option selected, unless you know exactly what you are doing.' 10 10 ...
-                                              'Are you sure you want to display relative values for source activations ?'], 'Colormaps');
-        if ~isConfirmed
-            return;
-        end
-    end
-    % Update colormap
-    sColormap = GetColormap(ColormapType);
-    sColormap.isAbsoluteValues = status;
-    SetColormap(ColormapType, sColormap);
-    % Fire change notificiation to all figures (3DViz and Topography)
-    isAbsoluteChanged = 1;
-    FireColormapChanged(ColormapType, isAbsoluteChanged);
-    % Mutually exclusive with UseStatThreshold
-    if status && sColormap.UseStatThreshold
-        SetUseStatThreshold(ColormapType, 0);
-    end
-end
-function SetColormapRealMin(ColormapType, status)
-    sColormap = GetColormap(ColormapType);
-    sColormap.isRealMin = status;
-    SetColormap(ColormapType, sColormap);
-    % Fire change notificiation to all figures (3DViz and Topography)
-    FireColormapChanged(ColormapType);
-end
-function SetMaxMode(ColormapType, maxmode, DisplayUnits)
-    % Parse inputs
-    if (nargin < 3) || isempty(DisplayUnits)
-        DisplayUnits = [];
-    end
-    % Check values
-    if ~ismember(lower(maxmode), {'local','global','custom'})
-        error(['Invalid maximum mode: "' maxmode '"']);
-    end
-    % Custom: ask for custom values
-    if strcmpi(maxmode, 'custom')
-        SetMaxCustom(ColormapType, DisplayUnits);
-    else
-        % Update colormap
-        sColormap = GetColormap(ColormapType);
-        sColormap.MaxMode = lower(maxmode);
-        SetColormap(ColormapType, sColormap);
-        % Fire change notificiation to all figures (3DViz and Topography)
-        FireColormapChanged(ColormapType);
-    end
-end
-function SetDisplayColorbar(ColormapType, status)
-    sColormap = GetColormap(ColormapType);
-    sColormap.DisplayColorbar = status;
-    SetColormap(ColormapType, sColormap);
-    % Fire change notificiation to all figures (3DViz and Topography)
-    FireColormapChanged(ColormapType);
-end
-function SetUseStatThreshold(ColormapType, status)
-    sColormap = GetColormap(ColormapType);
-    sColormap.UseStatThreshold = status;
-    SetColormap(ColormapType, sColormap);
-    % Fire change notificiation to all figures (3DViz and Topography)
-    FireColormapChanged(ColormapType);
-    % Mutually exclusive with Absolute
-    if status && sColormap.isAbsoluteValues
-        SetColormapAbsolute(ColormapType, 0);
-    end
-end
-
-%% ====== SLIDERS CALLBACKS ======
-function SpinnerCallback(ev, ColormapType, Modifier)
-    % Get colormap
-    sColormap = GetColormap(ColormapType);
-    % Update Modifier value
-    newValue = double(ev.getSource().getValue()) / 100;
-    % Brightness : inverted
-    if strcmpi(Modifier, 'Brightness')
-        newValue = - newValue;
-    end
-    sColormap.(Modifier) = newValue;
-    % Apply modifiers
-    sColormap = ApplyColormapModifiers(sColormap);
-    % Save colormap
-    SetColormap(ColormapType, sColormap);
-    % Notify all figures
-    FireColormapChanged(ColormapType);
-end
-
-
-%% ====== CONFIGURE COLORBAR ======
-% Update the display of the colorbar in the given figure
-function ConfigureColorbar(hFig, ColormapType, DataType, DisplayUnits) %#ok<DEFNU>
-    global GlobalData;
-    % No default units
-    if (nargin < 4) || isempty(DisplayUnits)
-        DisplayUnits = [];
-    end
-    % Get colorbar and axes handles
-    hColorbar = findobj(hFig, '-depth', 1, 'Tag', 'Colorbar');
-    hAxes     = setdiff(findobj(hFig, '-depth', 1, 'Type', 'axes'), hColorbar);
-    hConnect  = getappdata(hFig, 'OpenGLDisplay');
-    if strcmpi(ColormapType, 'connectn') && isempty(hConnect)
-        hConnect = hAxes;
-        hAxes = [];
-    end
-    % If a colorbar is defined
-    if ~isempty(hColorbar)
-        fFactor = [];
-        % === GET COLOR BOUNDS ===
-        if ~isempty(hAxes)
-            if strcmpi(ColormapType, 'time')
-                [tmp__, iFig, iDS] = bst_figures('GetFigure', hFig);
-                % Get time bounds
-                if ~isempty(GlobalData.DataSet(iDS).Dipoles) && ~isempty(GlobalData.DataSet(iDS).Dipoles(1).Time)
-                    dataBounds = GlobalData.DataSet(iDS).Dipoles(1).Time;
-                else
-                    dataBounds = GlobalData.DataSet(iDS).Measures.Time;
-                end
-                if (length(dataBounds) == 2) && (dataBounds(1) == dataBounds(2))
-                    dataBounds(2) = dataBounds(2) + 0.001;
-                end
-                if (max(abs(dataBounds)) > 2)
-                    fFactor = 1;
-                    fUnits = 's';
-                else
-                    dataBounds = dataBounds * 1000;
-                    fFactor = 1;
-                    fUnits = 'ms';
-                end
-                % Set color limits to time values
-                set(hAxes(1), 'CLim', dataBounds);
-                %setappdata(hFig, 'tUnits', fUnits);
-            % Percentage
-            elseif strcmpi(ColormapType, 'percent')
-                dataBounds = [0 100];
-                set(hAxes(1), 'CLim', dataBounds);
-                fFactor = 1;
-                fUnits = '%';
-            % Stat:  get min/max from the figure
-            elseif strcmpi(ColormapType, 'stat1') || strcmpi(ColormapType, 'stat2')
-                % Get minimum and maximum values in the figure color data
-                dataBounds = get(hAxes(1), 'CLim');
-                DataType = 'stat';
-            else
-                % Get minimum and maximum values in the figure color data
-                dataBounds = get(hAxes(1), 'CLim');
-            end
-        elseif ~isempty(hConnect)
-            % Get minimum and maximum values in the figure color data
-            dataBounds = getappdata(hFig, 'CLim');
-        else
-            return; 
-        end
-        % Get units if not defined by the type of data
-        if isempty(fFactor)
-            % Use imposed units 
-            if ~isempty(DisplayUnits)
-                if strcmp(DisplayUnits,'t')
-                    fFactor = 1;
-                elseif strcmp(DisplayUnits,'fT')
-                    fFactor = 1e15;                  
-                elseif strcmp(DisplayUnits,'\muV')
-                    fFactor = 1e6;                  
-                elseif strcmp(DisplayUnits,'mV')
-                    fFactor = 1e3;                                      
-                elseif ~isempty(strfind(DisplayUnits,'mol')) || ~isempty(strfind(DisplayUnits,'OD'))
-                     fmax = max(abs(dataBounds));
-                    [valScaled, fFactor, DisplayUnits] = bst_getunits( fmax, DataType, 'nirs', DisplayUnits);
-                elseif strcmp(DisplayUnits,'U.A.')
-                    fmax = max(abs(dataBounds));
-                    if fmax < 1e3
-                        fFactor=1e6;
-                        DisplayUnits='U.A(*10^6)';
-                    elseif fmax < 1
-                        fFactor=1e3;
-                        DisplayUnits='U.A(*10^3)';
-                    else
-                        fFactor=1;
-                    end
-                elseif strcmp(DisplayUnits,'a.u.')
-                    fmax = max(abs(dataBounds));
-                    [fScaled, fFactor, fUnits] = bst_getunits(fmax, DisplayUnits);
-                elseif strcmp(DisplayUnits,'fT/nAm')    % MEG leadfield sensitivity
-                    fFactor = 1e6;
-                elseif strcmp(DisplayUnits,'\muV/nAm')  % EEG leadfield sensitivity
-                    fFactor = 1e-3;
-                else
-                    fFactor = 1;
-                end
-                fUnits = DisplayUnits;
-            % Get data units from file maximum
-            else
-                fmax = max(abs(dataBounds));
-                [fScaled, fFactor, fUnits] = bst_getunits( fmax, DataType );
-            end
-        end
-        
-        % === DEFINE TICKS ===
-        YLim = get(hColorbar, 'YLim');
-        % Guess the most reasonable ticks spacing
-        [YTickNorm, YTickLabel] = GetTicks(dataBounds, YLim, fFactor);
-        % Invalid scale
-        if isempty(YTickLabel)
-            fUnits = 'Invalid scale';
-        end
-        % Update ticks of the colorbar
-        set(hColorbar, 'YTick',      YTickNorm, ...
-                       'YTickLabel', YTickLabel);
-        xlabel(hColorbar, fUnits);
-    end    
-end
-
-
-%% ====== GET TICKS ======
-% Guess the most reasonable ticks spacing
-function [TickNorm, TickLabel] = GetTicks(dataBounds, axesLim, fFactor)
-    % Try to find an easy to read scale for this data
-    possibleTickSpaces = reshape([1; 2; 5] * [0.0001 0.001 0.01, 0.1, 1, 10, 100, 1000, 10000, 100000], 1, []);
-    possibleNbTicks = (dataBounds(2) - dataBounds(1)) .* fFactor ./ possibleTickSpaces ;
-    iTicks = find((possibleNbTicks >= 3) & (possibleNbTicks <= 500));
-    % If at least one scale is found
-    if ~isempty(iTicks)
-        % Take the one with the smallest number of ticks
-        tickSpace = possibleTickSpaces(iTicks(end));
-        Tick = unique([bst_flip(0:-tickSpace/fFactor:dataBounds(1), 2), 0, 0:tickSpace/fFactor:dataBounds(2)]);
-        TickLabel = fFactor * Tick;
-        % Normalized Ticks
-        TickNorm = (Tick-dataBounds(1)) / (dataBounds(2)-dataBounds(1)) * (axesLim(2)-axesLim(1)) + axesLim(1);
-        % If displaying integer values (%d)
-        if (round(tickSpace) == tickSpace)
-            TickLabel = num2str(round(TickLabel)', '%d');
-        % Else : display fractional values
-        else
-            nbDecimal = 1;
-            while (tickSpace < power(10, -nbDecimal))
-                nbDecimal = nbDecimal + 1;
-            end
-            TickLabel = num2str(TickLabel', sprintf('%%0.%df', nbDecimal));
-        end
-    % Cannot find a valid number of ticks : do not display ticks
-    else
-        TickNorm  = 0;
-        TickLabel = [];
-    end
-end
-
-
-%% ====== SET COLORBAR VISIBLE ======
-function SetColorbarVisible(hFig, isVisible) %#ok<DEFNU>
-    % Get colorbar and axes handles
-    hColorbar = findobj(hFig, '-depth', 1, 'Tag', 'Colorbar');
-    hAxes     = setdiff(findobj(hFig, '-depth', 1, 'Type', 'axes'), hColorbar);
-    % If colorbar is requested but does not exist : create it
-    if isVisible && isempty(hColorbar)
-        % Get figure type
-        FigureId = getappdata(hFig, 'FigureId');
-        % Get color for colorbar text
-        switch (FigureId.Type)
-            case {'3DViz', 'Topography', 'MriViewer', 'Connect'} 
-                textColor = [.8 .8 .8];
-            case {'Timefreq', 'Pac', 'Image'}
-                textColor = [0 0 0];
-        end
-        % Display colorbar
-        drawnow
-
-        % ===== USING HOMEMADE COLORBAR =====
-        % To avoid buggy behaviour of OpenGL rendering for colormaps
-        hColorbar = axes('Parent', hFig, ...
-                         'tag',    'Colorbar', ...
-                         'XLim',   [0,1], ...
-                         'YLim',   [0,256], ...
-                         'YTick',  [], ...
-                         'XTick',  [], ...
-                         'XTickLabel', []);
-        hold(hColorbar, 'on');
-        % Set color to figure colormap
-        [X,Y,Z] = meshgrid(0:1, 0:256, 1);
-        hImage = surf('Parent', hColorbar, ...
-                      'XData',  X, ...
-                      'YData',  Y, ...
-                      'ZData',  Z, ...
-                      'CData',  (1:256)', ...
-                      ...'CDataMapping', 'Direct', ...
-                      'EdgeColor', 'none', ...
-                      'Tag',    'ColorbarSurf', ...
-                      'ButtonDownFcn', @(h,ev)ColorbarButtonDown_Callback(hColorbar,ev));
-        % ===== END SECTION =====
-        
-        set(hColorbar, 'TickLength',    [0 0], ...
-                       'FontUnits',     'points', ...
-                       'FontSize',      bst_get('FigFont'), ...
-                       'YAxisLocation', 'right', ...
-                       'XColor',        textColor, ...
-                       'YColor',        textColor, ...
-                       'Box',           'off', ...
-                       'ButtonDownFcn', @(h,ev)ColorbarButtonDown_Callback(hColorbar,ev));
-        % Execute Resize routine in order to set location and size of the colorbar
-        ResizeCallback = get(hFig, bst_get('ResizeFunction'));
-        ResizeCallback(hFig, []);
-    % If color bar is not requested but exist : remove it
-    elseif ~isVisible && ~isempty(hColorbar)
-        delete(hColorbar);
-        % Execute Resize routine in order to reset axes position
-        ResizeCallback = get(hFig, bst_get('ResizeFunction'));
-        ResizeCallback(hFig, []);
-    end
-    % Set back the main axes as the Current axes in figure
-    if ~isempty(hAxes)
-        set(hFig, 'CurrentAxes', hAxes(1));
-    end
-end
-
-
-%% ====== COLORBAR CLICK CALLBACK ======
-function ColorbarButtonDown_Callback(hColorbar,ev)
-    % Get adjacent 3DAxes handle
-    hFig  = get(hColorbar, 'Parent');
-    hAxes = setdiff(findobj(hFig, '-depth', 1, 'Type', 'axes'), hColorbar);
-    % Reset current axes
-    if ~isempty(hAxes)
-        set(hFig, 'CurrentAxes', hAxes(1));
-    end
-    % Double click: reset colormap           
-    if strcmpi(get(hFig, 'SelectionType'), 'open')
-        ColormapInfo = getappdata(hFig, 'Colormap');
-        if ~isempty(ColormapInfo)
-            SetColormap(ColormapInfo.Type, GetDefaults(ColormapInfo.Type));
-            FireColormapChanged(ColormapInfo.Type);
-        end
-        return
-    end
-    % Button clicked ?
-    switch (get(hFig, 'SelectionType'))
-        case 'normal'
-            % LEFT CLICK: Prepare for colorbar modification
-            setappdata(hFig, 'clickAction', 'colorbar');
-        case 'alt'
-            % RIGHT CLICK: popup
-            setappdata(hFig, 'clickAction', 'popup');
-    end
-end
-
-
-
-%% ============================================================================
-%  ====== CONTRAST/BRIGHTNESS =================================================
-%  ============================================================================
-%% ====== RESIZE COLORMAP ======
-% Change le colormap number of samples
-function resizedCMap = ResizeColormap(initCMap, N)
-    if (size(initCMap,1) == N)
-        resizedCMap = initCMap;
-    else
-        % Get X vectors of the 2 colormaps
-        xInit    = linspace(0, 1, size(initCMap,1));
-        xResized = linspace(0, 1, N);
-        % Interpolate separately the 3 components R,G,B
-        resizedCMap = interp1(xInit, initCMap, xResized);
-        % Remove extreme values
-        resizedCMap = bst_saturate(resizedCMap, [0 1]);
-    end
-end
-
-
-%% ===== CHANGE COLORMAP MODIFIERS =====
-% USAGE:  ColormapChangeModifiers(ColormapType, ChangeValues)
-%         ColormapChangeModifiers(ColormapType, ChangeValues, isUpdateAll)
-%
-% INPUT:  
-%      - ColormapType : {'data', 'source', 'anatomy', 'stat1', 'stat2', ...}
-%      - ChangeValues : [changeContrast, changeBrightness]
-%      - isUpdateAll  : {0,1} If 1, apply he modifications in all the figures
-%                             Else, only update the current colorbar
-%
-function sColormap = ColormapChangeModifiers(ColormapType, ChangeValues, isUpdateAll) %#ok<DEFNU>
-    % Parse inputs
-    if (nargin < 3)
-        isUpdateAll = 1;
-    end
-    % Get colormap
-    sColormap = GetColormap(ColormapType);
-    if isempty(sColormap)
-        return
-    end
-    % Skip the custom colormaps
-    if ~isempty(strfind(sColormap.Name, 'custom_'))
-        return;
-    end
-    % Update Contrast value
-    sColormap.Contrast   = bst_saturate(sColormap.Contrast   + ChangeValues(1), [-1 1]);
-    sColormap.Brightness = bst_saturate(sColormap.Brightness + ChangeValues(2), [-1 1]);
-    % Apply modifiers
-    sColormap = ApplyColormapModifiers(sColormap);
-    % Save colormap
-    SetColormap(ColormapType, sColormap);
-    % Notify all figures
-    if isUpdateAll
-        FireColormapChanged(ColormapType);
-    end
-end
-
-
-%% ===== APPLY COLORMAP MODIFIERS =====
-function sColormap = ApplyColormapModifiers(sColormap)
-    DEFAULT_CMAP_SIZE = 256;
-    % Cannot modify "Custom" colormaps
-    if ~isempty(sColormap.Name) && isempty(strfind(sColormap.Name, 'custom_'))
-        sColormap.CMap = eval(sprintf('%s(%d)', sColormap.Name, DEFAULT_CMAP_SIZE));
-        mapSize = size(sColormap.CMap, 1);
-        
-        % === APPLY CONTRAST ===
-        if (sColormap.Contrast ~= 0)
-            % Concentrate
-            if (sColormap.Contrast > 0)
-                % Add values at top and at bottom of the colormap to "Concentrate" the colors
-                totalSize = round(mapSize * (10 * sColormap.Contrast + 1));
-                padSize = [ceil((totalSize - mapSize) / 2), floor((totalSize - mapSize) / 2)];
-                sColormap.CMap = [repmat(sColormap.CMap(1,:), [padSize(1), 1]);
-                                  sColormap.CMap;
-                                  repmat(sColormap.CMap(end,:), [padSize(2), 1])];
-            % Spread
-            else
-                % Keep only a part of the initial colormap to "spread" the central colors
-                totalSize = round(mapSize - (mapSize - 3) * abs(sColormap.Contrast));
-                if (totalSize ~= mapSize)
-                    iStartColor = round((mapSize - totalSize) / 2);
-                    sColormap.CMap = sColormap.CMap(iStartColor:iStartColor+totalSize, :);
-                end
-            end
-            % Make sure that colormap size is constant
-            if (size(sColormap.CMap, 1) ~= mapSize)
-                sColormap.CMap = ResizeColormap(sColormap.CMap, mapSize);
-            end
-        end
-        
-        % === APPLY BRIGHTNESS ===
-        % Moves "center" of colormap (middle colours) up or down in colormap
-        if (sColormap.Brightness ~= 0)
-            newCMap = zeros(mapSize,3);
-            % Get middle indice of the colormap (for both initial and modified colormaps)
-            iMiddleInit  = floor(mapSize / 2);
-            iMiddleFinal = bst_saturate(round((sColormap.Brightness + 1) * iMiddleInit), [1,mapSize-1]);
-            % Interpolate new values
-            newCMap(1:iMiddleFinal,:)     = ResizeColormap(sColormap.CMap(1:iMiddleInit,:),     iMiddleFinal);
-            newCMap(iMiddleFinal+1:end,:) = ResizeColormap(sColormap.CMap(iMiddleInit+1:end,:), mapSize-iMiddleFinal);
-            % Update new colormap
-            sColormap.CMap = newCMap;
-        end
-    end
-end
-
-
-%% ===== ADD COLORMAP TO FIGURE =====
-function AddColormapToFigure(hFig, ColormapType, DisplayUnits) %#ok<DEFNU>
-    % No default units
-    if (nargin < 3) || isempty(DisplayUnits)
-        DisplayUnits = [];
-    end
-    % Get existing list
-    ColormapInfo = getappdata(hFig, 'Colormap');
-    % Add new colormap to list
-    ColormapInfo.AllTypes{end+1} = ColormapType;
-    ColormapInfo.AllTypes        = unique(ColormapInfo.AllTypes);
-    % Set default
-    if isempty(ColormapInfo.Type) || ~strcmpi(ColormapType, 'Anatomy')
-        ColormapInfo.Type = ColormapType;
-    end
-    % Set units
-    ColormapInfo.DisplayUnits = DisplayUnits;
-    % Update figure app data
-    setappdata(hFig, 'Colormap', ColormapInfo);
-end
-
-%% ===== REMOVE COLORMAP FROM FIGURE =====
-function RemoveColormapFromFigure(hFig, ColormapType) %#ok<DEFNU>
-    % Get existing list
-    ColormapInfo = getappdata(hFig, 'Colormap');
-    % Add new colormap to list and set to default
-    ColormapInfo.AllTypes = setdiff(ColormapInfo.AllTypes, ColormapType);
-    if strcmpi(ColormapInfo.Type, ColormapType)
-        if ~isempty(ColormapInfo.AllTypes)
-            ColormapInfo.Type = ColormapInfo.AllTypes{end};
-        else
-            ColormapInfo.Type = '';
-        end
-    end
-    % Update figure app data
-    setappdata(hFig, 'Colormap', ColormapInfo);
-end
-
-
-%% ===== THRESHOLD COLORMAP =====
-function cmapThreshed = StatThreshold(cMap, vMin, vMax, isAbs, tUnder, tOver, nsColor) %#ok<DEFNU>
-    % Apply double thresholding to given cmap so that the color of values between
-    % given thresholds is set to the color of the null value. 
-    % Original color dynamics is tranfered to significant values.
-    if vMin > vMax
-        error('Bad value range: vMin > vMax');
-    end
-    if isempty(tUnder) && isempty(tOver)
-        error('Both thresholds are undefined');
-    end
-    if tUnder == tOver % no thresholding -> nothing to do
-        cmapThreshed = cMap;
-        return;
-    end
-    if isempty(tUnder) % one-sided+
-       tUnder = vMin; 
-    end
-    if isempty(tOver) % one-sided-
-       tOver = vMax; 
-    end
-    if tUnder > tOver
-        error('Bad thresholds: tUnder > tOver');
-    end
-
-    if isAbs
-        % In case abs wasn't already applied to limits
-        if vMin < 0 && vMax <= 0
-            vMin = abs(vMax);
-            vMax = abs(vMin);
-        elseif vMin < 0 && vMax >= 0
-            vMin = 0;
-            vMax = max(abs(vMin), vMax);
-        end
-        % In case thresholds are not symetrical
-        if tUnder < 0 && tOver <= 0
-            tUnder = abs(tOver);
-            tOver = abs(tUnder);
-        elseif tUnder <  0 && tOver >= 0
-            tOver = min(abs(tUnder), tOver); 
-            tUnder = vMin;
-        end
-    end
-
-    nc = length(cMap);
-    % Convert value to color index, with clipping
-    v2ci = @(v) max(1, min(round((nc-1)/(vMax-vMin) * (v-vMin) + 1), nc ));
-
-    if nargin < 6
-        nsColor = cMap(v2ci(0), :); % Take color of value=zero for non-significant
-    end
-    assert(all(size(nsColor) == [1, 3]));
-    cmapThreshed = zeros(size(cMap));
-
-    % Set non-significant range
-    nsIndexes = v2ci(tUnder):v2ci(tOver);
-    cmapThreshed(nsIndexes, :) = repmat(nsColor, length(nsIndexes), 1);
-
-    % Compress initial color dynamics into significant range
-    ci0 = v2ci(0);
-    if tOver < vMax
-        sigOverIndexes = v2ci(tOver):nc;
-        posIndexes = (ci0+1):nc;
-        targetOver = round(linspace(posIndexes(1), posIndexes(end), length(sigOverIndexes)));
-        cmapThreshed(sigOverIndexes, :) = interp1(posIndexes,cMap(posIndexes,:), targetOver);
-    end
-    if tUnder > vMin
-        sigUnderIndexes = 1:v2ci(tUnder);
-        negIndexes = 1:(ci0-1);
-        targetUnder = round(linspace(negIndexes(1), negIndexes(end), length(sigUnderIndexes)));
-        cmapThreshed(sigUnderIndexes, :) = interp1(negIndexes,cMap(negIndexes, :), targetUnder);
-    end
-end
-
-
+function varargout = bst_colormaps( varargin )
+% BST_COLORMAPS: Colormaps configuration.
+% 
+% USAGE:
+%  sColormaps = bst_colormaps('Initialize')
+%               bst_colormaps('RestoreDefaults', ColormapType)
+%   sColormap = bst_colormaps('GetColormap', ColormapType)
+%   sColormap = bst_colormaps('GetColormap', hFig)
+%               bst_colormaps('SetColormap', ColormapType, sColormap)
+%               bst_colormaps('FireColormapChanged')
+%               bst_colormaps('CreateColormapMenu',   jMenu,    dataType, DisplayUnits=[])
+%               bst_colormaps('ConfigureColorbar',    hFig,     ColormapType, DataType, DisplayUnits=[])
+%               bst_colormaps('SetColormapName',      ColormapType, colormapName)
+%               bst_colormaps('SetColormapAbsolute',  ColormapType, status)
+%               bst_colormaps('SetDisplayColorbar',   ColormapType, status)
+%               bst_colormaps('SetMaxMode',           ColormapType, maxmode, DisplayUnits=[])
+%               bst_colormaps('SetMaxCustom',         ColormapType, DisplayUnits=[], newmin=[ask], newmax=[ask])
+%               bst_colormaps('NewCustomColormap',    ColormapType, Name=[ask], CMap=[ask])
+%               bst_colormaps('DeleteCustomColormap', ColormapType)
+%               bst_colormaps('SetColorbarVisible',   hFig,     isVisible)
+%               bst_colormaps('AddColormapToFigure',  hFig,     ColormapType)
+%               bst_colormaps('RemoveColormapFromFigure', hFig, ColormapType)
+%
+% ==== NOTES ====================================================================
+% Brainstorm manages five colormaps, that are saved in the user brainstorm.mat :
+%    - 'eeg'     : to display the EEG recordings (default: 'mandrill',  relative)
+%    - 'meg'     : to display the MEG recordings (default: 'mandrill',  relative)
+%    - 'source'  : to display the sources        (default: 'royal_gramma',  absolute)
+%    - 'anatomy' : to display the MRIs           (default: 'bone', absolute, no colorbar)
+%    - 'time'    : to display time values        (default: 'viridis',  relative)
+%    - 'stat1'   : to display the statistics / 1 input  (default: 'dory', absolute)
+%    - 'stat2'   : to display the statistics / 2 inputs (default: 'mandrill', relative)
+%    - 'timefreq': time-frequency maps (default: 'magma', absolute, normalized)
+%    - 'percent' : percentage values (default: 'dory', absolute)
+%    - 'overlay' : plain overlay masks in the MRI Viewer (default: 'overlay', plain yellow)
+%    - 'connect1': connectivity values on 2D maps and surfaces (default: 'viridis', absolute)
+%    - 'connectn': connectivity graphs (default: 'viridis', absolute)
+%    - 'pac'     : PAC measures (default: 'viridis2', absolute)
+%    - 'image'   : Indexed images
+%    - 'cluster' : Statistic clusters
+%
+% Each colormap is described by a structure (sColormap):
+%    |- Name             : Colormap description
+%    |- CMap             : Colormap definition, [nbColors x 3 double]
+%    |- DisplayColorbar  : {0,1} - If 1: colorbar is displayed in the visualization figures
+%    |- isAbsoluteValues : {0,1} - If 1: use absolute values to display this type of data
+%    |- MaxMode          : {'local', 'global', 'custom'}
+%    |- MaxValue         : Custom maximum value of the colorbar
+%    |- MinValue         : Custom mimum value of the colorbar
+%    |- Contrast         : [-1,1] - Contrast for current colormap
+%    |- Brightness       : [-1,1] - Brightness for current colormap
+
+% @=============================================================================
+% This function is part of the Brainstorm software:
+% https://neuroimage.usc.edu/brainstorm
+% 
+% Copyright (c) University of Southern California & McGill University
+% This software is distributed under the terms of the GNU General Public License
+% as published by the Free Software Foundation. Further details on the GPLv3
+% license can be found at http://www.gnu.org/copyleft/gpl.html.
+% 
+% FOR RESEARCH PURPOSES ONLY. THE SOFTWARE IS PROVIDED "AS IS," AND THE
+% UNIVERSITY OF SOUTHERN CALIFORNIA AND ITS COLLABORATORS DO NOT MAKE ANY
+% WARRANTY, EXPRESS OR IMPLIED, INCLUDING BUT NOT LIMITED TO WARRANTIES OF
+% MERCHANTABILITY AND FITNESS FOR A PARTICULAR PURPOSE, NOR DO THEY ASSUME ANY
+% LIABILITY OR RESPONSIBILITY FOR THE USE OF THIS SOFTWARE.
+%
+% For more information type "brainstorm license" at command prompt.
+% =============================================================================@
+%
+% Authors: Francois Tadel, 2008-2022
+%          Thomas Vincent, 2019
+
+eval(macro_method);
+end
+
+
+%% ====== (Re)INITIALIZATION ======
+function sColormaps = Initialize() %#ok<DEFNU>
+    % Create colormaps structures
+    sColormaps = struct('eeg',      GetDefaults('eeg'), ...
+                        'meg',      GetDefaults('meg'), ...
+                        'nirs',     GetDefaults('nirs'), ...
+                        'source',   GetDefaults('source'), ...
+                        'anatomy',  GetDefaults('anatomy'), ...
+                        'stat1',    GetDefaults('stat1'), ...
+                        'stat2',    GetDefaults('stat2'), ...
+                        'time',     GetDefaults('time'), ...
+                        'timefreq', GetDefaults('timefreq'), ...
+                        'connect1', GetDefaults('connect1'), ...
+                        'connectn', GetDefaults('connectn'), ...
+                        'pac',      GetDefaults('pac'), ...
+                        'image',    GetDefaults('image'), ...
+                        'percent',  GetDefaults('percent'), ...
+                        'overlay',  GetDefaults('overlay'), ...
+                        'cluster',  GetDefaults('cluster'));
+end
+   
+
+%% ====== GET DEFAULTS ======
+function sColormap = GetDefaults(ColormapType)
+    % Constants
+    DEFAULT_CMAP_SIZE = 256;
+    % Initialize colormap structure
+    sColormap = db_template('Colormap');
+    % Get content
+    switch lower(ColormapType)
+        % EEG Recordings colormap
+        case {'eeg', 'meg','nirs'}
+            sColormap.Name             = 'cmap_mandrill';
+            sColormap.CMap             = cmap_mandrill(DEFAULT_CMAP_SIZE);
+            sColormap.isAbsoluteValues = 0;
+            sColormap.MaxMode          = 'local';
+        % Sources colormap
+        case 'source'
+            sColormap.Name             = 'cmap_royal_gramma';
+            sColormap.CMap             = cmap_royal_gramma(DEFAULT_CMAP_SIZE);
+            sColormap.isAbsoluteValues = 1;
+            sColormap.MaxMode          = 'global';
+        % Anatomy colormap
+        case 'anatomy'
+            sColormap.Name             = 'gray';
+            sColormap.CMap             = gray(DEFAULT_CMAP_SIZE);
+            sColormap.isAbsoluteValues = 1;
+            sColormap.MaxMode          = 'local';
+        % Stat colormap (1 inputs)
+        case 'stat1'
+            sColormap.Name             = 'cmap_dory';
+            sColormap.CMap             = cmap_dory(DEFAULT_CMAP_SIZE);
+            sColormap.isAbsoluteValues = 1;
+            sColormap.MaxMode          = 'global';
+        % Stat colormap (2 input)
+        case 'stat2'
+            sColormap.Name             = 'cmap_mandrill';
+            sColormap.CMap             = cmap_mandrill(DEFAULT_CMAP_SIZE);
+            sColormap.isAbsoluteValues = 0;
+            sColormap.MaxMode          = 'local';
+            sColormap.UseStatThreshold = 0;
+        % Time colormap
+        case 'time'
+            sColormap.Name             = 'cmap_viridis';
+            sColormap.CMap             = cmap_viridis(DEFAULT_CMAP_SIZE);
+            sColormap.isAbsoluteValues = 0;
+            sColormap.MaxMode          = 'global';
+            sColormap.isRealMin        = 1;
+        % Time-frequency maps
+        case 'timefreq'
+            sColormap.Name             = 'cmap_magma';
+            sColormap.CMap             = cmap_magma(DEFAULT_CMAP_SIZE);
+            sColormap.isAbsoluteValues = 1;
+            sColormap.MaxMode          = 'local';
+        % Connectivity links 1xN
+        case 'connect1'
+            sColormap.Name             = 'cmap_viridis';
+            sColormap.CMap             = cmap_viridis(DEFAULT_CMAP_SIZE);
+            sColormap.isAbsoluteValues = 1;
+            sColormap.MaxMode          = 'local';
+        % Connectivity links NxN
+        case 'connectn'
+            sColormap.Name             = 'cmap_viridis';
+            sColormap.CMap             = cmap_viridis(DEFAULT_CMAP_SIZE);
+            sColormap.isAbsoluteValues = 1;
+            sColormap.MaxMode          = 'local';
+        % PAC Measures
+        case 'pac'
+            sColormap.Name             = 'cmap_viridis2';
+            sColormap.CMap             = cmap_viridis2(DEFAULT_CMAP_SIZE);
+            sColormap.isAbsoluteValues = 1;
+            sColormap.MaxMode          = 'local';
+        % Image
+        case 'image'
+            sColormap.Name             = 'cmap_viridis';
+            sColormap.CMap             = cmap_viridis(DEFAULT_CMAP_SIZE);
+            sColormap.isAbsoluteValues = 1;
+            sColormap.MaxMode          = 'local';
+        % Overlay colormap
+        case 'overlay'
+            sColormap.Name             = 'cmap_overlay';
+            sColormap.CMap             = cmap_overlay(DEFAULT_CMAP_SIZE);
+            sColormap.isAbsoluteValues = 0;
+            sColormap.MaxMode          = 'global';
+            sColormap.DisplayColorbar  = 0;
+        % Percentage colormap
+        case 'percent'
+            sColormap.Name             = 'cmap_dory';
+            sColormap.CMap             = cmap_dory(DEFAULT_CMAP_SIZE);
+            sColormap.isAbsoluteValues = 1;
+            sColormap.MaxMode          = 'global';
+        % Cluster colormap
+        case 'cluster'
+            sColormap.Name             = 'cmap_cluster';
+            sColormap.CMap             = cmap_cluster(DEFAULT_CMAP_SIZE);
+            sColormap.isAbsoluteValues = 0;
+            sColormap.MaxMode          = 'global';
+            sColormap.isRealMin        = 1;
+    end
+end
+
+
+%% ====== RESOTRE DEFAULTS ======
+function RestoreDefaults(ColormapType)
+    global GlobalData;
+    % Reset only target colormap
+    GlobalData.Colormaps.(lower(ColormapType)) = GetDefaults(ColormapType);
+    % Update colormap in all figures
+    FireColormapChanged(ColormapType);
+end
+
+%% ====== GET COLORMAP ======
+% USAGE:  sCMap = GetColormap()
+%         sCMap = GetColormap(ColormapType)
+%         sCMap = GetColormap(hFig)
+function sCMap = GetColormap(ColormapType)
+    global GlobalData;
+    if isempty(ColormapType) || isempty(GlobalData) || isempty(GlobalData.Colormaps)
+        sCMap = db_template('Colormap');
+        return
+    end
+    % If argument is a figure handle
+    if ~ischar(ColormapType)
+        ColormapInfo = getappdata(ColormapType, 'Colormap');
+        ColormapType = ColormapInfo.Type;
+    end
+    if isempty(ColormapType)
+        sCMap = db_template('Colormap');
+        return
+    end
+    % Get colormaps for a given modality
+    ColormapType = lower(ColormapType);
+    if ~isfield(GlobalData.Colormaps, ColormapType)
+        error('Colormap type does not exist.');
+    end
+    sCMap = GlobalData.Colormaps.(ColormapType);
+end
+
+%% ====== SET COLORMAP ======
+% USAGE:  SetColormap(ColormapType, sColormap)
+%         SetColormap(hFig,         sColormap)
+function SetColormap(ColormapType, sColormap)
+    global GlobalData;
+    % Get colormap type
+    if isempty(ColormapType) || isempty(GlobalData) || isempty(GlobalData.Colormaps)
+        return
+    end
+    % If argument is a figure handle
+    if ~ischar(ColormapType)
+        ColormapInfo = getappdata(ColormapType, 'Colormap');
+        ColormapType = ColormapInfo.Type;
+    end
+    % Save colormap
+    ColormapType = lower(ColormapType);
+    if ~isfield(GlobalData.Colormaps, ColormapType)
+        error('Colormap type does not exist.');
+    end
+    GlobalData.Colormaps.(ColormapType) = sColormap;
+end
+
+
+%% ====== COLORMAP CHANGES NOTIFICATION ======
+function FireColormapChanged(ColormapType, isAbsoluteChanged)
+% disp('=== bst_colormaps > FireColormapChanged ===');
+    global GlobalData;
+    if (nargin < 1)
+        ColormapType = '';
+    end
+    if (nargin < 2)
+        isAbsoluteChanged = 0;
+    end
+    if isempty(GlobalData)
+        return;
+    end
+    for iDataSet = 1:length(GlobalData.DataSet)
+        for iFig = 1:length(GlobalData.DataSet(iDataSet).Figure)
+            sFigure = GlobalData.DataSet(iDataSet).Figure(iFig);
+            % Get list of data types displayed in this figure
+            ColormapInfo = getappdata(sFigure.hFigure, 'Colormap');
+            % Only fires for currently visible displayed figures for RIGHT COLORMAP TYPE
+            if isempty(ColormapType) || (ismember(lower(ColormapType), ColormapInfo.AllTypes) && strcmpi(get(sFigure.hFigure, 'Visible'), 'on'))
+                switch (sFigure.Id.Type)
+                    case 'Topography'
+                        figure_topo('ColormapChangedCallback', iDataSet, iFig);
+                        figure_topo('CurrentTimeChangedCallback', iDataSet, iFig);
+                    case '3DViz'
+                        if isAbsoluteChanged
+                            panel_surface('UpdateSurfaceData', sFigure.hFigure);
+                        else
+                            figure_3d('ColormapChangedCallback', iDataSet, iFig);
+                        end
+                    case 'MriViewer'
+                        if isAbsoluteChanged
+                            panel_surface('UpdateSurfaceData', sFigure.hFigure);
+                        else
+                            figure_mri('ColormapChangedCallback', iDataSet, iFig);
+                        end
+                    case 'Timefreq'
+                        figure_timefreq('ColormapChangedCallback', sFigure.hFigure);
+                    case 'Connect'
+                        figure_connect('ColormapChangedCallback', sFigure.hFigure);
+                    case 'Pac'
+                        figure_pac('ColormapChangedCallback', sFigure.hFigure);
+                    case 'Image'
+                        figure_image('ColormapChangedCallback', sFigure.hFigure);
+                    case 'Video'
+                        % Nothing to do
+                end
+            end
+        end 
+    end
+    % Update permanent menus
+    if ~isempty(GlobalData.Program.ColormapPanels)
+        % Look for the permanent menu for this colormap
+        iWnd = find(strcmpi(ColormapType, {GlobalData.Program.ColormapPanels.ColormapType}));
+        if ~isempty(iWnd)
+            jPanel = GlobalData.Program.ColormapPanels(iWnd).jPanel;
+            % Get window window is visible
+            jFrame = jPanel.getTopLevelAncestor();
+            % Create colormap menu
+            if jFrame.isVisible()
+                CreateColormapMenu(jPanel, ColormapType);
+                jFrame.pack();
+            end
+        end
+    end
+end
+
+
+%% ====== SET CUSTOM MAX VALUE ======
+% USAGE: SetMaxCustom(ColormapType, DisplayUnits=[], newMin=[ask], newMax=[ask])
+%        SetMaxCustom(ColormapType, DisplayUnits)
+function SetMaxCustom(ColormapType, DisplayUnits, newMin, newMax)
+    global GlobalData;
+    % Parse inputs
+    if (nargin < 2) || isempty(DisplayUnits)
+        DisplayUnits = [];
+    end
+    % Get target colormap
+    sColormap = GetColormap(ColormapType);
+    % If new value is not provided: detect a good guess, and ask the user to validate
+    if (nargin < 3) || isempty(newMax) || isempty(newMin)
+        % Get the maximum over the data files loaded
+        estimMin = Inf;
+        estimMax = -Inf;
+        DataType = [];
+        % Process all the loaded datasets to find the current maximum value
+        for iDS = 1:length(GlobalData.DataSet)
+            % Process all the opened figures in each DataSet
+            for iFig = 1:length(GlobalData.DataSet(iDS).Figure)
+                % Get colormap for this figure
+                sFigure = GlobalData.DataSet(iDS).Figure(iFig);
+                ColormapInfo = getappdata(sFigure.hFigure, 'Colormap');
+                % If colormap not involved in this figure: next figure
+                if isempty(ColormapInfo) || isempty(ColormapInfo.Type) || ~strcmpi(ColormapInfo.Type, ColormapType)
+                    continue;
+                end
+                DataFig = 0;
+                switch (sFigure.Id.Type)
+                    case 'Topography'
+                        % Get timefreq display structure
+                        TfInfo = getappdata(sFigure.hFigure, 'Timefreq');
+                        % If not defined: get data normally
+                        if isempty(TfInfo) || isempty(TfInfo.FileName)
+                            DataFig = figure_topo('GetFigureData', iDS, iFig, 1);
+                            DataType = sFigure.Id.Modality;
+                        else
+                            % Find timefreq structure
+                            iTf = find(file_compare({GlobalData.DataSet(iDS).Timefreq.FileName}, TfInfo.FileName), 1);
+                            % Get  values for all time window (only one frequency)
+                            DataFig = bst_memory('GetTimefreqMaximum', iDS, iTf, TfInfo.Function);
+                            DataType = 'timefreq';
+                        end
+
+                    case 'Timefreq'
+                        DataFig = GlobalData.DataSet(iDS).Figure(iFig).Handles.DataMinMax;
+                        DataType = 'timefreq';
+
+                    case {'3DViz', 'MriViewer'}
+                        % Get surfaces defined in this figure
+                        TessInfo = getappdata(sFigure.hFigure, 'Surface');
+                        % Find surfaces that match this ColormapType
+                        iSurfaces = find(strcmpi({TessInfo.ColormapType}, ColormapType));
+                        DataFig = [];
+                        for i = 1:length(iSurfaces)
+                            iTess = iSurfaces(i);
+                            if ~isempty(TessInfo(iTess).DataSource.Type)
+                                DataFig = [min([DataFig(:); TessInfo(iTess).DataMinMax(:)]), ...
+                                    max([DataFig(:); TessInfo(iTess).DataMinMax(:)])];
+                                % We'll keep the last non-empty DataType
+                                DataType = TessInfo(iTess).DataSource.Type;
+                                % For Data: use the modality instead
+                                if strcmpi(DataType, 'Data') && ~isempty(ColormapInfo.Type) && ismember(ColormapInfo.Type, {'eeg', 'meg', 'nirs'})
+                                    DataType = upper(ColormapInfo.Type);
+                                % sLORETA: Do not use regular source scaling (pAm)
+                                elseif strcmpi(DataType, 'Source') && ~isempty(strfind(lower(TessInfo(iTess).DataSource.FileName), 'sloreta'))
+                                    DataType = 'sLORETA';
+                                end
+                            end
+                        end
+                        if isempty(DataFig)
+                            % If displaying color-coded head points (see channel_align_manual)
+                            HeadpointsDistMax = getappdata(sFigure.hFigure, 'HeadpointsDistMax');
+                            if ~isempty(HeadpointsDistMax)
+                                DataFig = [0, HeadpointsDistMax * 1000];
+                            end
+                        end
+                        
+                    case 'Pac'
+                        DataFig = GlobalData.DataSet(iDS).Figure(iFig).Handles.DataMinMax;
+                        DataType = 'pac';
+                        
+                    case 'Connect'
+                        DataFig = bst_figures('GetFigureHandleField', sFigure.hFigure, 'DataMinMax');
+                        DataType = 'connect';
+                        
+                    case 'Image'
+                        DataFig = GlobalData.DataSet(iDS).Figure(iFig).Handles.DataMinMax;
+                        DataType = 'connect';
+                        
+                end
+                % If no data available in the figure
+                if isempty(DataFig)
+                    continue;
+                end
+                % Get maximum of the data represented in the figure
+                try
+                    fMinMax = GetMinMax(sColormap, DataFig);
+                    fMin = fMinMax(1);
+                    fMax = fMinMax(2);
+                catch 
+                    % In case there is a Out of Memory error
+                    fMin = Inf;
+                    fMax = -Inf;
+                end
+                % Global maximum
+                if (fMin < estimMin)
+                    estimMin = fMin;
+                end
+                if (fMax > estimMax)
+                    estimMax = fMax;
+                end
+            end
+        end
+        % Warning if no data is loaded at all (cannot set the maximum)
+        if isequal(estimMax, -Inf) || isequal(estimMin, Inf)
+            bst_error('You should load some data before setting the maximum value of the colormap.', 'Set colormap max value', 0);
+            return;
+        end
+        % Get old min and max
+        if ~isempty(sColormap.MinValue)
+            oldMin = sColormap.MinValue;
+        else
+            oldMin = estimMin;
+        end
+        if ~isempty(sColormap.MaxValue)
+            oldMax = sColormap.MaxValue;
+        else
+            oldMax = estimMax;
+        end
+        % Get the maximum value units
+        amplitudeMax = max(abs([estimMin estimMax]));
+        % If the units are percents: force to factor=1
+        if isinf(amplitudeMax)
+            fFactor = 1;
+            fUnits = 'Inf';
+        elseif isequal(DisplayUnits, '%') || isequal(DisplayUnits, 'mm')
+            fFactor = 1;
+            fUnits = DisplayUnits;
+        else
+            % Guess the display units
+            [tmp, fFactor, fUnits ] = bst_getunits(amplitudeMax, DataType);
+            % For readability: replace '\sigma' with 'no units'
+            fUnits = strrep(fUnits, '\sigma', 'no units');
+            fUnits = strrep(fUnits, '{', '');
+            fUnits = strrep(fUnits, '}', '');
+        end
+        % Format estimated value correctly
+        if isinf(amplitudeMax)
+            strPrecision = '%g';
+        elseif (amplitudeMax * fFactor > 0.01) && (amplitudeMax * fFactor < 1e6)
+            strPrecision = '%4.3f';
+        else
+            strPrecision = '%e';
+        end
+        strOldMin = sprintf(strPrecision, oldMin * fFactor);
+        strOldMax = sprintf(strPrecision, oldMax * fFactor);
+        % Ask the new colormap max value
+        res = java_dialog('input', {[sprintf('<HTML>Enter amplitude range for "%s" data (%s).<BR><BR>', ColormapType, fUnits), ...
+                                     sprintf(['Minimum: &nbsp;&nbsp;&nbsp;&nbsp;[Default=' strPrecision ']'], estimMin*fFactor)], ...
+                                     sprintf(['Maximum:     [Default=' strPrecision ']'], estimMax*fFactor)}, ...
+                                    ['Colormap limits: ' ColormapType], [], ...
+                                    {strOldMin, strOldMax});
+        if isempty(res)
+            return
+        end
+        % If user did not change the min: use previous min
+        if strcmpi(res{1}, strOldMin)
+            newMin = oldMin;
+        else
+            newMin = str2num(res{1}) ./ fFactor;
+        end
+        % If user did not change the max: use previous max        
+        if strcmpi(res{2}, strOldMax)
+            newMax = oldMax;
+        else
+            newMax = str2num(res{2}) ./ fFactor;
+        end
+        % Check for invalid values
+        if isempty(newMax) || isempty(newMin) || (newMin >= newMax)
+            disp('BST> Set colorbar custom maximum: Invalid values.');
+            return
+        end
+    end
+    % Update colormap
+    sColormap.MaxMode  = 'custom';
+    sColormap.MinValue = newMin;
+    sColormap.MaxValue = newMax;
+    SetColormap(ColormapType, sColormap);
+    % Update all figures
+    FireColormapChanged(ColormapType);
+end
+
+
+%% ===== GET MIN/MAX VALUES =====
+% USAGE:  fMinMax = GetMinMax(ColormapType, Data, DataMinMax=[])
+%         fMinMax = GetMinMax(sColormap, Data, DataMinMax=[])
+function fMinMax = GetMinMax(ColormapType, Data, DataMinMax)
+    % Get target colormap
+    if isstruct(ColormapType)
+        sColormap = ColormapType;
+    else
+        sColormap = GetColormap(ColormapType);
+    end
+    % No data minmax
+    if (nargin < 3) || isempty(DataMinMax)
+        DataMinMax = [];
+        sColormap.MaxMode = 'local';
+    end
+    % Fix cases where Data is empty
+    if isempty(Data) && ~isempty(DataMinMax)
+        Data = DataMinMax;
+    end
+    % Method depends on the colormap configuration
+    switch lower(sColormap.MaxMode)
+        case 'custom'
+            fMinMax = [sColormap.MinValue, sColormap.MaxValue];
+        case 'local'
+            % Real min: search min and max
+            if sColormap.isRealMin
+                if sColormap.isAbsoluteValues
+                    fMin = min(abs(Data(:)));
+                    fMax = max(abs(Data(:)));
+                else
+                    fMin = min(Data(:));
+                    fMax = max(Data(:));
+                end
+            % Not real min: Search max in absolute value
+            else
+                fMax = max(abs(Data(:)));
+                if sColormap.isAbsoluteValues
+                    fMin = 0;
+                else
+                    fMin = -fMax;
+                end
+            end
+            fMinMax = [fMin, fMax];
+        case 'global'
+            DataAmp = max(abs(DataMinMax));
+            % Case of real minimum + absolute value: we don't have the real minimum value => Setting to zero
+            if sColormap.isRealMin 
+                if sColormap.isAbsoluteValues
+                    fMinMax = [max(0, DataMinMax(1)), DataAmp];
+                else
+                    fMinMax = DataMinMax;
+                end
+            else
+                if sColormap.isAbsoluteValues
+                    fMinMax = [0, DataAmp];
+                else
+                    fMinMax = [-DataAmp, DataAmp];
+                end
+            end
+    end
+    % Ensure the output is a double
+    fMinMax = double(full(fMinMax));
+end
+
+
+%% ============================================================================
+%  ====== COLORMAP MENUS CALLBACKS ============================================
+%  ============================================================================
+%% ====== CREATE COLORMAP MENU ======
+% USAGE: CreateColormapMenu(jMenu, ColormapType, DisplayUnits=[])
+function CreateColormapMenu(jMenu, ColormapType, DisplayUnits)
+    import javax.swing.*;
+    import java.awt.*;
+    import org.brainstorm.icon.*;
+    
+    % Parse inputs
+    if (nargin < 3) || isempty(DisplayUnits)
+        DisplayUnits = [];
+    end
+    % Permanent figure or popup
+    isPermanent = isa(jMenu, 'javax.swing.JPanel');
+    % Remove all previous menus
+    jMenu.removeAll();
+    % Get colormap definition
+    sColormap = GetColormap(ColormapType);
+    if isempty(sColormap)
+        return
+    end
+
+    % Parent
+    if isPermanent
+        % Left panel
+        jMenuL = gui_river([0 0], [0 0 0 0], 'Colormap');
+        jMenu.add(jMenuL, BorderLayout.WEST);
+        jMenuLeft = java_create('javax.swing.JPanel');
+        jMenuLeft.setLayout(BoxLayout(jMenuLeft, BoxLayout.PAGE_AXIS));
+        jMenuL.add(jMenuLeft);
+        % Right panel
+        jMenuR = gui_river([0 0], [0 0 0 0], 'Properties');
+        jMenu.add(jMenuR, BorderLayout.EAST);
+        jMenuRight = java_create('javax.swing.JPanel');
+        jMenuRight.setLayout(BoxLayout(jMenuRight, BoxLayout.PAGE_AXIS));
+        jMenuR.add(jMenuRight);
+        % Output at the beginning: Left
+        jMenuColormap = jMenuLeft;
+        jMenuSeq = jMenuColormap;
+        jMenuDiv = jMenuColormap;
+        jMenuRainbow = jMenuColormap;
+    else
+        jMenuColormap = gui_component('Menu', jMenu, [], 'Colormap');
+        jMenuSeq = gui_component('Menu', jMenuColormap, [], 'Sequential');
+        jMenuDiv = gui_component('Menu', jMenuColormap, [], 'Diverging');
+        jMenuRainbow = gui_component('Menu', jMenuColormap, [], 'Rainbow');
+    end
+    
+    % Colormap list: Standard
+    cmapList_seq = {'hot', 'cmap_hot2', 'bone', 'gray', 'pink', 'copper', 'cmap_nih_fire', 'cmap_ge', 'cmap_tpac', 'cool', 'cmap_parula', 'cmap_magma', 'cmap_royal_gramma','cmap_viridis2','cmap_viridis','cmap_dory'};
+    iconList_seq = [IconLoader.ICON_COLORMAP_HOT, IconLoader.ICON_COLORMAP_HOT2, IconLoader.ICON_COLORMAP_BONE, IconLoader.ICON_COLORMAP_GREY, IconLoader.ICON_COLORMAP_PINK,   ...
+                    IconLoader.ICON_COLORMAP_COPPER, IconLoader.ICON_COLORMAP_NIHFIRE, IconLoader.ICON_COLORMAP_GE,  IconLoader.ICON_COLORMAP_TPAC,  IconLoader.ICON_COLORMAP_COOL, ...
+                    IconLoader.ICON_COLORMAP_PARULA, IconLoader.ICON_COLORMAP_MAGMA, IconLoader.ICON_COLORMAP_ROYAL_GRAMMA, IconLoader.ICON_COLORMAP_VIRIDIS2, IconLoader.ICON_COLORMAP_VIRIDIS, IconLoader.ICON_COLORMAP_DORY];
+    for i = 1:length(cmapList_seq)
+        % If the colormap #i is currently used for this surface : check the menu
+        isSelected = strcmpi(cmapList_seq{i}, sColormap.Name);
+        % Create menu item
+        cmapDispName = strrep(cmapList_seq{i}, 'cmap_', '');
+        jItem = gui_component('CheckBoxMenuItem', jMenuSeq, [], cmapDispName, iconList_seq(i), [], @(h,ev)SetColormapName(ColormapType, cmapList_seq{i}));
+        jItem.setSelected(isSelected);
+    end
+
+    cmapList_div = {'cmap_rbw', 'cmap_gin', 'cmap_ovun', 'cmap_cluster', 'cmap_mandrill','cmap_ns_green', 'cmap_ns_white', 'cmap_ns_grey'};
+    iconList_div = [IconLoader.ICON_COLORMAP_RBW,   IconLoader.ICON_COLORMAP_GIN, IconLoader.ICON_COLORMAP_OVUN, IconLoader.ICON_COLORMAP_CLUSTER, ...
+                    IconLoader.ICON_COLORMAP_MANDRILL,IconLoader.ICON_COLORMAP_NEUROSPEED, IconLoader.ICON_COLORMAP_NEUROSPEED, IconLoader.ICON_COLORMAP_NEUROSPEED];
+    for i = 1:length(cmapList_div)
+        % If the colormap #i is currently used for this surface : check the menu
+        isSelected = strcmpi(cmapList_div{i}, sColormap.Name);
+        % Create menu item
+        cmapDispName = strrep(cmapList_div{i}, 'cmap_', '');
+        jItem = gui_component('CheckBoxMenuItem', jMenuDiv, [], cmapDispName, iconList_div(i), [], @(h,ev)SetColormapName(ColormapType, cmapList_div{i}));
+        jItem.setSelected(isSelected);
+    end
+
+    cmapList_rainbow = {'cmap_nih', 'jet', 'cmap_jetinv', 'hsv', 'cmap_rainramp', 'cmap_spectrum', 'cmap_atlas', 'cmap_turbo'};
+    iconList_rainbow = [IconLoader.ICON_COLORMAP_NIH, IconLoader.ICON_COLORMAP_JET, IconLoader.ICON_COLORMAP_JETINV, IconLoader.ICON_COLORMAP_HSV, ...
+                        IconLoader.ICON_COLORMAP_RAINRAMP, IconLoader.ICON_COLORMAP_SPECTRUM, IconLoader.ICON_COLORMAP_ATLAS, IconLoader.ICON_COLORMAP_TURBO];
+    for i = 1:length(cmapList_rainbow)
+        % If the colormap #i is currently used for this surface : check the menu
+        isSelected = strcmpi(cmapList_rainbow{i}, sColormap.Name);
+        % Create menu item
+        cmapDispName = strrep(cmapList_rainbow{i}, 'cmap_', '');
+        jItem = gui_component('CheckBoxMenuItem', jMenuRainbow, [], cmapDispName, iconList_rainbow(i), [], @(h,ev)SetColormapName(ColormapType, cmapList_rainbow{i}));
+        jItem.setSelected(isSelected);
+    end
+
+    % Colormap list: Custom
+    CustomColormaps = bst_get('CustomColormaps');
+    if ~isempty(CustomColormaps)
+        CreateSeparator(jMenuColormap, isPermanent);
+    end
+    isCustom = 0;
+    for i = 1:length(CustomColormaps)
+        % If the colormap #i is currently used for this surface : check the menu
+        isSelected = strcmpi(CustomColormaps(i).Name, sColormap.Name);
+        if isSelected
+            isCustom = 1;
+        end
+        % Create menu item
+        cmapDispName = strrep(CustomColormaps(i).Name, 'custom_', '');
+        jItem = gui_component('CheckBoxMenuItem', jMenuColormap, [], cmapDispName, IconLoader.ICON_COLORMAP_CUSTOM, [], @(h,ev)SetColormapName(ColormapType, CustomColormaps(i).Name));
+        jItem.setSelected(isSelected);
+    end
+    % Colormap list: Add new colormap
+    CreateSeparator(jMenuColormap, isPermanent);
+    gui_component('MenuItem', jMenuColormap, [], 'New...', IconLoader.ICON_COLORMAP_CUSTOM, [], @(h,ev)NewCustomColormap(ColormapType));
+    gui_component('MenuItem', jMenuColormap, [], 'Load...', IconLoader.ICON_COLORMAP_CUSTOM, [], @(h,ev)LoadColormap(ColormapType));
+    % Colormap list: Delete selected colormap
+    jMenuDelete = gui_component('MenuItem', jMenuColormap, [], 'Delete', IconLoader.ICON_COLORMAP_CUSTOM, [], @(h,ev)DeleteCustomColormap(ColormapType));
+    if ~isCustom
+        jMenuDelete.setEnabled(0);
+    end
+    
+    if ~isPermanent
+        CreateSeparator(jMenu, isPermanent);
+    else
+        jMenu = jMenuRight;
+    end
+
+    % Not for anatomy or time colormap
+    if ~strcmpi(ColormapType, 'Anatomy') && ~strcmpi(ColormapType, 'Time') && ~strcmpi(ColormapType, 'Overlay')
+        % Options : Absolute values
+        jCheckAbs = gui_component('CheckBoxMenuItem', jMenu, [], 'Absolute values', [], [], @(h,ev)SetColormapAbsolute(ColormapType, ev.getSource.isSelected()));
+        jCheckAbs.setSelected(sColormap.isAbsoluteValues);
+        
+        % Options : use statistics threshold(s)
+        if strcmpi(ColormapType, 'stat2')
+            jCheckStatThresh = gui_component('CheckBoxMenuItem', jMenu, [], 'Use stat threshold', [], [], @(h,ev)SetUseStatThreshold(ColormapType, ev.getSource.isSelected()));
+            jCheckStatThresh.setSelected(sColormap.UseStatThreshold);
+        end
+        
+        CreateSeparator(jMenu, isPermanent);
+        % Options : Maximum
+        jRadioGlobal = gui_component('RadioMenuItem', jMenu, [], 'Maximum: Global',    [], [], @(h,ev)SetMaxMode(ColormapType, 'global', DisplayUnits));
+        jRadioLocal  = gui_component('RadioMenuItem', jMenu, [], 'Maximum: Local',     [], [], @(h,ev)SetMaxMode(ColormapType, 'local', DisplayUnits));
+        jRadioCustom = gui_component('RadioMenuItem', jMenu, [], 'Maximum: Custom...', [], [], @(h,ev)SetMaxMode(ColormapType, 'custom', DisplayUnits));
+        switch lower(sColormap.MaxMode)
+            case 'local',  jRadioLocal.setSelected(1);
+            case 'global', jRadioGlobal.setSelected(1);
+            case 'custom', jRadioCustom.setSelected(1);
+        end
+        jButtonGroup = ButtonGroup();
+        jButtonGroup.add(jRadioLocal);
+        jButtonGroup.add(jRadioGlobal);
+        jButtonGroup.add(jRadioCustom);
+        CreateSeparator(jMenu, isPermanent);
+        % Options : Range
+        if sColormap.isAbsoluteValues
+            strRange = 'Range: [0,max]';
+        else
+            strRange = 'Range: [-max,max]';
+        end
+        jRadio1 = gui_component('RadioMenuItem', jMenu, [], strRange, [], [], @(h,ev)SetColormapRealMin(ColormapType, 0));
+        jRadio1.setSelected(~sColormap.isRealMin);
+        jRadio2 = gui_component('RadioMenuItem', jMenu, [], 'Range: [min,max]', [], [], @(h,ev)SetColormapRealMin(ColormapType, 1));
+        jRadio2.setSelected(sColormap.isRealMin);
+        jButtonGroup = ButtonGroup();
+        jButtonGroup.add(jRadio1);
+        jButtonGroup.add(jRadio2);
+        CreateSeparator(jMenu, isPermanent);
+        % If custom: min definition is not very useful
+        if strcmpi(sColormap.MaxMode, 'custom')
+            jRadio1.setForeground(Color(.5,.5,.5));
+            jRadio2.setForeground(Color(.5,.5,.5));
+        end
+    end
+    
+    % ===== CONTRAST / BRIGHTNESS PANEL =====
+    if isempty(strfind(sColormap.Name, 'custom_'))
+        strTooltip = ['<HTML><BLOCKQUOTE><B>Contrast and brightness</B>: <BR><BR>' ...
+          'These values can be directly modified from any figure<BR>' ...
+          'by clicking on the colorbar and moving the mouse.<BR><BR>' ...
+          '- Horizontal moves : increase/decrease contrast<BR>' ...
+          '- Vertical moves : increase/decrease brightness<BR>' ...
+          '</BLOCKQUOTE></HTML>' ];
+        % == CONTRAST ==
+        % Create base menu entry
+        jPanel = gui_component('Panel');
+        jPanel.setOpaque(0);
+        jPanel.setBorder(BorderFactory.createEmptyBorder(0,30,0,0));
+        jMenu.add(jPanel);
+        % Title
+        jLabel = gui_component('label', [], '', 'Contrast:  ');
+        jPanel.add(jLabel, BorderLayout.CENTER);
+        % Spin button
+        val = round(sColormap.Contrast * 100);
+        spinmodel = SpinnerNumberModel(val, -100, 100, 2);
+        jSpinner = JSpinner(spinmodel);
+        jSpinner.setPreferredSize(Dimension(55,23));
+        jSpinner.setToolTipText(strTooltip);
+        java_setcb(spinmodel, 'StateChangedCallback', @(h,ev)SpinnerCallback(ev, ColormapType, 'Contrast'));
+        jPanel.add(jSpinner, BorderLayout.EAST);
+
+        % == BRIGHTNESS ==
+        % Create base menu entry
+        jPanel = gui_component('Panel');
+        jPanel.setOpaque(0);
+        jPanel.setBorder(BorderFactory.createEmptyBorder(0,30,0,0));
+        jMenu.add(jPanel);
+        % Title
+        jLabel = gui_component('label', [], '', 'Brightness:  ');
+        jPanel.add(jLabel, BorderLayout.WEST);
+        % Spin button
+        val = -round(sColormap.Brightness * 100);
+        spinmodel = SpinnerNumberModel(val, -100, 100, 2);
+        jSpinner = JSpinner(spinmodel);
+        jSpinner.setPreferredSize(Dimension(55,23));
+        jSpinner.setToolTipText(strTooltip);
+        java_setcb(spinmodel, 'StateChangedCallback', @(h,ev)SpinnerCallback(ev, ColormapType, 'Brightness'));
+        jPanel.add(jSpinner, BorderLayout.EAST);
+        CreateSeparator(jMenu, isPermanent);
+    end
+
+    % Display/hide colorbar
+    jCheckDisp = gui_component('CheckBoxMenuItem', jMenu, [], 'Display colorbar', [], [], @(h,ev)SetDisplayColorbar(ColormapType, ev.getSource.isSelected()));
+    jCheckDisp.setSelected(sColormap.DisplayColorbar);
+
+    % Open menu in a new window
+    if ~isPermanent
+        gui_component('MenuItem', jMenu, [], 'Permanent menu', [], [], @(h,ev)CreatePermanentMenu(ColormapType));
+    end
+    CreateSeparator(jMenu, isPermanent);
+    % Display/hide colorbar
+    gui_component('MenuItem', jMenu, [], 'Restore defaults', [], [], @(h,ev)RestoreDefaults(ColormapType));
+    
+    drawnow;
+    if ~isPermanent
+        jMenu.getParent().pack();
+    end
+    jMenu.getParent().invalidate();
+    jMenu.getParent().repaint();
+end
+
+
+%% ====== MENU FUNCTIONS =====
+function CreateSeparator(jMenu, isPermanent)
+    if ~isPermanent
+        jMenu.addSeparator();
+    else
+        jLabel = javax.swing.JLabel('  ');
+        jMenu.add(jLabel);
+    end
+end
+
+%% ====== CREATE ALL COLORMAP MENUS =====
+function CreateAllMenus(jMenu, hFig, isDynamic) %#ok<DEFNU>
+    import org.brainstorm.icon.*;
+    % Parse inputs
+    if (nargin < 2)
+        hFig = [];
+    end
+    if (nargin < 3) || isempty(isDynamic)
+        isDynamic = 0;
+    end
+    % Get the colormaps available for the figure
+    AllTypes = {};
+    DisplayUnits = [];
+    if ~isempty(hFig)
+        ColormapInfo = getappdata(hFig, 'Colormap');
+        if ~isempty(ColormapInfo) && ~isempty(ColormapInfo.AllTypes)
+            AllTypes = ColormapInfo.AllTypes;
+            DisplayUnits = ColormapInfo.DisplayUnits;
+        end
+    end
+    % If for the popup menu figure: add "Colormap: " to the menu name
+    if ~isempty(hFig)
+        spre  = 'Colormap: ';
+    else
+        spre  = '';
+    end
+    % Create all menus
+    if isempty(hFig) || ismember('anatomy', AllTypes)
+        jMenuColormap = gui_component('Menu', jMenu, [], [spre 'Anatomy'], IconLoader.ICON_COLORMAP_ANATOMY);
+        if isDynamic
+            java_setcb(jMenuColormap, 'MenuSelectedCallback', @(h,ev)CreateColormapMenu(ev.getSource(), 'anatomy', DisplayUnits));
+        else
+            CreateColormapMenu(jMenuColormap, 'anatomy', DisplayUnits);
+        end
+    end
+    if isempty(hFig) || ismember('eeg', AllTypes)
+        jMenuColormap = gui_component('Menu', jMenu, [], [spre 'EEG Recordings'], IconLoader.ICON_COLORMAP_RECORDINGS);
+        if isDynamic
+            java_setcb(jMenuColormap, 'MenuSelectedCallback', @(h,ev)CreateColormapMenu(ev.getSource(), 'eeg', DisplayUnits));
+        else
+            CreateColormapMenu(jMenuColormap, 'eeg', DisplayUnits);
+        end
+    end
+    if isempty(hFig) || ismember('meg', AllTypes)
+        jMenuColormap = gui_component('Menu', jMenu, [], [spre 'MEG Recordings'], IconLoader.ICON_COLORMAP_RECORDINGS);
+        if isDynamic
+            java_setcb(jMenuColormap, 'MenuSelectedCallback', @(h,ev)CreateColormapMenu(ev.getSource(), 'meg', DisplayUnits));
+        else
+            CreateColormapMenu(jMenuColormap, 'meg', DisplayUnits);
+        end
+    end
+    if isempty(hFig) || ismember('nirs', AllTypes)
+        jMenuColormap = gui_component('Menu', jMenu, [], [spre 'NIRS Recordings'], IconLoader.ICON_COLORMAP_RECORDINGS);
+        if isDynamic
+            java_setcb(jMenuColormap, 'MenuSelectedCallback', @(h,ev)CreateColormapMenu(ev.getSource(), 'nirs', DisplayUnits));
+        else
+            CreateColormapMenu(jMenuColormap, 'nirs', DisplayUnits);
+        end
+    end
+    if isempty(hFig) || ismember('source', AllTypes)
+        jMenuColormap = gui_component('Menu', jMenu, [], [spre 'Sources'], IconLoader.ICON_COLORMAP_SOURCES);
+        if isDynamic
+            java_setcb(jMenuColormap, 'MenuSelectedCallback', @(h,ev)CreateColormapMenu(ev.getSource(), 'source', DisplayUnits));
+        else
+            CreateColormapMenu(jMenuColormap, 'source', DisplayUnits);
+        end
+    end
+    if isempty(hFig) || ismember('stat1', AllTypes)
+        jMenuColormap = gui_component('Menu', jMenu, [], [spre 'Stat 1'], IconLoader.ICON_COLORMAP_STAT);
+        if isDynamic
+            java_setcb(jMenuColormap, 'MenuSelectedCallback', @(h,ev)CreateColormapMenu(ev.getSource(), 'stat1', DisplayUnits));
+        else
+            CreateColormapMenu(jMenuColormap, 'stat1', DisplayUnits);
+        end
+    end
+    if isempty(hFig) || ismember('stat2', AllTypes)
+        jMenuColormap = gui_component('Menu', jMenu, [], [spre 'Stat 2'], IconLoader.ICON_COLORMAP_STAT);
+        if isDynamic
+            java_setcb(jMenuColormap, 'MenuSelectedCallback', @(h,ev)CreateColormapMenu(ev.getSource(), 'stat2', DisplayUnits));
+        else
+            CreateColormapMenu(jMenuColormap, 'stat2', DisplayUnits);
+        end
+    end
+    if isempty(hFig) || ismember('time', AllTypes)
+        jMenuColormap = gui_component('Menu', jMenu, [], [spre 'Time'], IconLoader.ICON_COLORMAP_TIME);
+        if isDynamic
+            java_setcb(jMenuColormap, 'MenuSelectedCallback', @(h,ev)CreateColormapMenu(ev.getSource(), 'time', DisplayUnits));
+        else
+            CreateColormapMenu(jMenuColormap, 'time', DisplayUnits);
+        end
+    end
+    if isempty(hFig) || ismember('timefreq', AllTypes)
+        jMenuColormap = gui_component('Menu', jMenu, [], [spre 'Timefreq'], IconLoader.ICON_COLORMAP_TIMEFREQ);
+        if isDynamic
+            java_setcb(jMenuColormap, 'MenuSelectedCallback', @(h,ev)CreateColormapMenu(ev.getSource(), 'timefreq', DisplayUnits));
+        else
+            CreateColormapMenu(jMenuColormap, 'timefreq', DisplayUnits);
+        end
+    end
+    if isempty(hFig) || ismember('connect1', AllTypes)
+        jMenuColormap = gui_component('Menu', jMenu, [], [spre 'Connect 1xN'], IconLoader.ICON_COLORMAP_CONNECT);
+        if isDynamic
+            java_setcb(jMenuColormap, 'MenuSelectedCallback', @(h,ev)CreateColormapMenu(ev.getSource(), 'connect1', DisplayUnits));
+        else
+            CreateColormapMenu(jMenuColormap, 'connect1', DisplayUnits);
+        end
+    end
+    if isempty(hFig) || ismember('connectn', AllTypes)
+        jMenuColormap = gui_component('Menu', jMenu, [], [spre 'Connect NxN'], IconLoader.ICON_COLORMAP_CONNECT);
+        if isDynamic
+            java_setcb(jMenuColormap, 'MenuSelectedCallback', @(h,ev)CreateColormapMenu(ev.getSource(), 'connectn', DisplayUnits));
+        else
+            CreateColormapMenu(jMenuColormap, 'connectn', DisplayUnits);
+        end
+    end
+    if isempty(hFig) || ismember('pac', AllTypes)
+        jMenuColormap = gui_component('Menu', jMenu, [], [spre 'PAC'], IconLoader.ICON_COLORMAP_PAC);
+        if isDynamic
+            java_setcb(jMenuColormap, 'MenuSelectedCallback', @(h,ev)CreateColormapMenu(ev.getSource(), 'pac', DisplayUnits));
+        else
+            CreateColormapMenu(jMenuColormap, 'pac', DisplayUnits);
+        end
+    end
+    if isempty(hFig) || ismember('image', AllTypes)
+        jMenuColormap = gui_component('Menu', jMenu, [], [spre 'Image'], IconLoader.ICON_COLORMAP_TIMEFREQ);
+        if isDynamic
+            java_setcb(jMenuColormap, 'MenuSelectedCallback', @(h,ev)CreateColormapMenu(ev.getSource(), 'image', DisplayUnits));
+        else
+            CreateColormapMenu(jMenuColormap, 'image', DisplayUnits);
+        end
+    end
+end
+
+%% ===== CREATE PRESISTENT MENU =====
+function CreatePermanentMenu(ColormapType)
+    import java.awt.BorderLayout;
+    global GlobalData;
+    
+    % Look for already registered window
+    if ~isempty(GlobalData.Program.ColormapPanels)
+        iWnd = find(strcmpi(ColormapType, {GlobalData.Program.ColormapPanels.ColormapType}));
+    else
+        iWnd = [];
+    end
+    % Create new window
+    if isempty(iWnd)
+        iWnd = length(GlobalData.Program.ColormapPanels) + 1;
+        % Create dialog window
+        jBstFrame = bst_get('BstFrame');
+        figTitle = ['Colormap: ' ColormapType];
+        jFrame = java_create('javax.swing.JDialog', 'Ljava.awt.Frame;Ljava.lang.String;Z', jBstFrame, figTitle, 0);
+        jFrame.setDefaultCloseOperation(jFrame.HIDE_ON_CLOSE);
+        jPanel = jFrame.getContentPane();
+        jPanel.setLayout(BorderLayout());
+        % Register window
+        GlobalData.Program.ColormapPanels(iWnd).jPanel = jPanel;
+        GlobalData.Program.ColormapPanels(iWnd).ColormapType = ColormapType;
+    % Show previous window
+    else
+        jPanel = GlobalData.Program.ColormapPanels(iWnd).jPanel;
+        jFrame = jPanel.getTopLevelAncestor();
+    end
+    
+    % Create colormap menu
+    CreateColormapMenu(jPanel, ColormapType);
+    % Show figure
+    jFrame.pack();
+    jFrame.setLocationRelativeTo(jFrame.getParent());
+    jFrame.setVisible(1);
+    jFrame.show();
+end
+
+
+%% ====== COLORMAP SELECTION ======
+function SetColormapName(ColormapType, colormapName)
+    % The purpose of this function changed: return error if it is used the old way
+    if isempty(colormapName)
+        error('Not supported anymore. Use NewCustomColormap() instead.');
+    end
+    % Get colormap description
+    sColormap = GetColormap(ColormapType);
+    sColormap.Name = colormapName;
+    % Get the selected colormap
+    if isempty(strfind(colormapName, 'custom_'))
+        DEFAULT_CMAP_SIZE = 256;
+        sColormap.CMap = eval(sprintf('%s(%d)', colormapName, DEFAULT_CMAP_SIZE));
+    % Get a custom colormap
+    else
+        % Get all the custom colormaps
+        CustomColormaps = bst_get('CustomColormaps');
+        % Find colormap name
+        iColormap = find(strcmpi(colormapName, {CustomColormaps.Name}));
+        if isempty(iColormap)
+            error(['Custom colormap "' colormapName '" does not exist.']);
+        end
+        % Use the custom colormap
+        sColormap.CMap = CustomColormaps(iColormap).CMap;
+    end
+    % Reset Contrast/Brightness values
+    sColormap.Contrast   = 0;
+    sColormap.Brightness = 0;
+    % Update colormap description
+    SetColormap(ColormapType, sColormap);   
+    % Fire change notificiation to all figures (3DViz and Topography)
+    FireColormapChanged(ColormapType);
+end
+
+
+%% ===== NEW CUSTOM COLORMAP =====
+% USAGE:  NewCustomColormap(ColormapType, Name=[ask], CMap=[ask])
+%         NewCustomColormap(ColormapType, Name=[ask], nColors=[ask])
+function isModified = NewCustomColormap(ColormapType, Name, CMap)
+    % Parse inputs
+    if (nargin < 3) || isempty(CMap)
+        CMap = [];
+    end
+    if (nargin < 2) || isempty(Name)
+        Name = [];
+    end
+    isModified = 0;
+    % Get colormap description
+    sColormap = GetColormap(ColormapType);
+    % Get existing custom colormaps
+    CustomColormaps = bst_get('CustomColormaps');
+    % Ask for colormap name
+    if isempty(Name) || isempty(CMap)
+        res = java_dialog('input', {'Colormap name: ', 'Number of colors [integer]:'}, 'New colormap', [], {'custom', num2str(size(sColormap.CMap,1))});
+        % If user cancelled: return
+        if isempty(res)
+            return
+        end
+        % Get new values
+        Name = lower(res{1});
+        nColors = str2num(res{2});
+        % If invalid values: error
+        if isempty(Name) || (nColors < 1)
+            bst_error('Invalid values.', 'New colormap', 0);
+        end
+        % Build full colormap name
+        Name = ['custom_' Name];
+        isConfirm = 1;
+    % Passing only the number of colors
+    elseif (length(CMap) == 1)
+        nColors = CMap;
+        CMap = [];
+        isConfirm = 0;
+    else
+        isConfirm = 0;
+    end
+    % Check if colormap name already exists
+    if ~isempty(CustomColormaps) 
+        % Find colormap name
+        iColormap = find(strcmpi(Name, {CustomColormaps.Name}));
+        % Colormap exists: asks for overwriting confirmation
+        if ~isempty(iColormap)
+            if isConfirm && ~java_dialog('confirm', ['Overwrite existing colormap "' strrep(Name,'custom_','') '"?'], 'New colormap')
+                return;
+            end
+        % Else: new entry
+        else
+            iColormap = length(CustomColormaps) + 1;
+        end
+    else
+        iColormap = 1;
+    end
+    % Set the colors
+    if isempty(CMap)
+        % Hide all the figures in workspace
+        hFigAll = findobj(0, 'Type', 'Figure');
+        isVisible = get(hFigAll, 'Visible');
+        set(hFigAll, 'Visible', 'off');
+        if ~iscell(isVisible)
+            isVisible = {isVisible};
+        end
+        % Adapts number of colors
+        CMap = ResizeColormap(sColormap.CMap, nColors);
+        % Create a hidden figure to store colormap result
+        hTmp = figure('Visible',  'on', ...
+                      'Position', [-100 -100 1 1], ...
+                      'Colormap', CMap);
+        drawnow;
+        % For Matlab >= 2020b, force using legacy colormap editor
+        if (bst_get('MatlabVersion') >= 909)
+            s = settings;
+            if hasSetting(s.matlab.graphics, 'showlegacycolormapeditor')
+                s.matlab.graphics.showlegacycolormapeditor.TemporaryValue = 1;
+            end
+        end
+        % Display colormap editor
+        colormapeditor(hTmp);
+        % Hide base figure
+        set(hTmp, 'Visible', 'off');
+        % Get Colormap figure handle
+        cme = getappdata(0, 'CMEditor');
+        % Wait for the end of the Colormap Editor execution
+        if ismethod(cme, 'getFrame')
+            while ~isempty(cme.getFrame())
+                pause(0.3);
+            end
+        else
+            while ~isempty(cme)
+                pause(0.3);
+                cme = getappdata(0, 'CMEditor');
+            end
+        end
+        CMap = get(hTmp, 'Colormap');
+        % Close editor figure
+        close(hTmp);
+        % Restore the "visible" status of all the existing figures
+        for i = 1:length(hFigAll)
+            set(hFigAll(i), 'Visible', isVisible{i});
+        end
+    end
+    % New custom colormaps
+    CustomColormaps(iColormap).Name = Name;
+    CustomColormaps(iColormap).CMap = CMap;
+    % Update custom colormaps list
+    bst_set('CustomColormaps', CustomColormaps);
+    % Update colormap selection
+    SetColormapName(ColormapType, Name);
+    isModified = 1;
+end
+
+
+
+%% ===== LOAD COLORMAP =====
+% USAGE:  LoadColormap(ColormapType, FileName)
+function isModified = LoadColormap(ColormapType, FileName)
+    % Parse inputs
+    if (nargin < 2) || isempty(FileName)
+        FileName = [];
+    end
+    isModified = 0;
+    % Get existing custom colormaps
+    CustomColormaps = bst_get('CustomColormaps');
+    
+    % Ask for filename
+    if isempty(FileName)
+        % Get default import directory and formats
+        LastUsedDirs = bst_get('LastUsedDirs');
+        % Get LUT files
+        [FileName, FileFormat] = java_getfile( 'open', ...
+           'Import colormap...', ...      % Window title
+           LastUsedDirs.ImportAnat, ...   % Default directory
+           'single', 'files', ...         % Selection mode
+           {{'.lut'}, 'Color lookup table (*.lut)', 'LUT'; ...
+            {'.mat'}, 'Matlab colormap matrix [nColor x 3] (*.mat)', 'MAT';...
+           }, 'MAT');
+        % If no file was selected: exit
+        if isempty(FileName)
+            return
+        end
+        % Save default import directory
+        LastUsedDirs.ImportAnat = bst_fileparts(FileName);
+        bst_set('LastUsedDirs', LastUsedDirs);
+        isConfirm = 1;
+    else
+        isConfirm = 0;
+    end
+    % Load colormap as .lut file
+    if strcmp(FileFormat, 'LUT')
+        % Open file
+        fid = fopen(FileName, 'rb');
+        if (fid < 0)
+            error(['Cannot open LUT file:' FileName]);
+        end
+        % Read file
+        CMap = fread(fid, Inf, 'uint8');
+        if (length(CMap) < 6)
+            error('Not a valid LUT file.');
+        end
+        % Close file
+        fclose(fid);
+        % Convert to Matlab format: [Ncolor x 3], values between 0 and 1
+        CMap = reshape(CMap ./ 255, [], 3);
+    
+    % Load colormap as .mat file
+    else
+        ContentMat = load(FileName);
+        fields = fieldnames(ContentMat);
+        validFields = {};
+        % Loop to find possible colormap matrices in fields
+        for i = 1:length(fields)
+            if ~isempty(ContentMat.(fields{i})) && isnumeric(ContentMat.(fields{i})) && size(ContentMat.(fields{i}), 2) == 3
+                validFields{end+1} = fields{i};
+            end
+        end
+        if isempty(validFields)
+            bst_error(['No valid colormap field in: "' FileName '"'], 'Load colormap', 0);
+            return
+        end
+        CMap = ContentMat.(validFields{1});
+        % If there is more than one possible colormap, ask user which colormap to load
+        if (length(validFields) > 1)
+            res = java_dialog('question', 'Please select the variable that contains your colormap:', ...
+                              'Colormap', [], validFields);
+            % If user did not answer: exit
+            if isempty(res)
+                return
+            end
+            CMap = ContentMat.(res);
+        end
+    end
+
+    % Read as a fixed list of colors
+    if isConfirm
+        if java_dialog('confirm', 'Does this file represent the colors of a labelled atlas?', 'Load colormap')
+            strType = 'atlas_';
+        else
+            strType = '';
+        end
+    else
+        strType = 'atlas_';
+    end
+    
+    % Colormap name: file name
+    [fPath, fBase, fExt] = bst_fileparts(FileName);
+    % Build full colormap name
+    Name = ['custom_' strType fBase];
+    % Check if colormap name already exists
+    if ~isempty(CustomColormaps) 
+        % Find colormap name
+        iColormap = find(strcmpi(Name, {CustomColormaps.Name}));
+        % Colormap exists: asks for overwriting confirmation
+        if ~isempty(iColormap)
+            if isConfirm && ~java_dialog('confirm', ['Overwrite existing colormap "' strrep(Name,'custom_','') '"?'], 'New colormap')
+                return;
+            end
+        % Else: new entry
+        else
+            iColormap = length(CustomColormaps) + 1;
+        end
+    else
+        iColormap = 1;
+    end
+    % New custom colormaps
+    CustomColormaps(iColormap).Name = Name;
+    CustomColormaps(iColormap).CMap = CMap;
+    % Update custom colormaps list
+    bst_set('CustomColormaps', CustomColormaps);
+    % Update colormap selection
+    SetColormapName(ColormapType, Name);
+    isModified = 1;
+end
+
+
+%% ===== DELETE CUSTOM COLORMAP =====
+% USAGE:  DeleteCustomColormap(ColormapType)
+function DeleteCustomColormap(ColormapType)
+    % Get colormap description
+    sColormap = GetColormap(ColormapType);
+    % Get existing custom colormaps
+    CustomColormaps = bst_get('CustomColormaps');
+    % Check that there is something to do
+    if isempty(CustomColormaps) || isempty(strfind(sColormap.Name, 'custom_'))
+        return;
+    end
+    % Find colormap name
+    iColormap = find(strcmpi(sColormap.Name, {CustomColormaps.Name}));
+    if isempty(iColormap)
+        return;
+    end
+    % Ask for confirmation
+    if ~java_dialog('confirm', ['Delete colormap "' strrep(sColormap.Name,'custom_','') '"?'], 'Delete colormap')
+        return;
+    end
+    % Delete custom colormap entry
+    CustomColormaps(iColormap) = [];
+    % Update custom colormaps list
+    bst_set('CustomColormaps', CustomColormaps);
+    % Update colormap selection
+    RestoreDefaults(ColormapType);
+end
+
+
+%% ====== CHECKBOXES CALLBACKS ======
+function SetColormapAbsolute(ColormapType, status)
+    % If trying to uncheck 'Absolute values' for the Sources colormap: display a warning
+    if (strcmpi(ColormapType, 'Source') && (status == 0))
+        isConfirmed = java_dialog('confirm', ['Please keep this option selected, unless you know exactly what you are doing.' 10 10 ...
+                                              'Are you sure you want to display relative values for source activations ?'], 'Colormaps');
+        if ~isConfirmed
+            return;
+        end
+    end
+    % Update colormap
+    sColormap = GetColormap(ColormapType);
+    sColormap.isAbsoluteValues = status;
+    SetColormap(ColormapType, sColormap);
+    % Fire change notificiation to all figures (3DViz and Topography)
+    isAbsoluteChanged = 1;
+    FireColormapChanged(ColormapType, isAbsoluteChanged);
+    % Mutually exclusive with UseStatThreshold
+    if status && sColormap.UseStatThreshold
+        SetUseStatThreshold(ColormapType, 0);
+    end
+end
+function SetColormapRealMin(ColormapType, status)
+    sColormap = GetColormap(ColormapType);
+    sColormap.isRealMin = status;
+    SetColormap(ColormapType, sColormap);
+    % Fire change notificiation to all figures (3DViz and Topography)
+    FireColormapChanged(ColormapType);
+end
+function SetMaxMode(ColormapType, maxmode, DisplayUnits)
+    % Parse inputs
+    if (nargin < 3) || isempty(DisplayUnits)
+        DisplayUnits = [];
+    end
+    % Check values
+    if ~ismember(lower(maxmode), {'local','global','custom'})
+        error(['Invalid maximum mode: "' maxmode '"']);
+    end
+    % Custom: ask for custom values
+    if strcmpi(maxmode, 'custom')
+        SetMaxCustom(ColormapType, DisplayUnits);
+    else
+        % Update colormap
+        sColormap = GetColormap(ColormapType);
+        sColormap.MaxMode = lower(maxmode);
+        SetColormap(ColormapType, sColormap);
+        % Fire change notificiation to all figures (3DViz and Topography)
+        FireColormapChanged(ColormapType);
+    end
+end
+function SetDisplayColorbar(ColormapType, status)
+    sColormap = GetColormap(ColormapType);
+    sColormap.DisplayColorbar = status;
+    SetColormap(ColormapType, sColormap);
+    % Fire change notificiation to all figures (3DViz and Topography)
+    FireColormapChanged(ColormapType);
+end
+function SetUseStatThreshold(ColormapType, status)
+    sColormap = GetColormap(ColormapType);
+    sColormap.UseStatThreshold = status;
+    SetColormap(ColormapType, sColormap);
+    % Fire change notificiation to all figures (3DViz and Topography)
+    FireColormapChanged(ColormapType);
+    % Mutually exclusive with Absolute
+    if status && sColormap.isAbsoluteValues
+        SetColormapAbsolute(ColormapType, 0);
+    end
+end
+
+%% ====== SLIDERS CALLBACKS ======
+function SpinnerCallback(ev, ColormapType, Modifier)
+    % Get colormap
+    sColormap = GetColormap(ColormapType);
+    % Update Modifier value
+    newValue = double(ev.getSource().getValue()) / 100;
+    % Brightness : inverted
+    if strcmpi(Modifier, 'Brightness')
+        newValue = - newValue;
+    end
+    sColormap.(Modifier) = newValue;
+    % Apply modifiers
+    sColormap = ApplyColormapModifiers(sColormap);
+    % Save colormap
+    SetColormap(ColormapType, sColormap);
+    % Notify all figures
+    FireColormapChanged(ColormapType);
+end
+
+
+%% ====== CONFIGURE COLORBAR ======
+% Update the display of the colorbar in the given figure
+function ConfigureColorbar(hFig, ColormapType, DataType, DisplayUnits) %#ok<DEFNU>
+    global GlobalData;
+    % No default units
+    if (nargin < 4) || isempty(DisplayUnits)
+        DisplayUnits = [];
+    end
+    % Get colorbar and axes handles
+    hColorbar = findobj(hFig, '-depth', 1, 'Tag', 'Colorbar');
+    hAxes     = setdiff(findobj(hFig, '-depth', 1, 'Type', 'axes'), hColorbar);
+    hConnect  = getappdata(hFig, 'OpenGLDisplay');
+    if strcmpi(ColormapType, 'connectn') && isempty(hConnect)
+        hConnect = hAxes;
+        hAxes = [];
+    end
+    % If a colorbar is defined
+    if ~isempty(hColorbar)
+        fFactor = [];
+        % === GET COLOR BOUNDS ===
+        if ~isempty(hAxes)
+            if strcmpi(ColormapType, 'time')
+                [tmp__, iFig, iDS] = bst_figures('GetFigure', hFig);
+                % Get time bounds
+                if ~isempty(GlobalData.DataSet(iDS).Dipoles) && ~isempty(GlobalData.DataSet(iDS).Dipoles(1).Time)
+                    dataBounds = GlobalData.DataSet(iDS).Dipoles(1).Time;
+                else
+                    dataBounds = GlobalData.DataSet(iDS).Measures.Time;
+                end
+                if (length(dataBounds) == 2) && (dataBounds(1) == dataBounds(2))
+                    dataBounds(2) = dataBounds(2) + 0.001;
+                end
+                if (max(abs(dataBounds)) > 2)
+                    fFactor = 1;
+                    fUnits = 's';
+                else
+                    dataBounds = dataBounds * 1000;
+                    fFactor = 1;
+                    fUnits = 'ms';
+                end
+                % Set color limits to time values
+                set(hAxes(1), 'CLim', dataBounds);
+                %setappdata(hFig, 'tUnits', fUnits);
+            % Percentage
+            elseif strcmpi(ColormapType, 'percent')
+                dataBounds = [0 100];
+                set(hAxes(1), 'CLim', dataBounds);
+                fFactor = 1;
+                fUnits = '%';
+            % Stat:  get min/max from the figure
+            elseif strcmpi(ColormapType, 'stat1') || strcmpi(ColormapType, 'stat2')
+                % Get minimum and maximum values in the figure color data
+                dataBounds = get(hAxes(1), 'CLim');
+                DataType = 'stat';
+            else
+                % Get minimum and maximum values in the figure color data
+                dataBounds = get(hAxes(1), 'CLim');
+            end
+        elseif ~isempty(hConnect)
+            % Get minimum and maximum values in the figure color data
+            dataBounds = getappdata(hFig, 'CLim');
+        else
+            return; 
+        end
+        % Get units if not defined by the type of data
+        if isempty(fFactor)
+            % Use imposed units 
+            if ~isempty(DisplayUnits)
+                if strcmp(DisplayUnits,'t')
+                    fFactor = 1;
+                elseif strcmp(DisplayUnits,'fT')
+                    fFactor = 1e15;                  
+                elseif strcmp(DisplayUnits,'\muV')
+                    fFactor = 1e6;                  
+                elseif strcmp(DisplayUnits,'mV')
+                    fFactor = 1e3;                                      
+                elseif ~isempty(strfind(DisplayUnits,'mol')) || ~isempty(strfind(DisplayUnits,'OD'))
+                     fmax = max(abs(dataBounds));
+                    [valScaled, fFactor, DisplayUnits] = bst_getunits( fmax, DataType, 'nirs', DisplayUnits);
+                elseif strcmp(DisplayUnits,'U.A.')
+                    fmax = max(abs(dataBounds));
+                    if fmax < 1e3
+                        fFactor=1e6;
+                        DisplayUnits='U.A(*10^6)';
+                    elseif fmax < 1
+                        fFactor=1e3;
+                        DisplayUnits='U.A(*10^3)';
+                    else
+                        fFactor=1;
+                    end
+                elseif strcmp(DisplayUnits,'a.u.')
+                    fmax = max(abs(dataBounds));
+                    [fScaled, fFactor, fUnits] = bst_getunits(fmax, DisplayUnits);
+                elseif strcmp(DisplayUnits,'fT/nAm')    % MEG leadfield sensitivity
+                    fFactor = 1e6;
+                elseif strcmp(DisplayUnits,'\muV/nAm')  % EEG leadfield sensitivity
+                    fFactor = 1e-3;
+                else
+                    fFactor = 1;
+                end
+                fUnits = DisplayUnits;
+            % Get data units from file maximum
+            else
+                fmax = max(abs(dataBounds));
+                [fScaled, fFactor, fUnits] = bst_getunits( fmax, DataType );
+            end
+        end
+        
+        % === DEFINE TICKS ===
+        YLim = get(hColorbar, 'YLim');
+        % Guess the most reasonable ticks spacing
+        [YTickNorm, YTickLabel] = GetTicks(dataBounds, YLim, fFactor);
+        % Invalid scale
+        if isempty(YTickLabel)
+            fUnits = 'Invalid scale';
+        end
+        % Update ticks of the colorbar
+        set(hColorbar, 'YTick',      YTickNorm, ...
+                       'YTickLabel', YTickLabel);
+        xlabel(hColorbar, fUnits);
+    end    
+end
+
+
+%% ====== GET TICKS ======
+% Guess the most reasonable ticks spacing
+function [TickNorm, TickLabel] = GetTicks(dataBounds, axesLim, fFactor)
+    % Try to find an easy to read scale for this data
+    possibleTickSpaces = reshape([1; 2; 5] * [0.0001 0.001 0.01, 0.1, 1, 10, 100, 1000, 10000, 100000], 1, []);
+    possibleNbTicks = (dataBounds(2) - dataBounds(1)) .* fFactor ./ possibleTickSpaces ;
+    iTicks = find((possibleNbTicks >= 3) & (possibleNbTicks <= 500));
+    % If at least one scale is found
+    if ~isempty(iTicks)
+        % Take the one with the smallest number of ticks
+        tickSpace = possibleTickSpaces(iTicks(end));
+        Tick = unique([bst_flip(0:-tickSpace/fFactor:dataBounds(1), 2), 0, 0:tickSpace/fFactor:dataBounds(2)]);
+        TickLabel = fFactor * Tick;
+        % Normalized Ticks
+        TickNorm = (Tick-dataBounds(1)) / (dataBounds(2)-dataBounds(1)) * (axesLim(2)-axesLim(1)) + axesLim(1);
+        % If displaying integer values (%d)
+        if (round(tickSpace) == tickSpace)
+            TickLabel = num2str(round(TickLabel)', '%d');
+        % Else : display fractional values
+        else
+            nbDecimal = 1;
+            while (tickSpace < power(10, -nbDecimal))
+                nbDecimal = nbDecimal + 1;
+            end
+            TickLabel = num2str(TickLabel', sprintf('%%0.%df', nbDecimal));
+        end
+    % Cannot find a valid number of ticks : do not display ticks
+    else
+        TickNorm  = 0;
+        TickLabel = [];
+    end
+end
+
+
+%% ====== SET COLORBAR VISIBLE ======
+function SetColorbarVisible(hFig, isVisible) %#ok<DEFNU>
+    % Get colorbar and axes handles
+    hColorbar = findobj(hFig, '-depth', 1, 'Tag', 'Colorbar');
+    hAxes     = setdiff(findobj(hFig, '-depth', 1, 'Type', 'axes'), hColorbar);
+    % If colorbar is requested but does not exist : create it
+    if isVisible && isempty(hColorbar)
+        % Get figure type
+        FigureId = getappdata(hFig, 'FigureId');
+        % Get color for colorbar text
+        switch (FigureId.Type)
+            case {'3DViz', 'Topography', 'MriViewer', 'Connect'} 
+                textColor = [.8 .8 .8];
+            case {'Timefreq', 'Pac', 'Image'}
+                textColor = [0 0 0];
+        end
+        % Display colorbar
+        drawnow
+
+        % ===== USING HOMEMADE COLORBAR =====
+        % To avoid buggy behaviour of OpenGL rendering for colormaps
+        hColorbar = axes('Parent', hFig, ...
+                         'tag',    'Colorbar', ...
+                         'XLim',   [0,1], ...
+                         'YLim',   [0,256], ...
+                         'YTick',  [], ...
+                         'XTick',  [], ...
+                         'XTickLabel', []);
+        hold(hColorbar, 'on');
+        % Set color to figure colormap
+        [X,Y,Z] = meshgrid(0:1, 0:256, 1);
+        hImage = surf('Parent', hColorbar, ...
+                      'XData',  X, ...
+                      'YData',  Y, ...
+                      'ZData',  Z, ...
+                      'CData',  (1:256)', ...
+                      ...'CDataMapping', 'Direct', ...
+                      'EdgeColor', 'none', ...
+                      'Tag',    'ColorbarSurf', ...
+                      'ButtonDownFcn', @(h,ev)ColorbarButtonDown_Callback(hColorbar,ev));
+        % ===== END SECTION =====
+        
+        set(hColorbar, 'TickLength',    [0 0], ...
+                       'FontUnits',     'points', ...
+                       'FontSize',      bst_get('FigFont'), ...
+                       'YAxisLocation', 'right', ...
+                       'XColor',        textColor, ...
+                       'YColor',        textColor, ...
+                       'Box',           'off', ...
+                       'ButtonDownFcn', @(h,ev)ColorbarButtonDown_Callback(hColorbar,ev));
+        % Execute Resize routine in order to set location and size of the colorbar
+        ResizeCallback = get(hFig, bst_get('ResizeFunction'));
+        ResizeCallback(hFig, []);
+    % If color bar is not requested but exist : remove it
+    elseif ~isVisible && ~isempty(hColorbar)
+        delete(hColorbar);
+        % Execute Resize routine in order to reset axes position
+        ResizeCallback = get(hFig, bst_get('ResizeFunction'));
+        ResizeCallback(hFig, []);
+    end
+    % Set back the main axes as the Current axes in figure
+    if ~isempty(hAxes)
+        set(hFig, 'CurrentAxes', hAxes(1));
+    end
+end
+
+
+%% ====== COLORBAR CLICK CALLBACK ======
+function ColorbarButtonDown_Callback(hColorbar,ev)
+    % Get adjacent 3DAxes handle
+    hFig  = get(hColorbar, 'Parent');
+    hAxes = setdiff(findobj(hFig, '-depth', 1, 'Type', 'axes'), hColorbar);
+    % Reset current axes
+    if ~isempty(hAxes)
+        set(hFig, 'CurrentAxes', hAxes(1));
+    end
+    % Double click: reset colormap           
+    if strcmpi(get(hFig, 'SelectionType'), 'open')
+        ColormapInfo = getappdata(hFig, 'Colormap');
+        if ~isempty(ColormapInfo)
+            SetColormap(ColormapInfo.Type, GetDefaults(ColormapInfo.Type));
+            FireColormapChanged(ColormapInfo.Type);
+        end
+        return
+    end
+    % Button clicked ?
+    switch (get(hFig, 'SelectionType'))
+        case 'normal'
+            % LEFT CLICK: Prepare for colorbar modification
+            setappdata(hFig, 'clickAction', 'colorbar');
+        case 'alt'
+            % RIGHT CLICK: popup
+            setappdata(hFig, 'clickAction', 'popup');
+    end
+end
+
+
+
+%% ============================================================================
+%  ====== CONTRAST/BRIGHTNESS =================================================
+%  ============================================================================
+%% ====== RESIZE COLORMAP ======
+% Change le colormap number of samples
+function resizedCMap = ResizeColormap(initCMap, N)
+    if (size(initCMap,1) == N)
+        resizedCMap = initCMap;
+    else
+        % Get X vectors of the 2 colormaps
+        xInit    = linspace(0, 1, size(initCMap,1));
+        xResized = linspace(0, 1, N);
+        % Interpolate separately the 3 components R,G,B
+        resizedCMap = interp1(xInit, initCMap, xResized);
+        % Remove extreme values
+        resizedCMap = bst_saturate(resizedCMap, [0 1]);
+    end
+end
+
+
+%% ===== CHANGE COLORMAP MODIFIERS =====
+% USAGE:  ColormapChangeModifiers(ColormapType, ChangeValues)
+%         ColormapChangeModifiers(ColormapType, ChangeValues, isUpdateAll)
+%
+% INPUT:  
+%      - ColormapType : {'data', 'source', 'anatomy', 'stat1', 'stat2', ...}
+%      - ChangeValues : [changeContrast, changeBrightness]
+%      - isUpdateAll  : {0,1} If 1, apply he modifications in all the figures
+%                             Else, only update the current colorbar
+%
+function sColormap = ColormapChangeModifiers(ColormapType, ChangeValues, isUpdateAll) %#ok<DEFNU>
+    % Parse inputs
+    if (nargin < 3)
+        isUpdateAll = 1;
+    end
+    % Get colormap
+    sColormap = GetColormap(ColormapType);
+    if isempty(sColormap)
+        return
+    end
+    % Skip the custom colormaps
+    if ~isempty(strfind(sColormap.Name, 'custom_'))
+        return;
+    end
+    % Update Contrast value
+    sColormap.Contrast   = bst_saturate(sColormap.Contrast   + ChangeValues(1), [-1 1]);
+    sColormap.Brightness = bst_saturate(sColormap.Brightness + ChangeValues(2), [-1 1]);
+    % Apply modifiers
+    sColormap = ApplyColormapModifiers(sColormap);
+    % Save colormap
+    SetColormap(ColormapType, sColormap);
+    % Notify all figures
+    if isUpdateAll
+        FireColormapChanged(ColormapType);
+    end
+end
+
+
+%% ===== APPLY COLORMAP MODIFIERS =====
+function sColormap = ApplyColormapModifiers(sColormap)
+    DEFAULT_CMAP_SIZE = 256;
+    % Cannot modify "Custom" colormaps
+    if ~isempty(sColormap.Name) && isempty(strfind(sColormap.Name, 'custom_'))
+        sColormap.CMap = eval(sprintf('%s(%d)', sColormap.Name, DEFAULT_CMAP_SIZE));
+        mapSize = size(sColormap.CMap, 1);
+        
+        % === APPLY CONTRAST ===
+        if (sColormap.Contrast ~= 0)
+            % Concentrate
+            if (sColormap.Contrast > 0)
+                % Add values at top and at bottom of the colormap to "Concentrate" the colors
+                totalSize = round(mapSize * (10 * sColormap.Contrast + 1));
+                padSize = [ceil((totalSize - mapSize) / 2), floor((totalSize - mapSize) / 2)];
+                sColormap.CMap = [repmat(sColormap.CMap(1,:), [padSize(1), 1]);
+                                  sColormap.CMap;
+                                  repmat(sColormap.CMap(end,:), [padSize(2), 1])];
+            % Spread
+            else
+                % Keep only a part of the initial colormap to "spread" the central colors
+                totalSize = round(mapSize - (mapSize - 3) * abs(sColormap.Contrast));
+                if (totalSize ~= mapSize)
+                    iStartColor = round((mapSize - totalSize) / 2);
+                    sColormap.CMap = sColormap.CMap(iStartColor:iStartColor+totalSize, :);
+                end
+            end
+            % Make sure that colormap size is constant
+            if (size(sColormap.CMap, 1) ~= mapSize)
+                sColormap.CMap = ResizeColormap(sColormap.CMap, mapSize);
+            end
+        end
+        
+        % === APPLY BRIGHTNESS ===
+        % Moves "center" of colormap (middle colours) up or down in colormap
+        if (sColormap.Brightness ~= 0)
+            newCMap = zeros(mapSize,3);
+            % Get middle indice of the colormap (for both initial and modified colormaps)
+            iMiddleInit  = floor(mapSize / 2);
+            iMiddleFinal = bst_saturate(round((sColormap.Brightness + 1) * iMiddleInit), [1,mapSize-1]);
+            % Interpolate new values
+            newCMap(1:iMiddleFinal,:)     = ResizeColormap(sColormap.CMap(1:iMiddleInit,:),     iMiddleFinal);
+            newCMap(iMiddleFinal+1:end,:) = ResizeColormap(sColormap.CMap(iMiddleInit+1:end,:), mapSize-iMiddleFinal);
+            % Update new colormap
+            sColormap.CMap = newCMap;
+        end
+    end
+end
+
+
+%% ===== ADD COLORMAP TO FIGURE =====
+function AddColormapToFigure(hFig, ColormapType, DisplayUnits) %#ok<DEFNU>
+    % No default units
+    if (nargin < 3) || isempty(DisplayUnits)
+        DisplayUnits = [];
+    end
+    % Get existing list
+    ColormapInfo = getappdata(hFig, 'Colormap');
+    % Add new colormap to list
+    ColormapInfo.AllTypes{end+1} = ColormapType;
+    ColormapInfo.AllTypes        = unique(ColormapInfo.AllTypes);
+    % Set default
+    if isempty(ColormapInfo.Type) || ~strcmpi(ColormapType, 'Anatomy')
+        ColormapInfo.Type = ColormapType;
+    end
+    % Set units
+    ColormapInfo.DisplayUnits = DisplayUnits;
+    % Update figure app data
+    setappdata(hFig, 'Colormap', ColormapInfo);
+end
+
+%% ===== REMOVE COLORMAP FROM FIGURE =====
+function RemoveColormapFromFigure(hFig, ColormapType) %#ok<DEFNU>
+    % Get existing list
+    ColormapInfo = getappdata(hFig, 'Colormap');
+    % Add new colormap to list and set to default
+    ColormapInfo.AllTypes = setdiff(ColormapInfo.AllTypes, ColormapType);
+    if strcmpi(ColormapInfo.Type, ColormapType)
+        if ~isempty(ColormapInfo.AllTypes)
+            ColormapInfo.Type = ColormapInfo.AllTypes{end};
+        else
+            ColormapInfo.Type = '';
+        end
+    end
+    % Update figure app data
+    setappdata(hFig, 'Colormap', ColormapInfo);
+end
+
+
+%% ===== THRESHOLD COLORMAP =====
+function cmapThreshed = StatThreshold(cMap, vMin, vMax, isAbs, tUnder, tOver, nsColor) %#ok<DEFNU>
+    % Apply double thresholding to given cmap so that the color of values between
+    % given thresholds is set to the color of the null value. 
+    % Original color dynamics is tranfered to significant values.
+    if vMin > vMax
+        error('Bad value range: vMin > vMax');
+    end
+    if isempty(tUnder) && isempty(tOver)
+        error('Both thresholds are undefined');
+    end
+    if tUnder == tOver % no thresholding -> nothing to do
+        cmapThreshed = cMap;
+        return;
+    end
+    if isempty(tUnder) % one-sided+
+       tUnder = vMin; 
+    end
+    if isempty(tOver) % one-sided-
+       tOver = vMax; 
+    end
+    if tUnder > tOver
+        error('Bad thresholds: tUnder > tOver');
+    end
+
+    if isAbs
+        % In case abs wasn't already applied to limits
+        if vMin < 0 && vMax <= 0
+            vMin = abs(vMax);
+            vMax = abs(vMin);
+        elseif vMin < 0 && vMax >= 0
+            vMin = 0;
+            vMax = max(abs(vMin), vMax);
+        end
+        % In case thresholds are not symetrical
+        if tUnder < 0 && tOver <= 0
+            tUnder = abs(tOver);
+            tOver = abs(tUnder);
+        elseif tUnder <  0 && tOver >= 0
+            tOver = min(abs(tUnder), tOver); 
+            tUnder = vMin;
+        end
+    end
+
+    nc = length(cMap);
+    % Convert value to color index, with clipping
+    v2ci = @(v) max(1, min(round((nc-1)/(vMax-vMin) * (v-vMin) + 1), nc ));
+
+    if nargin < 6
+        nsColor = cMap(v2ci(0), :); % Take color of value=zero for non-significant
+    end
+    assert(all(size(nsColor) == [1, 3]));
+    cmapThreshed = zeros(size(cMap));
+
+    % Set non-significant range
+    nsIndexes = v2ci(tUnder):v2ci(tOver);
+    cmapThreshed(nsIndexes, :) = repmat(nsColor, length(nsIndexes), 1);
+
+    % Compress initial color dynamics into significant range
+    ci0 = v2ci(0);
+    if tOver < vMax
+        sigOverIndexes = v2ci(tOver):nc;
+        posIndexes = (ci0+1):nc;
+        targetOver = round(linspace(posIndexes(1), posIndexes(end), length(sigOverIndexes)));
+        cmapThreshed(sigOverIndexes, :) = interp1(posIndexes,cMap(posIndexes,:), targetOver);
+    end
+    if tUnder > vMin
+        sigUnderIndexes = 1:v2ci(tUnder);
+        negIndexes = 1:(ci0-1);
+        targetUnder = round(linspace(negIndexes(1), negIndexes(end), length(sigUnderIndexes)));
+        cmapThreshed(sigUnderIndexes, :) = interp1(negIndexes,cMap(negIndexes, :), targetUnder);
+    end
+end
+
+