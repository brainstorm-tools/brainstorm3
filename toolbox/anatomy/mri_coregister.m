--- conflicted
+++ resolved
@@ -234,11 +234,7 @@
         end
         % Output file tag
         fileTag = '_mni';
-<<<<<<< HEAD
-    
-=======
-
->>>>>>> c5ffb028
+
     % ===== CT2MRIREG =====
     case 'ct2mri'
         % Check if ct2mrireg plugin is installed
@@ -249,11 +245,7 @@
             end
             return;
         end
-<<<<<<< HEAD
-        
-=======
-
->>>>>>> c5ffb028
+
         % Save files in tmp directory
         bst_progress('text', 'Saving temporary files...');
         % Get temporary folder
@@ -265,69 +257,11 @@
         NiiRefFile = bst_fullfile(TmpDir, 'ct2mri_ref.nii');
         out_mri_nii(sMriRef, NiiRefFile);
 
-<<<<<<< HEAD
-        % Check for Brainsuite Installation
-        if ~ispc
-            bdp_exe = 'bdp.sh';
-        else
-            bdp_exe = 'bdp';
-        end
-        bst_progress('text', 'Testing BrainSuite installation...');
-        % Check BrainSuite installation
-        status = system([bdp_exe ' --version']);
-        if (status ~= 0)
-            % Get BrainSuite path from Brainstorm preferences
-            BsDir = bst_get('BrainSuiteDir');
-            BsBinDir = bst_fullfile(BsDir, 'bin');
-            BsBdpDir = bst_fullfile(BsDir, 'bdp');
-            % Add BrainSuite path to system path
-            if ~isempty(BsDir) && file_exist(BsBinDir) && file_exist(BsBdpDir)
-                disp(['BST> Adding to system path: ' BsBinDir]);
-                disp(['BST> Adding to system path: ' BsBdpDir]);
-                setenv('PATH', [getenv('PATH'), pathsep, BsBinDir, pathsep, BsBdpDir]);
-                % Check again
-                status = system([bdp_exe  ' --version']);
-            end
-            % Brainsuite is not installed
-            if (status ~= 0)
-                errMsg = ['BrainSuite is not installed on your computer.' 10 ...
-                          'Download it from http://brainsuite.org and install it.' 10 ...
-                          'Then set its installation folder in the Brainstorm options (File > Edit preferences)'];
-                return
-            end
-        end
-        
-        % Perform BRAIN SURFACE EXTRACTOR (BSE)
-        bst_progress('text', 'Brain surface extractor...');
-        strCall = [...
-            'bse -i "' NiiRefFile '" --auto' ...
-            ' -o "' fullfile(TmpDir, 'skull_stripped_mri.nii.gz"') ...
-            ' --mask "' fullfile(TmpDir, 'bse_smooth_brain.mask.nii.gz"') ...
-            ' --hires "' fullfile(TmpDir, 'bse_detailled_brain.mask.nii.gz"') ...
-            ' --cortex "' fullfile(TmpDir, 'bse_cortex_file.nii.gz"')];
-        disp(['BST> System call: ' strCall]);
-        status = system(strCall);
-        % Error handling
-        if (status ~= 0)
-            errMsg = ['BrainSuite failed at step BSE.', 10, 'Check the Matlab command window for more information.'];
-            return    
-        end
-
-        % Get mask image
-        NiiMaskFile = bst_fullfile(TmpDir, 'bse_smooth_brain.mask.nii.gz');
-        sMriMask = in_mri(NiiMaskFile, 'ALL', 0, 0);
-        
-=======
->>>>>>> c5ffb028
         % Save registered file in .nii.gz format
         NiiRegFile = bst_fullfile(TmpDir, 'contrastmri2preMRI.nii.gz');
         bst_progress('text', 'Performing co-registration using ct2mrireg plugin...');
         NiiRegFile = ct2mrireg(NiiSrcFile, NiiRefFile, NiiRegFile);
-<<<<<<< HEAD
-        
-=======
-
->>>>>>> c5ffb028
+
         % Read output volume
         sMriReg = in_mri(NiiRegFile, 'ALL', 0, 0);
 
@@ -341,32 +275,14 @@
             % Use the reference SCS coordinates
             if isfield(sMriRef, 'SCS')
                 sMriReg.SCS = sMriRef.SCS;
-<<<<<<< HEAD
-                sMriMask.SCS = sMriRef.SCS;
-=======
->>>>>>> c5ffb028
             end
             % Use the reference NCS coordinates
             if isfield(sMriRef, 'NCS')
                 sMriReg.NCS = sMriRef.NCS;
-<<<<<<< HEAD
-                sMriMask.NCS = sMriRef.NCS;
-            end
-
-            % Reslice the volume
-            bst_progress('text', 'Performing Reslicing...');
-            [sMriReg, errMsg] = mri_reslice(sMriReg, sMriRef, 'scs', 'scs', isAtlas);
-            [sMriMask, errMsg] = mri_reslice(sMriMask, sMriRef, 'scs', 'scs', isAtlas);
-
-            bst_progress('text', 'Applying Mask...');
-            sMriReg.Cube = sMriReg.Cube.*(sMriMask.Cube/255);
-            fileTag = [fileTag, '_masked'];
-=======
             end
 
             % Reslice the volume
             [sMriReg, errMsg] = mri_reslice(sMriReg, sMriRef, 'scs', 'scs', isAtlas);
->>>>>>> c5ffb028
         else
             isUpdateScs = 1;
             isUpdateNcs = 1;
@@ -497,4 +413,4 @@
 % Close progress bar
 if ~isProgress
     bst_progress('stop');
-end
+end