function  [sMriAlign, fileTag] = mri_realign (MriFile, Method, FWHM)
% MRI_REALIGN: Extract frames from dynamic volumes and realign with optional smoothing
%
% USAGE:  [sMriAlign, fileTag] = mri_realign(MriFile, Method, FWHM)
%         [sMriAlign, fileTag] = mri_realign(MriFile)
%         [sMriAlign, fileTag] = mri_realign(sMri)
%         [sMriAlign, fileTag] = mri_realign(MriFile, Method)
%         [sMriAlign, fileTag] = mri_realign(sMri, Method)
%
% INPUTS:
%    - MriFile : Relative path to the Brainstorm Mri file to realign
%    - Method  : Method used for the realignment of the volume (default is spm_realign):
%                       -'spm_realign' :        uses the SPM plugin
<<<<<<< HEAD
%    - FWHM    : Full width at half maximum of the smoothing kernel in mm
=======
>>>>>>> c7d3ac4f
%
% OUTPUTS:
%    - sMriRealign      : Dynamic Brainstorm Mri structure with realigned frames
%    - errMsg           : Error messages if any
%    - fileTag          : Tag added to the comment/filename

% @=============================================================================
% This function is part of the Brainstorm software:
% https://neuroimage.usc.edu/brainstorm
%
% Copyright (c) University of Southern California & McGill University
% This software is distributed under the terms of the GNU General Public License
% as published by the Free Software Foundation. Further details on the GPLv3
% license can be found at http://www.gnu.org/copyleft/gpl.html.
%
% FOR RESEARCH PURPOSES ONLY. THE SOFTWARE IS PROVIDED "AS IS," AND THE
% UNIVERSITY OF SOUTHERN CALIFORNIA AND ITS COLLABORATORS DO NOT MAKE ANY
% WARRANTY, EXPRESS OR IMPLIED, IN>CLUDING BUT NOT LIMITED TO WARRANTIES OF
% MERCHANTABILITY AND FITNESS FOR A PARTICULAR PURPOSE, NOR DO THEY ASSUME ANY
% LIABILITY OR RESPONSIBILITY FOR THE USE OF THIS SOFTWARE.
%
% For more information type "brainstorm license" at command prompt.
% =============================================================================@
%
% Authors: Diellor Basha, 2024
%          Chinmay Chinara, 2023
%          Francois Tadel, 2016-2023

% ===== LOAD INPUTS =====
% Parse inputs
if (nargin < 3) || isempty(FWHM)
    FWHM = 0; % Default 6 mm smoothing
end
FWHM = FWHM * [1 1 1];

if (nargin < 2) || isempty(Method)
    Method = 'spm_realign';
end

% Progress bar
isProgress = bst_progress('isVisible');
if ~isProgress
    bst_progress('start', 'Realignment', 'Loading input volumes...');
end
if isstruct(MriFile) % USAGE: [sMriAlign, fileTag] = mri_realign(sMri, Method)
    sMri = MriFile;
elseif ischar(MriFile) % USAGE: [MriFileAlign, fileTag] = mri_realign(MriFile, Method)
    % Get volume in bst format
    sMri = in_mri_bst(MriFile);
else
    bst_progress('stop');
    error('Invalid call.');
end
% Initialize returned variables
sMriAlign = []; fileTag   = '';
% Define temporary directory for exporting nifti files
TmpDir = bst_get('BrainstormTmpDir', 0, 'mri_frames');
% Initialize output file names
sMriOutNii = bst_fullfile(TmpDir, 'orig.nii');

% ====== ALIGN FRAMES =======
nFrames = size(sMri.Cube, 4);  % Number of frames
if nFrames==1 % If nFrames is 1, volume is static
    return
else
    % Remove NaN
    sMri.Cube(isnan(sMri.Cube)) = 0;
    out_mri_nii (sMri, sMriOutNii);% Export as Nifti to TmpDir
end

switch lower(Method)

    % ===== METHOD: SPM ALIGN =====
    case 'spm_realign'
        % Initialize SPM
        [isInstalled, errMsg] = bst_plugin('Install', 'spm12');
        if ~isInstalled
            if ~isProgress
                bst_progress('stop');
            end
            return;
        end
        bst_plugin('SetProgressLogo', 'spm12');

        % === CALL SPM REALIGN ===
        bst_progress('text', sprintf('Aligning %d frames using SPM Realign...', nFrames));
        matlabbatch = {};
            MriFileRealign = bst_fullfile(TmpDir, 'orig.nii'); % SPM output: dynamic volume with realigned frames
            matlabbatch{1}.cfg_basicio.file_dir.file_ops.file_fplist.dir = {TmpDir};
            matlabbatch{1}.cfg_basicio.file_dir.file_ops.file_fplist.filter = 'orig';
            matlabbatch{1}.cfg_basicio.file_dir.file_ops.file_fplist.rec = 'FPList';
            matlabbatch{2}.spm.util.exp_frames.files(1) = cfg_dep('File Selector (Batch Mode): Selected Files (orig)', substruct('.','val', '{}',{1}, '.','val', '{}',{1}, '.','val', '{}',{1}, '.','val', '{}',{1}), substruct('.','files'));
            matlabbatch{2}.spm.util.exp_frames.frames = Inf;
            matlabbatch{3}.spm.spatial.realign.estwrite.data{1}(1) = cfg_dep('Expand image frames: Expanded filename list.', substruct('.','val', '{}',{2}, '.','val', '{}',{1}, '.','val', '{}',{1}), substruct('.','files'));
            matlabbatch{3}.spm.spatial.realign.estwrite.eoptions.quality = 0.9;
            matlabbatch{3}.spm.spatial.realign.estwrite.eoptions.sep = 4;
            matlabbatch{3}.spm.spatial.realign.estwrite.eoptions.fwhm = FWHM(1);
            matlabbatch{3}.spm.spatial.realign.estwrite.eoptions.rtm = 0;
            matlabbatch{3}.spm.spatial.realign.estwrite.eoptions.interp = 3;
            matlabbatch{3}.spm.spatial.realign.estwrite.eoptions.wrap = [0 0 0];
            matlabbatch{3}.spm.spatial.realign.estwrite.eoptions.weight = '';
            matlabbatch{3}.spm.spatial.realign.estwrite.roptions.which = [2 1];
            matlabbatch{3}.spm.spatial.realign.estwrite.roptions.interp = 4;
            matlabbatch{3}.spm.spatial.realign.estwrite.roptions.wrap = [0 0 0];
            matlabbatch{3}.spm.spatial.realign.estwrite.roptions.mask = 0;
            matlabbatch{3}.spm.spatial.realign.estwrite.roptions.prefix = 'r';
        % else
        %     MriFileRealign = bst_fullfile(TmpDir, 'sorig.nii'); % SPM output: dynamic volume with realigned frames
        %     matlabbatch{1}.cfg_basicio.file_dir.file_ops.file_fplist.dir = {TmpDir};
        %     matlabbatch{1}.cfg_basicio.file_dir.file_ops.file_fplist.filter = 'orig';
        %     matlabbatch{1}.cfg_basicio.file_dir.file_ops.file_fplist.rec = 'FPList';
        %     matlabbatch{2}.spm.util.exp_frames.files(1) = cfg_dep('File Selector (Batch Mode): Selected Files (orig)', substruct('.','val', '{}',{1}, '.','val', '{}',{1}, '.','val', '{}',{1}, '.','val', '{}',{1}), substruct('.','files'));
        %     matlabbatch{2}.spm.util.exp_frames.frames = Inf;
        %     matlabbatch{3}.spm.spatial.smooth.data(1) = cfg_dep('Expand image frames: Expanded filename list.', substruct('.','val', '{}',{2}, '.','val', '{}',{1}, '.','val', '{}',{1}), substruct('.','files'));
        %     matlabbatch{3}.spm.spatial.smooth.fwhm = FWHM;
        %     matlabbatch{3}.spm.spatial.smooth.dtype = 0;
        %     matlabbatch{3}.spm.spatial.smooth.im = 0;
        %     matlabbatch{3}.spm.spatial.smooth.prefix = 's';
        %     matlabbatch{4}.spm.spatial.realign.estwrite.data{1}(1) = cfg_dep('Smooth: Smoothed Images', substruct('.','val', '{}',{3}, '.','val', '{}',{1}, '.','val', '{}',{1}), substruct('.','files'));
        %     matlabbatch{4}.spm.spatial.realign.estwrite.eoptions.quality = 0.9;
        %     matlabbatch{4}.spm.spatial.realign.estwrite.eoptions.sep = 4;
        %     matlabbatch{4}.spm.spatial.realign.estwrite.eoptions.fwhm = FWHM(1);
        %     matlabbatch{4}.spm.spatial.realign.estwrite.eoptions.rtm = 0;
        %     matlabbatch{4}.spm.spatial.realign.estwrite.eoptions.interp = 2;
        %     matlabbatch{4}.spm.spatial.realign.estwrite.eoptions.wrap = [0 0 0];
        %     matlabbatch{4}.spm.spatial.realign.estwrite.eoptions.weight = '';
        %     matlabbatch{4}.spm.spatial.realign.estwrite.roptions.which = [2 1];
        %     matlabbatch{4}.spm.spatial.realign.estwrite.roptions.interp = 4;
        %     matlabbatch{4}.spm.spatial.realign.estwrite.roptions.wrap = [0 0 0];
        %     matlabbatch{4}.spm.spatial.realign.estwrite.roptions.mask = 0;
        %     matlabbatch{4}.spm.spatial.realign.estwrite.roptions.prefix = 'r';
        % end
        spm('defaults', 'PET');
        spm_jobman('run', matlabbatch);
        sMriAlign = in_mri(MriFileRealign, 'ALL', 0, 0);  % Import the realigned dynamic volume
<<<<<<< HEAD
=======
        sMriMean = in_mri_nii(MriFileMean, 0, 1, []); % Import mean and apply multiplicative rescaling, if any
>>>>>>> c7d3ac4f
end

% ===== UPDATE HISTORY ========
fileTag = '_spm_realign'; % Output file tag
sMriAlign.Comment = [sMriAlign.Comment, fileTag]; % Add file tag
sMriAlign = bst_history('add', sMriAlign, 'realign', sprintf(['Realigned %d frames in dynamic volume using ' Method ' '], nFrames));   % Add history entry
file_delete(TmpDir, 1, 1);

% Close progress bar
if ~isProgress
    bst_progress('stop');
end
end<|MERGE_RESOLUTION|>--- conflicted
+++ resolved
@@ -11,10 +11,6 @@
 %    - MriFile : Relative path to the Brainstorm Mri file to realign
 %    - Method  : Method used for the realignment of the volume (default is spm_realign):
 %                       -'spm_realign' :        uses the SPM plugin
-<<<<<<< HEAD
-%    - FWHM    : Full width at half maximum of the smoothing kernel in mm
-=======
->>>>>>> c7d3ac4f
 %
 % OUTPUTS:
 %    - sMriRealign      : Dynamic Brainstorm Mri structure with realigned frames
@@ -150,10 +146,7 @@
         spm('defaults', 'PET');
         spm_jobman('run', matlabbatch);
         sMriAlign = in_mri(MriFileRealign, 'ALL', 0, 0);  % Import the realigned dynamic volume
-<<<<<<< HEAD
-=======
         sMriMean = in_mri_nii(MriFileMean, 0, 1, []); % Import mean and apply multiplicative rescaling, if any
->>>>>>> c7d3ac4f
 end
 
 % ===== UPDATE HISTORY ========
