--- conflicted
+++ resolved
@@ -16,12 +16,9 @@
 %    - ChannelAlign   : 0, do not perform automatic headpoints-based alignment
 %                       1, perform automatic alignment after user confirmation
 %                       2, perform automatic alignment without user confirmation
-<<<<<<< HEAD
 %                       3, as 2, but also updating MRI SCS from digitized points
-=======
 %    - Tolerance      : Percentage of outliers head points, ignored in the final fit
 %
->>>>>>> 42a68efd
 % OUTPUT:
 %    - OutputFile: Newly created channel file (empty is no file created)
 
@@ -184,16 +181,12 @@
     end
     
     % Call automatic registration for MEG
-<<<<<<< HEAD
     if ChannelAlign >= 3
         % Also adjust MRI SCS from digitized points.
-        [ChannelMat, R, T, isSkip, isUserCancel] = channel_align_auto(OutputFile, [], 0, isConfirm, [], 1);
+        [ChannelMat, R, T, isSkip, isUserCancel, strReport, Tolerance] = channel_align_auto(OutputFile, [], 0, isConfirm, Tolerance, 1);
     else
-        [ChannelMat, R, T, isSkip, isUserCancel] = channel_align_auto(OutputFile, [], 0, isConfirm);
-    end
-=======
-    [ChannelMat, R, T, isSkip, isUserCancel, strReport, Tolerance] = channel_align_auto(OutputFile, [], 0, isConfirm, Tolerance);
->>>>>>> 42a68efd
+        [ChannelMat, R, T, isSkip, isUserCancel, strReport, Tolerance] = channel_align_auto(OutputFile, [], 0, isConfirm, Tolerance);
+    end
     % User validated: keep this answer for the next round (force alignment for next call)
     if ~isSkip
         if isUserCancel || isempty(ChannelMat)
