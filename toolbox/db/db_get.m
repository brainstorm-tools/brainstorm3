function varargout = db_get(varargin)
% DB_GET: Get a Brainstorm structure from the protocol database
% This function is a newer API than bst_get

% @=============================================================================
% This function is part of the Brainstorm software:
% https://neuroimage.usc.edu/brainstorm
% 
% Copyright (c)2000-2020 University of Southern California & McGill University
% This software is distributed under the terms of the GNU General Public License
% as published by the Free Software Foundation. Further details on the GPLv3
% license can be found at http://www.gnu.org/copyleft/gpl.html.
% 
% FOR RESEARCH PURPOSES ONLY. THE SOFTWARE IS PROVIDED "AS IS," AND THE
% UNIVERSITY OF SOUTHERN CALIFORNIA AND ITS COLLABORATORS DO NOT MAKE ANY
% WARRANTY, EXPRESS OR IMPLIED, INCLUDING BUT NOT LIMITED TO WARRANTIES OF
% MERCHANTABILITY AND FITNESS FOR A PARTICULAR PURPOSE, NOR DO THEY ASSUME ANY
% LIABILITY OR RESPONSIBILITY FOR THE USE OF THIS SOFTWARE.
%
% For more information type "brainstorm license" at command prompt.
% =============================================================================@
%
% Authors: Martin Cousineau, 2020

% Parse inputs
contextName = varargin{1};
if nargin < 2 || isempty(varargin{2}) || ~isjava(varargin{2})
    sqlConn = sql_connect();
    handleConn = 1;
    if nargin > 2 && isempty(varargin{2})
        args = varargin(3:end);
    elseif nargin > 1
        args = varargin(2:end);
    else
        args = {};
    end
else
    sqlConn = varargin{2};
    handleConn = 0;
    if nargin > 2
        args = varargin(3:end);
    else
        args = {};
    end
end

varargout = {};
switch contextName
    case 'Subject'
        iSubject = args{1};
        varargout{1} = sql_query(sqlConn, 'select', 'subject', '*', struct('Id', iSubject));
        
    case 'Subjects'
        includeDefaultSub = length(args) > 1 && args{2};
        if ~includeDefaultSub
            addQuery = ' WHERE Name <> "@default_subject"';
        else
            addQuery = '';
        end
        varargout{1} = sql_query(sqlConn, 'select', 'subject', '*', [], addQuery);

    % Usage: sFiles = db_get('FilesWithSubject', FileType (e.g. Anatomy), SubjectID)
    case 'FilesWithSubject'
        % Special case: sSubject = db_get('FilesWithSubject', sSubject)
        % This sets the anatomy file fields in sSubject (Anatomy, Surface)
        if length(args) == 1
            sSubject = args{1};
            sSubject.Anatomy = repmat(db_template('Anatomy'), 0);
            sSubject.Surface = repmat(db_template('Surface'), 0);
            qryCondition = struct('Subject', sSubject.Id);
        else
            type = lower(args{1});
            iSubject = args{2};
            sSubject = [];
            sOutFiles = repmat(db_template(type), 0);
            qryCondition = struct('Subject', iSubject, 'Type', type);
        end
        sAnatFiles = sql_query(sqlConn, 'select', 'anatomyfile', '*', qryCondition);

        if isempty(sAnatFiles)
            if ~isempty(sSubject)
                varargout{1} = sSubject;
            else
                varargout{1} = sAnatFiles;
            end
        else

            for iFile = 1:length(sAnatFiles)
                sFile = db_template(sAnatFiles(iFile).Type);
                sFile.Comment = sAnatFiles(iFile).Name;
                sFile.FileName = sAnatFiles(iFile).FileName;

                switch sAnatFiles(iFile).Type
                    case 'anatomy'
                        if ~isempty(sSubject)
                            sSubject.Anatomy(end + 1) = sFile;
                        end
                    case 'surface'
                        sFile.SurfaceType = sAnatFiles(iFile).SurfaceType;
                        if ~isempty(sSubject)
                            sSubject.Surface(end + 1) = sFile;
                        end
                    otherwise
                        error('Unsupported anatomy file type');
                end

                if isempty(sSubject)
                    sOutFiles(end + 1) = sFile;
                end
            end

            if ~isempty(sSubject)
                varargout{1} = sSubject;
            else
                varargout{1} = sOutFiles;
            end
        end

    % Usage: sFiles = db_get('FilesWithStudy', FileType (e.g. Data), StudyID)
    case 'FilesWithStudy'
        % Special case: sStudy = db_get('FilesWithStudy', sStudy)
        % This sets the functional file fields in sStudy (e.g. Data)
        if length(args) == 1
            sStudy = args{1};
            iStudy = sStudy.Id;
            types = {'Channel', 'Data', 'HeadModel', 'Result', 'Stat', ...
                'Image', 'NoiseCov', 'Dipoles', 'Timefreq', 'Matrix'};

            for iType = 1:length(types)
                sStudy.(types{iType}) = repmat(db_template(types{iType}), 0);
            end
        elseif length(args) > 1
            types  = {lower(args{1})};
            iStudy = args{2};
            sStudy = [];
            sAnatFiles = repmat(db_template(types{1}),0);
        else
            error('Invalid call.');
        end

        if length(args) > 2
            cond = args{3};
        else
            cond = struct();
        end
        cond.Study = iStudy;
        extraQry = 'ORDER BY Id';
        if isempty(sStudy)
            % Noise and data covariance used to be merged
            if strcmpi(types{1}, 'noisecov')
                extraQry = ['AND Type IN ("noisecov", "ndatacov") ' extraQry];
            else
                cond.Type = types{1};
            end
        end

        results = sql_query(sqlConn, 'select', 'functionalfile', '*', cond, extraQry);

        for iFile = 1:length(results)
            type = results(iFile).Type;
            if ~isempty(sStudy)
                if strcmpi(type, 'ndatacov')
                    iType = find(strcmpi(types, 'noisecov'), 1);
                else
                    iType = find(strcmpi(types, type), 1);
                end
                
                if isempty(iType)
                    continue;
                end
            end

            sFile = getFuncFileStruct(type, results(iFile));

            if ~isempty(sStudy)
                % Special case to make sure noise and data covariances are
                % in the expected order (1. noise, 2. data)
                if strcmpi(type, 'noisecov')
                    if isempty(sStudy.NoiseCov)
                        sStudy.NoiseCov = sFile;
                    else
                        sStudy.NoiseCov(1) = sFile;
                    end
                elseif strcmpi(type, 'ndatacov')
                    if isempty(sStudy.NoiseCov)
                        sStudy.NoiseCov = repmat(db_template('NoiseCov'),1,2);
                    end
                    sStudy.NoiseCov(2) = sFile;
                else
                    if isempty(sStudy.(types{iType}))
                        sStudy.(types{iType}) = sFile;
                    else
                        sStudy.(types{iType})(end + 1) = sFile;
                    end
                end
            else
                % Special case to make sure noise and data covariances are
                % in the expected order (1. noise, 2. data)
                if strcmpi(type, 'noisecov')
                    if isempty(sAnatFiles)
                        sAnatFiles = sFile;
                    else
                        sAnatFiles(1) = sFile;
                    end
                elseif strcmpi(type, 'ndatacov')
                    if isempty(sAnatFiles)
                        sAnatFiles = repmat(db_template('NoiseCov'),1,2);
                    end
                    sAnatFiles(2) = sFile;
                else
                    sAnatFiles(end + 1) = sFile;
                end
            end
        end

        if ~isempty(sStudy)
            varargout{1} = sStudy;
        else
            varargout{1} = sAnatFiles;
        end
<<<<<<< HEAD

%% ==== ANATOMY FILE ====
    % Usage: [sFiles, sItems] = db_get('AnatomyFile', FileIDs,   Fields)
    % Usage: [sFiles, sItems] = db_get('AnatomyFile', FileNames, Fields)
    % Usage: [sFiles, sItems] = db_get('AnatomyFile', CondQuery, Fields)
    case 'AnatomyFile'
        % Parse inputs
        iFiles = args{1};
        fields = '*';                              
        templateStruct = db_template('AnatomyFile');

        if ischar(iFiles)
            iFiles = {iFiles};
        elseif isstruct(iFiles)
            condQuery = args{1};           
        end

        if length(args) > 1
            fields = args{2};
            if ischar(fields)
                fields = {fields};
            end
            for i = 1 : length(fields)
                resultStruct.(fields{i}) = templateStruct.(fields{i});
            end
        else
            resultStruct = templateStruct;
        end

        % Input is FileIDs and FileNames
        if ~isstruct(iFiles)
            nFiles = length(iFiles);
            sFiles = repmat(resultStruct, 1, nFiles);
            for i = 1:nFiles
                if iscell(iFiles)
                    condQuery.FileName = iFiles{i};
                else
                    condQuery.Id = iFiles(i);
                end
                sFiles(i) = sql_query(sqlConn, 'select', 'anatomyfile', fields, condQuery);
            end
        else % Input is struct query
            sFiles = sql_query(sqlConn, 'select', 'anatomyfile', fields, condQuery(1));
        end
        sItems = [];
        
        % If output expected, all fields requested, and all sFiles are same Type     
        if nargout > 1 && isequal(fields, '*') && length(unique({sFiles(:).Type})) == 1
            nFiles = length(sFiles);
            sItems = repmat(db_template(sFiles(1).Type), 1, nFiles);
            for i = 1 : nFiles
                sItems(i) = getAnatomyFileStruct(sFiles(i).Type, sFiles(i));
            end
        end        

        varargout{1} = sFiles;
        varargout{2} = sItems;

%% ==== SURFACE FILE ====
    % Usage : [sSubject, iSubject, iSurface] = db_get('SurfaceFile', SurfaceFile)
    case 'SurfaceFile'
        sFile = db_get('AnatomyFile', sqlConn, args{1}); 
        varargout{1} = db_get('Subject', sqlConn, sFile.Subject);
        varargout{2} = sFile.Subject;
        varargout{3} = sFile.Id;        
        
    % Usage: sFiles = db_get('FunctionalFile', FileType, FileIDs)
    % Usage: sFiles = db_get('FunctionalFile', FileType, FileNames)
=======
        
%% ==== FUNCTIONAL FILE ====
    % Usage: [sFiles, sItems] = db_get('FunctionalFile', FileIDs,   Fields)
    % Usage: [sFiles, sItems] = db_get('FunctionalFile', FileNames, Fields)
    % Usage: [sFiles, sItems] = db_get('FunctionalFile', CondQuery, Fields)
>>>>>>> 0bb00d57
    case 'FunctionalFile'
        % Parse inputs
        iFiles = args{1};
        fields = '*';                              
        templateStruct = db_template('FunctionalFile');

        if ischar(iFiles)
            iFiles = {iFiles};
        elseif isstruct(iFiles)
            condQuery = args{1};           
        end

        if length(args) > 1
            fields = args{2};
            if ischar(fields)
                fields = {fields};
            end
            for i = 1 : length(fields)
                resultStruct.(fields{i}) = templateStruct.(fields{i});
            end
        else
            resultStruct = templateStruct;
        end

        % Input is FileIDs and FileNames
        if ~isstruct(iFiles)
            nFiles = length(iFiles);
            sFiles = repmat(resultStruct, 1, nFiles);
            for i = 1:nFiles
                if iscell(iFiles)
                    condQuery.FileName = iFiles{i};
                else
                    condQuery.Id = iFiles(i);
                end
                sFiles(i) = sql_query(sqlConn, 'select', 'functionalfile', fields, condQuery);
            end
        else % Input is struct query
            sFiles = sql_query(sqlConn, 'select', 'functionalfile', fields, condQuery(1));
        end
        sItems = [];
        
        % If output expected, all fields requested, and all sFiles are same Type     
        if nargout > 1 && isequal(fields, '*') && length(unique({sFiles(:).Type})) == 1
            nFiles = length(sFiles);
            sItems = repmat(db_template(sFiles(1).Type), 1, nFiles);
            for i = 1 : nFiles
                sItems(i) = getFuncFileStruct(sFiles(i).Type, sFiles(i));
            end
        end        

        varargout{1} = sFiles;
        varargout{2} = sItems;
%%
    % Usage: iSubject = db_get('SubjectFromStudy', iStudy)
    case 'SubjectFromStudy'
        iStudy = args{1};
        sStudy = sql_query(sqlConn, 'select', 'Study', 'Subject', struct('Id', iStudy));

        if ~isempty(sStudy)
            iSubject = sStudy.Subject;
        else
            iSubject = [];
        end

        varargout{1} = iSubject;
        
    % Usage: iFile = db_get('ChannelFromStudy', iStudy)
    case 'ChannelFromStudy'
        iStudy = args{1};
        varargout{1} = [];
        varargout{2} = [];
        
        sStudy = sql_query(sqlConn, 'select', 'Study', ...
            {'Id', 'Subject', 'Name', 'iChannel'}, struct('Id', iStudy));
        if ~isempty(sStudy)
            iChanStudy = iStudy;
            % === Analysis-Inter node ===
            if strcmpi(sStudy.Name, '@inter')
                % If no channel file is defined in 'Analysis-intra' node: look in 
                if isempty(sStudy.iChannel)
                    % Get global default study
                    sStudy = sql_query(sqlConn, 'select', 'Study', ...
                        {'Id', 'Subject', 'iChannel'}, ...
                        struct('Subject', 0, 'Name', '@default_study'));
                    iChanStudy = sStudy.Id;
                end
            % === All other nodes ===
            else
                % Get subject attached to study
                sSubject = sql_query(sqlConn, 'select', 'Subject', 'UseDefaultChannel', ...
                    struct('Id', sStudy.Subject));
                % Subject uses default channel/headmodel
                if ~isempty(sSubject) && (sSubject.UseDefaultChannel ~= 0)
                    sStudy = sql_query(sqlConn, 'select', 'Study', {'Id', 'iChannel'}, ...
                        struct('Subject', sStudy.Subject, 'Name', '@default_study'));
                    if ~isempty(sStudy)
                        iChanStudy = sStudy.Id;
                    end
                end
            end

            if ~isempty(sStudy)
                % If no channel selected, find first channel in study
                if isempty(sStudy.iChannel)
                    sFile = db_get('FunctionalFile', sqlConn, struct('Study', sStudy.Id, 'Type', 'channel'), 'Id');
                    if ~isempty(sFile)
                        sStudy.iChannel = sFile(1).Id;
                    end
                end

                if ~isempty(sStudy.iChannel)
                    varargout{1} = sStudy.iChannel;
                    varargout{2} = iChanStudy;
                end
            end
        end
        
    % Usage: iStudies = db_get('StudiesFromSubject', iSubject) : WITHOUT the system studies ('intra_subject', 'default_study')
    % Usage: iStudies = db_get('StudiesFromSubject', iSubject, 'intra_subject', 'default_study') : WITH the system studies
    % Usage: iStudies = db_get('StudiesFromSubject', SubjectName)
    case 'StudiesFromSubject'
        iSubject = args{1};
        
        addQuery = [];
        if length(args) < 2 || ~ismember('intra_subject', args(2:end))
            addQuery = [' AND Study.Name <> "' bst_get('DirAnalysisIntra') '"'];
        end
        if length(args) < 2 || ~ismember('default_study', args(2:end))
            addQuery = [addQuery ' AND Study.Name <> "' bst_get('DirDefaultStudy') '"'];
        end
        
        % Special case: Subject name rather than ID specified
        if ischar(iSubject)
            result = sql_query(sqlConn, ['SELECT Study.Id AS StudyId FROM Subject ' ...
                'LEFT JOIN Study ON Subject.Id = Study.Subject ' ...
                'WHERE Subject.Name = "' iSubject '"' addQuery]);
            iStudies = [];
            while result.next()
                iStudies(end + 1) = result.getInt('StudyId');
            end
            result.close();
            varargout{1} = iStudies;
        else
            sStudy = sql_query(sqlConn, 'select', 'Study', 'Id', struct('Subject', iSubject), addQuery);
            if isempty(sStudy)
                varargout{1} = [];
            else
                varargout{1} = [sStudy.Id];
            end
        end
        
    % Usage: iStudy = db_get('DefaultStudy', iSubject)
    case 'DefaultStudy'
        iSubject = args{1};
        varargout{1} = [];
        defaultStudy = bst_get('DirDefaultStudy');
        
        % === DEFAULT SUBJECT ===
        % => Return global default study
        if iSubject == 0
            % Return Global default study
        % === NORMAL SUBJECT ===
        else
            sSubject = sql_query(sqlConn, 'select', 'Subject', 'UseDefaultChannel', struct('Id', iSubject));
            % === GLOBAL DEFAULT STUDY ===
            if sSubject.UseDefaultChannel == 2
                % Return Global default study
                iSubject = 0;
            % === SUBJECT'S DEFAULT STUDY ===
            elseif sSubject.UseDefaultChannel == 1
                % Return subject's default study
            end
        end
        
        sStudy = sql_query(sqlConn, 'select', 'Study', 'Id', struct('Subject', iSubject, 'Name', defaultStudy));
        if ~isempty(sStudy)
            varargout{1} = sStudy.Id;
        end
        
    case 'Study'
        iStudy = args{1};
        varargout{1} = sql_query(sqlConn, 'select', 'Study', '*', struct('Id', iStudy));
        
    % Usage: sStudy = db_get('Studies')
    % Usage: sStudy = db_get('Studies', {'Id', 'Name'})
    case 'Studies'
        if length(args) > 0
            fields = args{1};
        else
            fields = '*';
        end
        
        varargout{1} = sql_query(sqlConn, 'select', 'Study', fields, [], ...
            'WHERE Name <> "@inter" AND (Subject <> 0 OR Name <> "@default_study")');
        
    % Usage: iSubject = db_get('SubjectFromFunctionalFile', FileId/FileName)
    case 'SubjectFromFunctionalFile'
        qry = ['SELECT Subject FROM FunctionalFile ' ...
            'LEFT JOIN Study ON Study.Id = FunctionalFile.Study WHERE FunctionalFile.'];
        if ischar(args{1})
            qry = [qry 'FileName = "' args{1} '"'];
        else
            qry = [qry 'Id = ' num2str(args{1})];
        end
        result = sql_query(sqlConn, qry);
        if result.next()
            varargout{1} = result.getInt('Subject');
        else
            varargout{1} = [];
        end
        result.close();
        
    otherwise
        error('Invalid context : "%s"', contextName);
end


% Close SQL connection if it was created
if handleConn
    sql_close(sqlConn);
end
end

%% ==== HELPERS ====

% Get a specific functional file db_template structure from the generic
% db_template('FunctionalFile') structure.
function sFile = getFuncFileStruct(type, funcFile)
    sFile = db_template(type);
    if isempty(funcFile)
        return;
    end
    sFile.FileName = funcFile.FileName;
    sFile.Comment  = funcFile.Name;

    % Extra fields
    switch lower(type)
        case 'data'
            sFile.DataType = funcFile.SubType;
            sFile.BadTrial = funcFile.ExtraNum;

        case 'channel'
            sFile.nbChannels = funcFile.ExtraNum;
            sFile.Modalities = str_split(funcFile.ExtraStr1, ',');
            sFile.DisplayableSensorTypes = str_split(funcFile.ExtraStr2, ',');

        case {'result', 'results'}
            sFile.DataFile      = funcFile.ExtraStr1;
            sFile.isLink        = funcFile.ExtraNum;
            sFile.HeadModelType = funcFile.ExtraStr2;

        case 'timefreq'
            sFile.DataFile = funcFile.ExtraStr1;
            sFile.DataType = funcFile.ExtraStr2;

        case 'stat'
            sFile.Type       = funcFile.SubType;
            sFile.pThreshold = funcFile.ExtraStr1;
            sFile.DataFile   = funcFile.ExtraStr2;

        case 'headmodel'
            sFile.HeadModelType = funcFile.SubType;
            modalities = str_split(funcFile.ExtraStr1, ',');
            methods    = str_split(funcFile.ExtraStr2, ',');

            for iMod = 1:length(modalities)
                switch upper(modalities{iMod})
                    case 'MEG'
                        sFile.MEGMethod = methods{iMod};
                    case 'EEG'
                        sFile.EEGMethod = methods{iMod};
                    case 'ECOG'
                        sFile.ECOGMethod = methods{iMod};
                    case 'SEEG'
                        sFile.SEEGMethod = methods{iMod};
                    otherwise
                        error('Unsupported modality for head model method.');
                end
            end

        case 'dipoles'
            sFile.DataFile = funcFile.ExtraStr1;

        case {'matrix', 'noisecov', 'ndatacov', 'image'}
            % Nothing to add

        otherwise
            error('Unsupported functional file type.');
    end
end

% Get a specific anatomy file db_template structure from the generic
% db_template('FunctionalFile') structure.
function sFile = getAnatomyFileStruct(type, anatomyFile)
    sFile = db_template(type);
    if isempty(anatomyFile)
        return;
    end
    sFile.FileName = anatomyFile.FileName;
    sFile.Comment  = anatomyFile.Name;
    if strcmp(type, 'surface')
        sFile.SurfaceType = anatomyFile.SurfaceType;    
    end
end<|MERGE_RESOLUTION|>--- conflicted
+++ resolved
@@ -218,7 +218,6 @@
         else
             varargout{1} = sAnatFiles;
         end
-<<<<<<< HEAD
 
 %% ==== ANATOMY FILE ====
     % Usage: [sFiles, sItems] = db_get('AnatomyFile', FileIDs,   Fields)
@@ -285,15 +284,11 @@
         varargout{2} = sFile.Subject;
         varargout{3} = sFile.Id;        
         
-    % Usage: sFiles = db_get('FunctionalFile', FileType, FileIDs)
-    % Usage: sFiles = db_get('FunctionalFile', FileType, FileNames)
-=======
         
 %% ==== FUNCTIONAL FILE ====
     % Usage: [sFiles, sItems] = db_get('FunctionalFile', FileIDs,   Fields)
     % Usage: [sFiles, sItems] = db_get('FunctionalFile', FileNames, Fields)
     % Usage: [sFiles, sItems] = db_get('FunctionalFile', CondQuery, Fields)
->>>>>>> 0bb00d57
     case 'FunctionalFile'
         % Parse inputs
         iFiles = args{1};
@@ -597,4 +592,4 @@
     if strcmp(type, 'surface')
         sFile.SurfaceType = anatomyFile.SurfaceType;    
     end
-end+end
