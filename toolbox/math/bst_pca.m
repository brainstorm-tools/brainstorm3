--- conflicted
+++ resolved
@@ -745,10 +745,7 @@
     % Description: cell array of 'ScoutName @ File' strings.
     sMatrix.Description = cellfun(@(c) [c ' @ ' FileComment], ScoutNames', 'UniformOutput', false);
     % History: File name
-<<<<<<< HEAD
     sMatrix = bst_history('add', sMatrix, 'src', ['PCA applied to file: ' sInput.FileName]);
-=======
-    sMatrix = bst_history('add', sMatrix, 'process', [' - File: ' sInput.FileName]);
 
     % Adjust output time window as requested.
     if ~isempty(OutTimeWindow)
@@ -773,7 +770,6 @@
         end
     end
 
->>>>>>> bde4bc00
     % Output study = input study
     sStudy = bst_get('Study', sInput.iStudy);
     % Output filename
