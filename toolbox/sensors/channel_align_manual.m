function hFig = channel_align_manual( ChannelFile, Modality, isEdit, SurfaceType )
% CHANNEL_ALIGN_MANUAL: Align manually an electrodes net on the scalp surface of the subject.
% 
% USAGE:  hFig = channel_align_manual( ChannelFile, Modality, isEdit, SurfaceType='cortex')
%         hFig = channel_align_manual( ChannelFile, Modality, isEdit, SurfaceFile)
%
% INPUT:
%     - ChannelFile : full path to channel file
%     - Modality    : modality to display and to align
%     - isEdit      : Boolean - If one, add controls to edit the positions
%     - SurfaceType : Type of surface to use to align the sensors ('scalp', 'cortex', 'anatomy')

% @=============================================================================
% This function is part of the Brainstorm software:
% https://neuroimage.usc.edu/brainstorm
% 
% Copyright (c) University of Southern California & McGill University
% This software is distributed under the terms of the GNU General Public License
% as published by the Free Software Foundation. Further details on the GPLv3
% license can be found at http://www.gnu.org/copyleft/gpl.html.
% 
% FOR RESEARCH PURPOSES ONLY. THE SOFTWARE IS PROVIDED "AS IS," AND THE
% UNIVERSITY OF SOUTHERN CALIFORNIA AND ITS COLLABORATORS DO NOT MAKE ANY
% WARRANTY, EXPRESS OR IMPLIED, INCLUDING BUT NOT LIMITED TO WARRANTIES OF
% MERCHANTABILITY AND FITNESS FOR A PARTICULAR PURPOSE, NOR DO THEY ASSUME ANY
% LIABILITY OR RESPONSIBILITY FOR THE USE OF THIS SOFTWARE.
%
% For more information type "brainstorm license" at command prompt.
% =============================================================================@
%
% Authors: Francois Tadel, 2008-2020

global GlobalData;

% Parse inputs
hFig = [];
if (nargin < 4) || isempty(SurfaceType)
    if ismember(Modality, {'SEEG'}) 
        SurfaceType = 'cortex';
    else 
        SurfaceType = 'scalp';
    end
    SurfaceFile = [];
% If passing a filename
else
    if ~isempty(strfind(SurfaceType, '.mat'))
        SurfaceFile = SurfaceType;
        SurfaceType = file_gettype(SurfaceFile);
    else
        SurfaceFile = [];
    end
end
if (nargin < 3) || isempty(isEdit)
    isEdit = 0;
end

% Is processing MEG?
isMeg  = ismember(Modality, {'MEG', 'MEG GRAD', 'MEG MAG', 'Vectorview306', 'CTF', '4D', 'KIT', 'KRISS', 'RICOH'});
isNirs = ismember(Modality, {'NIRS','NIRS-BRS'});
isEeg  = ~isMeg && ~isNirs;
% Get study
sStudy = bst_get('ChannelFile', ChannelFile);
% Get subject
sSubject = bst_get('Subject', sStudy.BrainStormSubject);


% ===== VIEW SURFACE =====
% If editing the channel file: Close all the windows before
if isEdit
    bst_memory('UnloadAll', 'Forced');
end
% Progress bar
isProgress = ~bst_progress('isVisible');
if isProgress
    bst_progress('start', 'Importing sensors', 'Loading sensors description...');
end
% View surface if available
switch lower(SurfaceType)
    case 'cortex'
        if ~isempty(sSubject.iCortex) && (sSubject.iCortex <= length(sSubject.Surface))
            if isempty(SurfaceFile)
                SurfaceFile = sSubject.Surface(sSubject.iCortex).FileName;
            end
            switch (Modality)
                case 'SEEG',  SurfAlpha = .8;
                case 'ECOG',  SurfAlpha = .2;
                otherwise,    SurfAlpha = .1;
            end
            hFig = view_surface(SurfaceFile, SurfAlpha, [], 'NewFigure');
        end
        isSurface = 1;
    case 'innerskull'
        if ~isempty(sSubject.iInnerSkull) && (sSubject.iInnerSkull <= length(sSubject.Surface))
            if isempty(SurfaceFile)
                SurfaceFile = sSubject.Surface(sSubject.iInnerSkull).FileName;
            end
            switch (Modality)
                case 'SEEG',  SurfAlpha = .5;
                case 'ECOG',  SurfAlpha = .2;
                otherwise,    SurfAlpha = .1;
            end
            hFig = view_surface(SurfaceFile, SurfAlpha, [], 'NewFigure');
        end
        isSurface = 1;
    case 'scalp'
        if ~isempty(sSubject.iScalp) && (sSubject.iScalp <= length(sSubject.Surface))
            if isempty(SurfaceFile)
                SurfaceFile = sSubject.Surface(sSubject.iScalp).FileName;
            end
            switch (Modality)
                case 'SEEG',  SurfAlpha = .8;
                case 'ECOG',  SurfAlpha = .8;
                otherwise,    SurfAlpha = .1;
            end
            hFig = view_surface(SurfaceFile, SurfAlpha, [], 'NewFigure');
        end
        isSurface = 1;
    case {'anatomy', 'subjectimage'}
        if ~isempty(sSubject.iAnatomy) && (sSubject.iAnatomy <= length(sSubject.Anatomy))
            if isempty(SurfaceFile)
                SurfaceFile = sSubject.Anatomy(sSubject.iAnatomy).FileName;
            end
            SurfAlpha = .1;
            hFig = view_mri_3d(SurfaceFile, [], SurfAlpha, 'NewFigure');
        end
        isSurface = 0;
    otherwise
        error('Unsupported surface type.');
end
% Warning if no surface was found
if isempty(hFig)
    disp('BST> Warning: Cannot check the alignment sensors-MRI because no appropriate surface is available.');
    if isProgress
        bst_progress('stop');
    end
    return;
end

% Set figure title
set(hFig, 'Name', 'Registration scalp/sensors');
% View XYZ axis
figure_3d('ViewAxis', hFig, 1);
% Set view from left side
figure_3d('SetStandardView', hFig, 'left');


% ===== SHOW SENSORS =====
% MEG Helmet
if isMeg
    view_helmet(ChannelFile, hFig);
    hSensorsLabels = [];
    % Get sensors patch
    hSensorsPatch = findobj(hFig, 'Tag', 'SensorsPatch');
    hSensorsMarkers = findobj(hFig, 'Tag', 'SensorsMarkers');
% EEG Electrodes
elseif isEeg
    % View sensors
    view_channels(ChannelFile, Modality, 1, 1, hFig);
    % Hide sensors labels
    hSensorsLabels = findobj(hFig, 'Tag', 'SensorsLabels');
    set(hSensorsLabels, 'Visible', 'off');
    % Get sensors patch
    hSensorsPatch = findobj(hFig, 'Tag', 'SensorsPatch');
    hSensorsMarkers = findobj(hFig, 'Tag', 'SensorsMarkers');
% NIRS Optodes
elseif isNirs
    % View sensors
    view_channels(ChannelFile, Modality, 0, 0, hFig);
    % Get sensors patch
    hSensorsLabels = findobj(hFig, 'Tag', 'NirsCapText');
    hSensorsPatch = findobj(hFig, 'Tag', 'NirsCapPatch');
    hSensorsMarkers = [];
end
% Check that it was displayed correctly
if (isempty(hSensorsPatch) || (~isempty(hSensorsPatch) && ~ishandle(hSensorsPatch(1)))) && ...
   (isempty(hSensorsMarkers) || (~isempty(hSensorsMarkers) && ~ishandle(hSensorsMarkers(1))))
    bst_error('Cannot display sensors patch', 'Align electrode contacts', 0);
    return
end
% Get sensors locations from patch
SensorsVertices = GetSensorsVertices(hSensorsPatch, hSensorsMarkers);
% Get helmet patch
hHelmetPatch = findobj(hFig, 'Tag', 'HelmetPatch');
if isempty(hHelmetPatch)
    HelmetVertices = [];
else
    HelmetVertices = get(hHelmetPatch, 'Vertices');
end


% ===== DISPLAY HEAD POINTS =====
% Display head points
figure_3d('ViewHeadPoints', hFig, 1);
% Get patch and vertices
hHeadPointsMarkers = findobj(hFig, 'Tag', 'HeadPointsMarkers');
hHeadPointsLabels  = findobj(hFig, 'Tag', 'HeadPointsLabels');
hHeadPointsFid     = findobj(hFig, 'Tag', 'HeadPointsFid');
hHeadPointsHpi     = findobj(hFig, 'Tag', 'HeadPointsHpi');
isHeadPoints = ~isempty(hHeadPointsMarkers);
HeadPointsLabelsLoc  = [];
HeadPointsMarkersLoc = [];
HeadPointsFidLoc     = [];
HeadPointsHpiLoc     = [];
if isHeadPoints
    % More transparency to view points inside.
    panel_surface('SetSurfaceTransparency', hFig, 1, 0.5);
    % Get markers positions
    HeadPointsMarkersLoc = get(hHeadPointsMarkers, 'Vertices');
    % Hide HeadPoints when looking at EEG and number of EEG channels is the same as headpoints
    if isEeg && ~isempty(HeadPointsMarkersLoc) && ~isempty(SensorsVertices) && (length(SensorsVertices) == length(HeadPointsMarkersLoc)) && (max(abs(SensorsVertices(:) - HeadPointsMarkersLoc(:))) < 0.001)
        set(hHeadPointsMarkers, 'Visible', 'off');
    end
    % Get labels positions
    tmpLoc = get(hHeadPointsLabels,'Position');
    if ~isempty(tmpLoc)
        if iscell(tmpLoc)
            HeadPointsLabelsLoc = cat(1, tmpLoc{:});
        else
            HeadPointsLabelsLoc = tmpLoc;
        end
    end
    % Get fiducials positions
    HeadPointsFidLoc = [get(hHeadPointsFid, 'XData')', ...
                        get(hHeadPointsFid, 'YData')', ...
                        get(hHeadPointsFid, 'ZData')'];
    % Get fiducials positions
    HeadPointsHpiLoc = [get(hHeadPointsHpi, 'XData')', ...
                        get(hHeadPointsHpi, 'YData')', ...
                        get(hHeadPointsHpi, 'ZData')'];
end
    
% ===== DISPLAY MRI FIDUCIALS =====
% Get the fiducials positions defined in the MRI volume
sMri = load(file_fullpath(sSubject.Anatomy(sSubject.iAnatomy).FileName), 'SCS', 'History');
if ~isempty(sMri.SCS.NAS) && ~isempty(sMri.SCS.LPA) && ~isempty(sMri.SCS.RPA)
    % Convert coordinates MRI => SCS
    MriFidLoc = [cs_convert(sMri, 'mri', 'scs', sMri.SCS.NAS ./ 1000); ...
                 cs_convert(sMri, 'mri', 'scs', sMri.SCS.LPA ./ 1000); ...
                 cs_convert(sMri, 'mri', 'scs', sMri.SCS.RPA ./ 1000)];
    % Display fiducials
    line(MriFidLoc(:,1), MriFidLoc(:,2), MriFidLoc(:,3), ...
        'Parent',          findobj(hFig, 'Tag', 'Axes3D'), ...
        'LineWidth',       2, ...
        'LineStyle',       'none', ...
        'MarkerFaceColor', [.3 .3 1], ...
        'MarkerEdgeColor', [.4 .4 1], ...
        'MarkerSize',      7, ...
        'Marker',          'o', ...
        'Tag',             'MriPointsFid');
end

% ===== CONFIGURE HEAD SURFACE =====
% Get scalp patch
TessInfo = getappdata(hFig, 'Surface');
hSurfacePatch = TessInfo(1).hPatch;
% If no edition of channel file: exit now
if ~isEdit
    % Close progress bar
    if isProgress
        bst_progress('stop');
    end
    return
end

% ===== EDIT ONLY: GLOBAL DATA =====
global gChanAlign;
gChanAlign = [];
gChanAlign.ChannelFile     = file_fullpath(ChannelFile);
gChanAlign.Modality        = Modality;
gChanAlign.isMeg           = isMeg;
gChanAlign.isNirs          = isNirs;
gChanAlign.isEeg           = isEeg;
gChanAlign.FinalTransf     = eye(4);
gChanAlign.hFig            = hFig;
gChanAlign.hSurfacePatch   = hSurfacePatch;
gChanAlign.hSensorsLabels  = hSensorsLabels;
gChanAlign.SensorsLabels   = {};
gChanAlign.hSensorsPatch   = hSensorsPatch;
gChanAlign.hSensorsMarkers = hSensorsMarkers;
gChanAlign.SensorsVertices = SensorsVertices;
gChanAlign.hHelmetPatch    = hHelmetPatch;
gChanAlign.HelmetVertices  = HelmetVertices;
gChanAlign.isHeadPoints         = isHeadPoints;
gChanAlign.hHeadPointsMarkers   = hHeadPointsMarkers;
gChanAlign.hHeadPointsLabels    = hHeadPointsLabels;
gChanAlign.hHeadPointsFid       = hHeadPointsFid;
gChanAlign.hHeadPointsHpi       = hHeadPointsHpi;
gChanAlign.HeadPointsMarkersLoc = HeadPointsMarkersLoc;
gChanAlign.HeadPointsLabelsLoc  = HeadPointsLabelsLoc;
gChanAlign.HeadPointsFidLoc     = HeadPointsFidLoc;
gChanAlign.HeadPointsHpiLoc     = HeadPointsHpiLoc;

% ===== CONFIGURE FIGURE =====
% Get figure description in GlobalData structure
[gChanAlign.hFig, gChanAlign.iFig, gChanAlign.iDS] = bst_figures('GetFigure', gChanAlign.hFig);
if isempty(gChanAlign.iDS)
    return
end
% Compute a vector to convert: global indices (channel file) -> local indices (vertices)
Channel = GlobalData.DataSet(gChanAlign.iDS).Channel;
iChan = good_channel(Channel, [], Modality);
gChanAlign.iGlobal2Local = zeros(1, length(Channel));
if isNirs
    gChanAlign.iGlobal2Local(iChan) = 1:size(iChan,2);
    gChanAlign.SensorsLabels(iChan) = {GlobalData.DataSet(gChanAlign.iDS).Channel(iChan).Name};
else    
    gChanAlign.iGlobal2Local(iChan) = 1:size(gChanAlign.SensorsVertices,1);
end    
% EEG: Get the labels of the electrodes
if isEeg
    iTextChan = length(gChanAlign.hSensorsLabels) - (1:length(iChan)) + 1;
    gChanAlign.SensorsLabels(iTextChan) = {GlobalData.DataSet(gChanAlign.iDS).Channel(iChan).Name};
end


% ===== HACK NORMAL 3D CALLBACKS =====
% Save figure callback functions
gChanAlign.Figure3DButtonDown_Bak   = get(gChanAlign.hFig, 'WindowButtonDownFcn');
gChanAlign.Figure3DButtonMotion_Bak = get(gChanAlign.hFig, 'WindowButtonMotionFcn');
gChanAlign.Figure3DButtonUp_Bak     = get(gChanAlign.hFig, 'WindowButtonUpFcn');
gChanAlign.Figure3DCloseRequest_Bak = get(gChanAlign.hFig, 'CloseRequestFcn');
gChanAlign.Figure3DKeyPress_Bak     = get(gChanAlign.hFig, 'KeyPressFcn');
% Set new callbacks
set(gChanAlign.hFig, 'WindowButtonDownFcn',   @AlignButtonDown_Callback);
set(gChanAlign.hFig, 'WindowButtonMotionFcn', @AlignButtonMotion_Callback);
set(gChanAlign.hFig, 'WindowButtonUpFcn',     @AlignButtonUp_Callback);
set(gChanAlign.hFig, 'CloseRequestFcn',       @AlignClose_Callback);
set(gChanAlign.hFig, 'KeyPressFcn',           @AlignKeyPress_Callback);

% ===== CUSTOMIZE FIGURE =====
% Add toolbar to window
hToolbar = uitoolbar(gChanAlign.hFig, 'Tag', 'AlignToolbar');

% Initializations
gChanAlign.selectedButton = '';
gChanAlign.isChanged = 0;
gChanAlign.mouseClicked = 0;
gChanAlign.isFirstAddWarning = 1;
gChanAlign.isFirstRmWarning = 1;

% Rotation/Translation buttons
gChanAlign.hButtonLabels = [];
gChanAlign.hButtonEditLabel = [];
gChanAlign.hButtonHelmet = [];
if gChanAlign.isMeg
    gChanAlign.hButtonHelmet = uitoggletool(hToolbar, 'CData', java_geticon('ICON_DISPLAY'), 'TooltipString', 'Show/Hide MEG helmet', 'ClickedCallback', @ToggleHelmet, 'State', get(hHelmetPatch, 'Visible'));
elseif gChanAlign.isEeg
    gChanAlign.hButtonLabels    = uitoggletool(hToolbar, 'CData', java_geticon('ICON_LABELS'), 'TooltipString', 'Show/Hide electrodes labels', 'ClickedCallback', @ToggleLabels);
    gChanAlign.hButtonEditLabel = uipushtool(  hToolbar, 'CData', java_geticon('ICON_EDIT'),   'TooltipString', 'Edit selected channel label', 'ClickedCallback', @EditLabel);
end
gChanAlign.hButtonTransX   = uitoggletool(hToolbar, 'CData', java_geticon('ICON_TRANSLATION_X'), 'TooltipString', 'Translation/X: Press right button and move mouse up/down', 'ClickedCallback', @SelectOperation, 'separator', 'on');
gChanAlign.hButtonTransY   = uitoggletool(hToolbar, 'CData', java_geticon('ICON_TRANSLATION_Y'), 'TooltipString', 'Translation/Y: Press right button and move mouse up/down', 'ClickedCallback', @SelectOperation);
gChanAlign.hButtonTransZ   = uitoggletool(hToolbar, 'CData', java_geticon('ICON_TRANSLATION_Z'), 'TooltipString', 'Translation/Z: Press right button and move mouse up/down', 'ClickedCallback', @SelectOperation);
gChanAlign.hButtonRotX     = uitoggletool(hToolbar, 'CData', java_geticon('ICON_ROTATION_X'),    'TooltipString', 'Rotation/X: Press right button and move mouse up/down',    'ClickedCallback', @SelectOperation, 'separator', 'on');
gChanAlign.hButtonRotY     = uitoggletool(hToolbar, 'CData', java_geticon('ICON_ROTATION_Y'),    'TooltipString', 'Rotation/Y: Press right button and move mouse up/down',    'ClickedCallback', @SelectOperation);
gChanAlign.hButtonRotZ     = uitoggletool(hToolbar, 'CData', java_geticon('ICON_ROTATION_Z'),    'TooltipString', 'Rotation/Z: Press right button and move mouse up/down',    'ClickedCallback', @SelectOperation);

if gChanAlign.isMeg
    gChanAlign.hButtonRefine   = uipushtool(hToolbar, 'CData', java_geticon('ICON_ALIGN_CHANNELS'), 'TooltipString', 'Refine registration using head points', 'ClickedCallback', @RefineWithHeadPoints, 'separator', 'on');
    gChanAlign.hButtonMoveChan = [];
    gChanAlign.hButtonProject = [];
elseif gChanAlign.isNirs
    gChanAlign.hButtonProject = uipushtool(  hToolbar, 'CData', java_geticon('ICON_PROJECT_ELECTRODES'), 'TooltipString', 'Project electrodes on surface', 'ClickedCallback', @ProjectElectrodesOnSurface, 'separator', 'on');
    gChanAlign.hButtonRefine   = uipushtool(hToolbar, 'CData', java_geticon('ICON_ALIGN_CHANNELS'), 'TooltipString', 'Refine registration using head points', 'ClickedCallback', @RefineWithHeadPoints, 'separator', 'on');
    gChanAlign.hButtonMoveChan = [];
    gChanAlign.hButtonProject = [];
else % isEeg
    gChanAlign.hButtonResizeX  = uitoggletool(hToolbar, 'CData', java_geticon('ICON_RESIZE_X'),      'TooltipString', 'Resize/X: Press right button and move mouse up/down',      'ClickedCallback', @SelectOperation, 'separator', 'on');
    gChanAlign.hButtonResizeY  = uitoggletool(hToolbar, 'CData', java_geticon('ICON_RESIZE_Y'),      'TooltipString', 'Resize/Y: Press right button and move mouse up/down',      'ClickedCallback', @SelectOperation);
    gChanAlign.hButtonResizeZ  = uitoggletool(hToolbar, 'CData', java_geticon('ICON_RESIZE_Z'),      'TooltipString', 'Resize/Z: Press right button and move mouse up/down',      'ClickedCallback', @SelectOperation);
    gChanAlign.hButtonResize   = uitoggletool(hToolbar, 'CData', java_geticon('ICON_RESIZE'),        'TooltipString', 'Resize: Press right button and move mouse up/down',        'ClickedCallback', @SelectOperation);
    if isSurface
        gChanAlign.hButtonMoveChan = uitoggletool(hToolbar, 'CData', java_geticon('ICON_MOVE_CHANNEL'),  'TooltipString', 'Move an electrode: Select electrode, then press right button and move mouse', 'ClickedCallback', @SelectOperation, 'separator', 'on');
        gChanAlign.hButtonProject = uipushtool(  hToolbar, 'CData', java_geticon('ICON_PROJECT_ELECTRODES'), 'TooltipString', 'Project electrodes on surface', 'ClickedCallback', @ProjectElectrodesOnSurface);
    else
        gChanAlign.hButtonMoveChan = [];
        gChanAlign.hButtonProject = [];
    end
    gChanAlign.hButtonRefine   = uipushtool(hToolbar, 'CData', java_geticon('ICON_ALIGN_CHANNELS'), 'TooltipString', 'Refine registration using head points', 'ClickedCallback', @RefineWithHeadPoints);
end
if gChanAlign.isEeg && isSurface
    gChanAlign.hButtonAdd    = uitoggletool(hToolbar, 'CData', java_geticon('ICON_SCOUT_NEW'), 'TooltipString', 'Add a new electrode',        'ClickedCallback', @ButtonAddElectrode_Callback, 'separator', 'on');
    gChanAlign.hButtonDelete = uipushtool(hToolbar, 'CData', java_geticon('ICON_DELETE'), 'TooltipString', 'Remove selected electrodes', 'ClickedCallback', @RemoveElectrodes);
else
    gChanAlign.hButtonAdd = [];
    gChanAlign.hButtonDelete = [];
end
% if strcmpi(Modality, 'ECOG')
%     gChanAlign.hButtonAlign = uipushtool(hToolbar, 'CData', java_geticon('ICON_ECOG'), 'TooltipString', ['Operations specific to ' Modality ' electrodes'], 'ClickedCallback', @(h,ev)ShowElectrodeMenu(hFig, Modality), 'separator', 'on');
% elseif strcmpi(Modality, 'SEEG') 
%     gChanAlign.hButtonAlign = uipushtool(hToolbar, 'CData', java_geticon('ICON_SEEG'), 'TooltipString', ['Operations specific to ' Modality ' electrodes'], 'ClickedCallback', @(h,ev)ShowElectrodeMenu(hFig, Modality), 'separator', 'on');
% else
    gChanAlign.hButtonAlign = [];
% end
gChanAlign.hButtonReset = uipushtool( hToolbar, 'CData', java_geticon('ICON_RELOAD'), 'separator', 'on', 'TooltipString', 'Reset: discard all changes', 'ClickedCallback', @buttonReset_Callback);
gChanAlign.hButtonOk = uipushtool( hToolbar, 'CData', java_geticon('ICON_OK'), 'TooltipString', 'Save & close', 'ClickedCallback', @buttonOk_Callback);% Update figure localization
gui_layout('Update');
% Move a bit the figure to refresh it on all systems
pos = get(gChanAlign.hFig, 'Position');
set(gChanAlign.hFig, 'Position', pos + [0 0 0 1]);
drawnow;
set(gChanAlign.hFig, 'Position', pos);
% Close progress bar
if isProgress
    bst_progress('stop');
end
<<<<<<< HEAD
    
% Flag if auto or manual registration performed, and if MRI fids updated. Print to command
% window for now.
ChannelMat = in_bst_channel(ChannelFile);
iMriHist = find(strcmpi(sMri.History(:,3), 'Applied digitized anatomical fiducials'), 1, 'last');
% Can also be reset, so check for 'import' action and ignore previous alignments.
iImport = find(strcmpi(ChannelMat.History(:,2), 'import'), 1, 'last');
iAlign = find(strcmpi(ChannelMat.History(:,2), 'align'));
iAlign(iAlign < iImport) = [];
AlignType = 'none';
while ~isempty(iAlign)
    % Check which adjustment was done last.
    switch lower(ChannelMat.History{iAlign(end),3}(1:5))
        case 'remov'
            % Removed a previous step. Ignore corresponding adjustment and look again.
            iAlign(end) = [];
            if contains(ChannelMat.History{iAlign(end),3}, 'AdjustedNative')
                iAlignRemoved = find(contains(ChannelMat.History(iAlign,3), 'AdjustedNative'), 1, 'last');
            elseif contains(ChannelMat.History{iAlign(end),3}, 'refine registration: head points')
                iAlignRemoved = find(contains(ChannelMat.History(iAlign,3), 'AdjustedNative'), 1, 'last');
            elseif contains(ChannelMat.History{iAlign(end),3}, 'manual correction')
                iAlignRemoved = find(contains(ChannelMat.History(iAlign,3), 'AdjustedNative'), 1, 'last');
            else
                bst_error('Unrecognized removed transformation in history.');
            end
            if isempty(iAlignRemoved)
                bst_error('Missing removed transformation in history.');
            else
                iAlign(iAlignRemoved) = [];
            end
        case 'added'
            % This alignment is between points and functional dataset, ignore here.
            iAlign(end) = [];
        case 'refin'
            % Automatic MRI-points alignment
            AlignType = 'auto';
            break;
        case 'align'
            % Manual MRI-points alignment
            AlignType = 'manual';
            break;
    end
end
disp(['BST> Previous registration adjustment: ' AlignType]);
if ~isempty(iMriHist)
    % Compare digitized fids to MRI fids (in MRI coordinates, mm).
    if any(abs(sMri.SCS.NAS - cs_convert(sMri, 'scs', 'mri', ChannelMat.SCS.NAS) .* 1000) > 1e-3) || ...
            any(abs(sMri.SCS.LPA - cs_convert(sMri, 'scs', 'mri', ChannelMat.SCS.LPA) .* 1000) > 1e-3) || ...
            any(abs(sMri.SCS.RPA - cs_convert(sMri, 'scs', 'mri', ChannelMat.SCS.RPA) .* 1000) > 1e-3)
        disp('BST> MRI fiducials updated, but different than digitized fiducials.');
    else
        disp('BST> MRI fiducials updated, and match digitized fiducials.');
    end
end

end

=======
>>>>>>> e8ceedb2

% Check and print to command window if previously auto/manual registration, and if MRI fids updated.
process_adjust_coordinates('CheckPrevAdjustments', in_bst_channel(ChannelFile), sMri);
end

%% ===== MOUSE CALLBACKS =====  
%% ===== MOUSE DOWN =====
function AlignButtonDown_Callback(hObject, ev)
    global gChanAlign;
    SelectionType = get(gChanAlign.hFig, 'SelectionType');
    % Right-click if a button is selected
    if strcmpi(SelectionType, 'alt') && ~isempty(gChanAlign.selectedButton)
        gChanAlign.mouseClicked = 1;
        % Record click position
        setappdata(gChanAlign.hFig, 'clickPositionFigure', get(gChanAlign.hFig, 'CurrentPoint'));
    % Left-click if "Add electrode" is selected
    elseif gChanAlign.isEeg && strcmpi(get(gChanAlign.hButtonAdd, 'State'), 'on')
        gChanAlign.mouseClicked = 1;
        AddElectrode();
    else
        % Call the default mouse down handle
        gChanAlign.Figure3DButtonDown_Bak(hObject, ev);
    end
end
    
%% ===== MOUSE MOVE =====
function AlignButtonMotion_Callback(hObject, ev)
    global gChanAlign;
    if isfield(gChanAlign, 'mouseClicked') && gChanAlign.mouseClicked && ~isempty(gChanAlign.selectedButton)
        % Get current mouse location
        curptFigure = get(gChanAlign.hFig, 'CurrentPoint');
        motionFigure = (curptFigure - getappdata(gChanAlign.hFig, 'clickPositionFigure')) / 1000;
        % Update click point location
        setappdata(gChanAlign.hFig, 'clickPositionFigure', curptFigure);
        % Compute transformation
        ComputeTransformation(motionFigure(2));
    else
        % Call the default mouse motion handle
        gChanAlign.Figure3DButtonMotion_Bak(hObject, ev);
    end
end

%% ===== GET SELECTED CHANNELS =====
function iSelChan = GetSelectedChannels()
    global gChanAlign;
    % Get channels to modify (ONLY FOR EEG: Cannot deform a MEG helmet)
    [SelChan, iSelChan] = figure_3d('GetFigSelectedRows', gChanAlign.hFig);
    if isempty(iSelChan) || gChanAlign.isMeg || gChanAlign.isNirs
        iSelChan = 1:size(gChanAlign.SensorsVertices,1);
    else
        % Convert local sensors indices in global indices (channel file)
        iSelChan = gChanAlign.iGlobal2Local(iSelChan);
    end
end


%% ===== COMPUTE TRANSFORMATION ======
function ComputeTransformation(val)
    global gChanAlign;
    % Get channels to modify
    iSelChan = GetSelectedChannels();
    % Initialize the transformations that are done
    Rnew = [];
    Tnew = [];
    Rescale = [];
    % Selected button
    switch (gChanAlign.selectedButton)
        case gChanAlign.hButtonTransX
            Tnew = [val / 5, 0, 0];
        case gChanAlign.hButtonTransY
            Tnew = [0, val / 5, 0];
        case gChanAlign.hButtonTransZ
            Tnew = [0, 0, val / 5];
        case gChanAlign.hButtonRotX
            a = val;
            Rnew = [1,       0,      0; 
                    0,  cos(a), sin(a);
                    0, -sin(a), cos(a)];
        case gChanAlign.hButtonRotY
            a = val;
            Rnew = [cos(a), 0, -sin(a); 
                         0, 1,       0;
                    sin(a), 0,  cos(a)];
        case gChanAlign.hButtonRotZ
            a = val;
            Rnew = [cos(a), -sin(a), 0; 
                    sin(a),  cos(a), 0;
                         0,  0,      1];
        case gChanAlign.hButtonResize
            Rescale = repmat(1 + val, [1 3]);
        case gChanAlign.hButtonResizeX
            Rescale = [1 + val, 0, 0];
        case gChanAlign.hButtonResizeY
            Rescale = [0, 1 + val, 0];
        case gChanAlign.hButtonResizeZ
            Rescale = [0, 0, 1 + val];
        case gChanAlign.hButtonMoveChan
            % Works only iif one channel is selected
            if (length(iSelChan) ~= 1)
                return
            end
            % Select the nearest sensor from the mouse
            [p, v, vi] = select3d(gChanAlign.hSurfacePatch);
            % If sensor index is valid
            if ~isempty(vi) && (vi > 0) && (norm(p' - gChanAlign.SensorsVertices(iSelChan,:)) < 0.01)
                gChanAlign.SensorsVertices(iSelChan,:) = p';
            end
        otherwise 
            return;
    end
    % Apply transformation
    ApplyTransformation(iSelChan, Rnew, Tnew, Rescale);
    % Update display 
    UpdatePoints(iSelChan);
end


%% ===== APPLY TRANSFORMATION =====
function ApplyTransformation(iSelChan, Rnew, Tnew, Rescale)
    global gChanAlign;
    % Mark the channel file as modified
    gChanAlign.isChanged = 1;
    % Apply rotation
    if ~isempty(Rnew)
        % Update sensors positions
        gChanAlign.SensorsVertices(iSelChan,:) = gChanAlign.SensorsVertices(iSelChan,:) * Rnew';
        % Update helmet position
        if ~isempty(gChanAlign.HelmetVertices)
            gChanAlign.HelmetVertices(iSelChan,:) = gChanAlign.HelmetVertices(iSelChan,:) * Rnew';
        end
        % Update head points positions
        if gChanAlign.isHeadPoints
            % Move markers
            gChanAlign.HeadPointsMarkersLoc = gChanAlign.HeadPointsMarkersLoc * Rnew';
            % Move fiducials
            if ~isempty(gChanAlign.HeadPointsFidLoc)
                gChanAlign.HeadPointsFidLoc = gChanAlign.HeadPointsFidLoc * Rnew';
            end
            % Move HPIs
            if ~isempty(gChanAlign.HeadPointsHpiLoc)
                gChanAlign.HeadPointsHpiLoc = gChanAlign.HeadPointsHpiLoc * Rnew';
            end
            % Move labels
            if ~isempty(gChanAlign.HeadPointsLabelsLoc)
                gChanAlign.HeadPointsLabelsLoc = gChanAlign.HeadPointsLabelsLoc * Rnew';
            end
        end
        % Add this transformation to the final transformation
        newTransf = eye(4);
        newTransf(1:3,1:3) = Rnew;
        gChanAlign.FinalTransf = newTransf * gChanAlign.FinalTransf;
    end
    % Apply Translation
    if ~isempty(Tnew)
        % Update sensors positions
        gChanAlign.SensorsVertices(iSelChan,:) = bst_bsxfun(@plus, gChanAlign.SensorsVertices(iSelChan,:), Tnew);
        % Update helmet position
        if ~isempty(gChanAlign.HelmetVertices)
            gChanAlign.HelmetVertices(iSelChan,:) = bst_bsxfun(@plus, gChanAlign.HelmetVertices(iSelChan,:), Tnew);
        end
        % Update head points positions
        if gChanAlign.isHeadPoints
            % Markers
            gChanAlign.HeadPointsMarkersLoc = bst_bsxfun(@plus, gChanAlign.HeadPointsMarkersLoc, Tnew);
            % Fiducials
            if ~isempty(gChanAlign.HeadPointsFidLoc)
                gChanAlign.HeadPointsFidLoc = bst_bsxfun(@plus, gChanAlign.HeadPointsFidLoc, Tnew);
            end
            % Fiducials
            if ~isempty(gChanAlign.HeadPointsHpiLoc)
                gChanAlign.HeadPointsHpiLoc = bst_bsxfun(@plus, gChanAlign.HeadPointsHpiLoc, Tnew);
            end
            % Labels
            if ~isempty(gChanAlign.HeadPointsLabelsLoc)
                gChanAlign.HeadPointsLabelsLoc = bst_bsxfun(@plus, gChanAlign.HeadPointsLabelsLoc, Tnew);
            end
        end
        % Add this transformation to the final transformation
        newTransf = eye(4);
        newTransf(1:3,4) = Tnew;
        gChanAlign.FinalTransf = newTransf * gChanAlign.FinalTransf;
    end
    % Apply rescale
    if ~isempty(Rescale)
        for iDim = 1:3
            if (Rescale(iDim) ~= 0)
                % Resize sensors
                gChanAlign.SensorsVertices(iSelChan,iDim) = gChanAlign.SensorsVertices(iSelChan,iDim) * Rescale(iDim);
                % Resize head points
                if gChanAlign.isHeadPoints
                    % Move markers
                    gChanAlign.HeadPointsMarkersLoc(:,iDim) = gChanAlign.HeadPointsMarkersLoc(:,iDim) * Rescale(iDim);
                    % Move fiducials
                    if ~isempty(gChanAlign.HeadPointsFidLoc)
                        gChanAlign.HeadPointsFidLoc(:,iDim)  = gChanAlign.HeadPointsFidLoc(:,iDim)  * Rescale(iDim);
                    end
                    % Move HPIs
                    if ~isempty(gChanAlign.HeadPointsHpiLoc)
                        gChanAlign.HeadPointsHpiLoc(:,iDim)  = gChanAlign.HeadPointsHpiLoc(:,iDim)  * Rescale(iDim);
                    end
                    % Move labels
                    if ~isempty(gChanAlign.HeadPointsLabelsLoc)
                        gChanAlign.HeadPointsLabelsLoc(:,iDim)  = gChanAlign.HeadPointsLabelsLoc(:,iDim)  * Rescale(iDim);
                    end
                end
            end
        end
    end
end

%% ===== UPDATE POINTS =====
function UpdatePoints(iSelChan)
    global gChanAlign;
    % Update sensor patch vertices
    SetSensorsVertices(gChanAlign.hSensorsPatch, gChanAlign.hSensorsMarkers, gChanAlign.SensorsVertices);
    if ~isempty(gChanAlign.hSensorsLabels)
        if gChanAlign.isNirs
            VertexLabels = get(gChanAlign.hSensorsPatch, 'UserData');
            for i = 1:length(gChanAlign.hSensorsLabels)
                iVert = find(strcmpi(VertexLabels, get(gChanAlign.hSensorsLabels(i), 'String')));
                if ~isempty(iVert)
                    set(gChanAlign.hSensorsLabels(i), 'Position', 1.08 .* mean(gChanAlign.SensorsVertices(iVert,:)));
                end
            end
        else
            for i = 1:length(iSelChan)
                iTextChan = length(gChanAlign.hSensorsLabels) - iSelChan(i) + 1;
                set(gChanAlign.hSensorsLabels(iTextChan), 'Position', ...
                    [1.05, 1.05, 1.03] .* gChanAlign.SensorsVertices(iSelChan(i),:));
            end
        end
    end
    % Update helmet patch vertices
    set(gChanAlign.hHelmetPatch, 'Vertices', gChanAlign.HelmetVertices);
    % Update headpoints markers and labels
    if gChanAlign.isHeadPoints
        % Extra head points
        set(gChanAlign.hHeadPointsMarkers, 'Vertices', gChanAlign.HeadPointsMarkersLoc);
        if strcmpi(get(gChanAlign.hHeadPointsMarkers, 'MarkerFaceColor'), 'flat')
            % Update distance color
            Dist = bst_surfdist(gChanAlign.HeadPointsMarkersLoc, ...
                get(gChanAlign.hSurfacePatch, 'Vertices'), get(gChanAlign.hSurfacePatch, 'Faces'));
            set(gChanAlign.hHeadPointsMarkers, 'CData', Dist * 1000);
<<<<<<< HEAD
            % Update surface data and colorbar
            TessInfo = getappdata(gChanAlign.hFig, 'Surface');
            iTessPoints = find(strcmpi({TessInfo.Name}, 'HeadPoints'));
            panel_surface('UpdateSurfaceData', gChanAlign.hFig, iTessPoints); 
=======
            % Update axes maximum
            setappdata(gChanAlign.hFig, 'HeadpointsDistMax', max(Dist));
            figure_3d('UpdateHeadPointsColormap', gChanAlign.hFig);
>>>>>>> e8ceedb2
        end
        % Fiducials
        if ~isempty(gChanAlign.hHeadPointsFid)
            set(gChanAlign.hHeadPointsFid, ...
                'XData', gChanAlign.HeadPointsFidLoc(:,1), ...
                'YData', gChanAlign.HeadPointsFidLoc(:,2), ...
                'ZData', gChanAlign.HeadPointsFidLoc(:,3));
        end
        % HPI
        if ~isempty(gChanAlign.hHeadPointsHpi)
            set(gChanAlign.hHeadPointsHpi, ...
                'XData', gChanAlign.HeadPointsHpiLoc(:,1), ...
                'YData', gChanAlign.HeadPointsHpiLoc(:,2), ...
                'ZData', gChanAlign.HeadPointsHpiLoc(:,3));
        end
        % Labels
        for i = 1:size(gChanAlign.hHeadPointsLabels, 1)
            set(gChanAlign.hHeadPointsLabels(i), 'Position', ...
                [1.05, 1.05, 1.03] .* gChanAlign.HeadPointsLabelsLoc(i,:));
        end
    end
end


%% ===== MOUSE UP =====
function AlignButtonUp_Callback(hObject, ev)
    global gChanAlign;
    % Catch only the events if the motion is currently processed
    if gChanAlign.mouseClicked
        gChanAlign.mouseClicked = 0;
    else
        % Call the default mouse up handle
        gChanAlign.Figure3DButtonUp_Bak(hObject, ev);
    end
end


%% ===== KEY PRESS =====
function AlignKeyPress_Callback(hFig, keyEvent)
    global gChanAlign;
    switch (keyEvent.Key)
        case {'uparrow', 'rightarrow'} 
            ComputeTransformation(0.001);
        case {'downarrow', 'leftarrow'}
            ComputeTransformation(-0.001);
        case 'e'
            if strcmpi(get(gChanAlign.hButtonLabels, 'State'), 'on')
                set(gChanAlign.hButtonLabels, 'State', 'off');
            else
                set(gChanAlign.hButtonLabels, 'State', 'on');
            end
            ToggleLabels();
        otherwise
            % Call the default keypress handle
            gChanAlign.Figure3DKeyPress_Bak(hFig, keyEvent);
    end
end


%% ===== GET CURRENT CHANNELMAT =====
function [ChannelMat, newtransf, iChanModified] = GetCurrentChannelMat(isAll)
    global GlobalData gChanAlign;
    % Parse inputs
    if (nargin < 1) || isempty(isAll)
        isAll = [];
    end
    % Load ChannelFile
    ChannelMat = in_bst_channel(gChanAlign.ChannelFile);
    ChannelMat.Channel = GlobalData.DataSet(gChanAlign.iDS).Channel;
    % Get final rotation and translation
    Rfinal = gChanAlign.FinalTransf(1:3,1:3);
    Tfinal = gChanAlign.FinalTransf(1:3,4);
    % Create 4x4 transformation matrix
    newtransf = eye(4);
    newtransf(1:3,1:3) = Rfinal;
    newtransf(1:3,4)   = Tfinal;
    % Do not apply transformation to other sensors if nothing changed
    if isequal(Rfinal, eye(3)) && isequal(Tfinal, [0;0;0])
        isAll = 0;
    end
    % Get the channels
    iMeg  = good_channel(ChannelMat.Channel, [], 'MEG');
    iRef  = good_channel(ChannelMat.Channel, [], 'MEG REF');
    iNirs = good_channel(ChannelMat.Channel, [], 'NIRS');
    if gChanAlign.isMeg || gChanAlign.isNirs
        iEeg = sort([good_channel(ChannelMat.Channel, [], 'EEG'), good_channel(ChannelMat.Channel, [], 'SEEG'), good_channel(ChannelMat.Channel, [], 'ECOG')]);
        iChanModified = [iMeg iRef iNirs];
    else
        iEeg = good_channel(ChannelMat.Channel, [], gChanAlign.Modality);
        iChanModified = iEeg;
    end
    % Ask if needed to update also the other modalities
    if isempty(isAll)
        if (gChanAlign.isMeg || gChanAlign.isNirs) && (length(iEeg) > 10)
            isAll = java_dialog('confirm', 'Do you want to apply the same transformation to the EEG electrodes ?', 'Align sensors');
        elseif ~gChanAlign.isMeg && ~isempty(iMeg)
            isAll = java_dialog('confirm', 'Do you want to apply the same transformation to the MEG sensors ?', 'Align sensors');
        elseif ~gChanAlign.isNirs && ~isempty(iNirs)
            isAll = java_dialog('confirm', 'Do you want to apply the same transformation to the NIRS sensors ?', 'Align sensors');
        else
            isAll = 0;
        end
    end
    
    % Update EEG electrodes locations
    if gChanAlign.isEeg
        % Align each channel
        for i=1:length(iEeg)
            % Position
            ChannelMat.Channel(iEeg(i)).Loc(:,1) = gChanAlign.SensorsVertices(i,:)';
            % Name
            iTextChan = length(gChanAlign.hSensorsLabels) - gChanAlign.iGlobal2Local(iEeg(i)) + 1;
            ChannelMat.Channel(iEeg(i)).Name = gChanAlign.SensorsLabels{iTextChan};
        end
    end

    % List of sensors to apply the Rotation and Translation to
    if gChanAlign.isMeg && isAll 
        iChan = unique([iMeg, iRef, iEeg]);
    elseif (gChanAlign.isMeg && ~isAll) || (~gChanAlign.isMeg && isAll)
        iChan = union(iMeg, iRef);
    elseif (gChanAlign.isNirs && ~isAll) || (~gChanAlign.isNirs && isAll)
        iChan = iNirs;
    else
        iChan = [];
    end
    iChanModified = union(iChanModified, iChan);

    % Apply the rotation and translation to selected sensors
    for i=1:length(iChan)
        Loc = ChannelMat.Channel(iChan(i)).Loc;
        Orient = ChannelMat.Channel(iChan(i)).Orient;
        nCoils = size(Loc, 2);
        % Update location
        if ~isempty(Loc) && ~isequal(Loc, [0;0;0])
            ChannelMat.Channel(iChan(i)).Loc = Rfinal * Loc + Tfinal * ones(1, nCoils);
        end
        % Update orientation
        if ~isempty(Orient) && ~isequal(Orient, [0;0;0])
            ChannelMat.Channel(iChan(i)).Orient = Rfinal * Orient;
        end
    end
    % If needed: transform the digitized head points
    if gChanAlign.isHeadPoints
        % Update points positions
        iExtra = get(gChanAlign.hHeadPointsMarkers, 'UserData');
        ChannelMat.HeadPoints.Loc(:,iExtra) = gChanAlign.HeadPointsMarkersLoc';
        % Fiducials
        if ~isempty(gChanAlign.hHeadPointsFid)
            iFid = get(gChanAlign.hHeadPointsFid, 'UserData');
            ChannelMat.HeadPoints.Loc(:,iFid) = gChanAlign.HeadPointsFidLoc';
        end
        % HPI
        if ~isempty(gChanAlign.hHeadPointsHpi)
            iHpi = get(gChanAlign.hHeadPointsHpi, 'UserData');
            ChannelMat.HeadPoints.Loc(:,iHpi) = gChanAlign.HeadPointsHpiLoc';
        end
    end

    % If a TransfMeg field with translations/rotations available
    if gChanAlign.isMeg || isAll
        if ~isfield(ChannelMat, 'TransfMeg') || ~iscell(ChannelMat.TransfMeg)
            ChannelMat.TransfMeg = {};
        end
        if ~isfield(ChannelMat, 'TransfMegLabels') || ~iscell(ChannelMat.TransfMegLabels) || (length(ChannelMat.TransfMeg) ~= length(ChannelMat.TransfMegLabels))
            ChannelMat.TransfMegLabels = cell(size(ChannelMat.TransfMeg));
        end
        % Add a new transform to the list
        ChannelMat.TransfMeg{end+1} = newtransf;
        ChannelMat.TransfMegLabels{end+1} = 'manual correction';
    end
    % If also need to apply it to the EEG
    if gChanAlign.isEeg || isAll
        if ~isfield(ChannelMat, 'TransfEeg') || ~iscell(ChannelMat.TransfEeg)
            ChannelMat.TransfEeg = {};
        end
        if ~isfield(ChannelMat, 'TransfEegLabels') || ~iscell(ChannelMat.TransfEegLabels) || (length(ChannelMat.TransfEeg) ~= length(ChannelMat.TransfEegLabels))
            ChannelMat.TransfEegLabels = cell(size(ChannelMat.TransfEeg));
        end
        ChannelMat.TransfEeg{end+1} = newtransf;
        ChannelMat.TransfEegLabels{end+1} = 'manual correction';
    end

    % Add number of channels to the comment
    ChannelMat.Comment = str_remove_parenth(ChannelMat.Comment, '(');
    ChannelMat.Comment = [ChannelMat.Comment, sprintf(' (%d)', length(ChannelMat.Channel))];

    % History: Align channel files manually
    ChannelMat = bst_history('add', ChannelMat, 'align', 'Align channels manually:');
    % History: Rotation + translation
    ChannelMat = bst_history('add', ChannelMat, 'transform', sprintf('Rotation: [%1.3f,%1.3f,%1.3f; %1.3f,%1.3f,%1.3f; %1.3f,%1.3f,%1.3f]', Rfinal'));
    ChannelMat = bst_history('add', ChannelMat, 'transform', sprintf('Translation: [%1.3f,%1.3f,%1.3f]', Tfinal));
    if gChanAlign.isEeg
        ChannelMat = bst_history('add', ChannelMat, 'transform', sprintf('+ Possible other non-recordable operations on EEG electrodes'));
    end
end


%% ===== FIGURE CLOSE REQUESTED =====
function AlignClose_Callback(varargin)
    global gChanAlign;
    if gChanAlign.isChanged
        isCancel = false;
        % Ask user to save changes (only if called as a callback)
        if (nargin == 3)
            SaveChanged = 1;
        else
<<<<<<< HEAD
            % If head points present, offer to update MRI anat fids to match digitized ones.
            if gChanAlign.isHeadPoints
                [Choice, isCancel] = java_dialog('question', ['The sensors locations changed.' 10 ...
                    'Would you like to save changes?' 10 10], 'Align sensors', [], {'Yes', 'Update MRI', 'No'}, 'Yes');
                if strcmpi(Choice, 'Yes')
                    SaveChanged = 1;
                else
                    SaveChanged = 0;
                end
                if strcmpi(Choice, 'Update MRI')
                    % If EEG, warn that only linear transformation would be saved this way.
                    if gChanAlign.isEeg
                        [Proceed, isCancel] = java_dialog('confirm', ['Updating the MRI fiducial points NAS/LPA/RPA will only save' 10 ...
                            'global rotations and translations. Any other changes to EEG channels will be lost.' 10 10 ...
                            'Proceed and update MRI now?' 10], 'Head points/anatomy registration');
                        if ~Proceed || isCancel
                            isCancel = true;
                        end
                    end
                    if ~isCancel
                        % Get final transformation matrix
                        Transform = eye(4);
                        Transform(1:3,1:3) = gChanAlign.FinalTransf(1:3,1:3);
                        Transform(1:3,4)   = gChanAlign.FinalTransf(1:3,4);
                        % Update MRI (and surfaces)
                        [~, isCancel] = channel_align_scs(gChanAlign.ChannelFile, Transform, 1, 1); % warn & confirm
                    end
                end
            else % no head points
                [SaveChanged, isCancel] = java_dialog('confirm', ['The sensors locations changed.' 10 10 ...
                    'Would you like to save changes? ' 10 10], 'Align sensors');
            end
        end
        % Don't close figure if cancelled.
        if isCancel
            return;
        end
=======
            SaveChanged = java_dialog('confirm', ['The sensors locations changed.' 10 10 ...
                    'Would you like to save changes? ' 10 10], 'Align sensors');
        end
>>>>>>> e8ceedb2
        % Save changes to channel file and close figure
        if SaveChanged
            % Progress bar
            bst_progress('start', 'Align sensors', 'Updating channel file...');
            % Restore standard close callback for 3DViz figures
            set(gChanAlign.hFig, 'CloseRequestFcn', gChanAlign.Figure3DCloseRequest_Bak);
            drawnow;
            % Get new positions
            [ChannelMat, Transf, iChannels] = GetCurrentChannelMat();
            % Load original channel file
            ChannelMatOrig = in_bst_channel(gChanAlign.ChannelFile);
            % Save new electrodes positions in ChannelFile
            bst_save(gChanAlign.ChannelFile, ChannelMat, 'v7');
            % Get study associated with channel file
            [sStudy, iStudy] = bst_get('ChannelFile', gChanAlign.ChannelFile);
            % Reload study file
            db_reload_studies(iStudy);
            bst_progress('stop');
        end
    else
        SaveChanged = 0;
    end
    % Only close figure
    gChanAlign.Figure3DCloseRequest_Bak(varargin{1:2});
    % Apply to other recordings with same sensor locations in the same subject
    if SaveChanged
        CopyToOtherFolders(ChannelMatOrig, iStudy, Transf, iChannels);
    end
end


%% ===== COPY TO OTHER FOLDERS =====
function CopyToOtherFolders(ChannelMatSrc, iStudySrc, Transf, iChannels)
    % Confirmation: ask the first time
    isConfirm = [];
    % Get subject
    sStudySrc = bst_get('Study', iStudySrc);
    [sSubject, iSubject] = bst_get('Subject', sStudySrc.BrainStormSubject);
    % If the subject is configured to share its channel files, nothing to do
    if (sSubject.UseDefaultChannel >= 1)
        return;
    end
    % Get positions of all the sensors
    locSrc = [ChannelMatSrc.Channel.Loc];
    % Get all the dependent studies
    [sStudies, iStudies] = bst_get('StudyWithSubject', sSubject.FileName);
    % List of channel files to update
    ChannelFiles = {};
    strMsg = '';
    % Loop on the other folders
    for i = 1:length(sStudies)
        % Skip original study
        if (iStudies(i) == iStudySrc)
            continue;
        end
        % Skip studies without channel files
        if isempty(sStudies(i).Channel) || isempty(sStudies(i).Channel(1).FileName)
            continue;
        end
        % Load channel file
        ChannelMatDest = in_bst_channel(sStudies(i).Channel(1).FileName);
        % Get positions of all the sensors
        locDest = [ChannelMatDest.Channel.Loc];
        % Check if the channel files are similar
        if (length(ChannelMatDest.Channel) ~= length(ChannelMatSrc.Channel)) || (size(locDest,2) ~= size(locSrc,2))
            continue;
        end
        % Check if the positions of the sensors are similar
        distLoc = sqrt((locDest(1,:) - locSrc(1,:)).^2 + (locDest(2,:) - locSrc(2,:)).^2 + (locDest(3,:) - locSrc(3,:)).^2);
        % If any sensors are more than 5mm apart: skip
        if any(distLoc > 0.005) 
            continue;
        end
        % Ask confirmation to the user
        if isempty(isConfirm)
            isConfirm = java_dialog('confirm', 'Apply the same transformation to all the other datasets in the same subject?', 'Align sensors');
            if ~isConfirm
                return;
            end
        end
        % Add channel file to list of files to process
        ChannelFiles{end+1} = sStudies(i).Channel(1).FileName;
        strMsg = [strMsg, sStudies(i).Channel(1).FileName, 10];
    end
    % Apply transformation
    if ~isempty(ChannelFiles)
        % Progress bar
        bst_progress('start', 'Align sensors', 'Updating other datasets...');
        % Update files
        channel_apply_transf(ChannelFiles, Transf, iChannels, 1);
        % Give report to the user
        bst_progress('stop');
        java_dialog('msgbox', sprintf('Updated %d additional file(s):\n%s', length(ChannelFiles), strMsg));
    end
end


%% ===== SELECT ONE CHANNEL =====
function SelectOneChannel()
    global gChanAlign;
    % Get selected channels
    SelChan = figure_3d('GetFigSelectedRows', gChanAlign.hFig);
    % If there is more than one selected channels: select only one
    if iscell(SelChan) && (length(SelChan) > 1)
        bst_figures('SetSelectedRows', SelChan(1));
    end
end


%% ===== SHOW/HIDE LABELS =====
function ToggleLabels(varargin)
    global gChanAlign;
    % Update button color
    gui_update_toggle(gChanAlign.hButtonLabels);
    if strcmpi(get(gChanAlign.hButtonLabels, 'State'), 'on')
        set(gChanAlign.hSensorsLabels, 'Visible', 'on');
    else
        set(gChanAlign.hSensorsLabels, 'Visible', 'off');
    end
end

%% ===== SHOW/HIDE HELMET =====
function ToggleHelmet(varargin)
    global gChanAlign;
    % Update button color
    gui_update_toggle(gChanAlign.hButtonHelmet);
    if strcmpi(get(gChanAlign.hButtonHelmet, 'State'), 'on')
        set(gChanAlign.hHelmetPatch, 'Visible', 'on');
    else
        set(gChanAlign.hHelmetPatch, 'Visible', 'off');
    end
end


%% ===== EDIT LABEL =====
function EditLabel(varargin)
    global GlobalData gChanAlign;
    % Get selected channels
    SelChan = figure_3d('GetFigSelectedRows', gChanAlign.hFig);
    % No channel selected: return
    if isempty(SelChan)
        return
    elseif (length(SelChan) > 1)
        % Select only one channel
        SelectOneChannel();
    end
    % Edit label
    [SelChan, iSelChan] = figure_3d('GetFigSelectedRows', gChanAlign.hFig);
    % Ask user for a new Cluster Label
    newLabel = java_dialog('input', sprintf('Please enter a new label for channel "%s":', SelChan{1}), ...
                             'Rename selected channel', [], SelChan{1});
    if isempty(newLabel) || strcmpi(newLabel, SelChan{1})
        return
    end
    % Check that sensor name does not already exist
    if any(strcmpi(newLabel, {GlobalData.DataSet(gChanAlign.iDS).Channel.Name}))
        bst_error(['Electrode "' newLabel '" already exists.'], 'Rename electrode', 0);
        return;
    end
    % Update GlobalData
    GlobalData.DataSet(gChanAlign.iDS).Channel(iSelChan).Name = newLabel;
    % Update label graphically
    iTextChan = length(gChanAlign.hSensorsLabels) - gChanAlign.iGlobal2Local(iSelChan) + 1;
    set(gChanAlign.hSensorsLabels(iTextChan), 'String', newLabel);
    gChanAlign.SensorsLabels{iTextChan} = newLabel;
    gChanAlign.isChanged = 1;
end


%% ===== SELECT OPERATION =====
function SelectOperation(hObject, ev)
    global gChanAlign;
    % Update button color
    gui_update_toggle(hObject);
    % Get the list of valid buttons
    hButtonList = [gChanAlign.hButtonTransX,  gChanAlign.hButtonTransY,  gChanAlign.hButtonTransZ, ...
                   gChanAlign.hButtonRotX,    gChanAlign.hButtonRotY,    gChanAlign.hButtonRotZ];
    if gChanAlign.isEeg
        hButtonList = [hButtonList, gChanAlign.hButtonResizeX, gChanAlign.hButtonResizeY, gChanAlign.hButtonResizeZ, ...
                       gChanAlign.hButtonResize, gChanAlign.hButtonMoveChan];
    end
    % Unselect all buttons excepted the selected one
    hButtonsUnsel = setdiff(hButtonList, hObject);
    hButtonsUnsel = hButtonsUnsel(strcmpi(get(hButtonsUnsel, 'State'), 'on'));
    if ~isempty(hButtonsUnsel)
        set(hButtonsUnsel, 'State', 'off');
        gui_update_toggle(hButtonsUnsel(1));
    end
    
    % If button was unselected: nothing to do
    if strcmpi(get(hObject, 'State'), 'off')
        gChanAlign.selectedButton = [];
    else
        gChanAlign.selectedButton = hObject;
    end
    % If moving channels: keep only one selected channels
    UniqueChannelSelection = gChanAlign.isEeg && isequal(gChanAlign.selectedButton, gChanAlign.hButtonMoveChan);
    setappdata(gChanAlign.hFig, 'UniqueChannelSelection', UniqueChannelSelection);
    if UniqueChannelSelection
        SelectOneChannel();
    end
end

%% ===== PROJECT ELECTRODES =====
function ProjectElectrodesOnSurface(varargin)
    global gChanAlign;
    % NIRS: Need to close the current figure and reopen it
    if gChanAlign.isNirs
        bst_progress('start', 'Project sensors', 'Saving modifications...');
        AlignClose_Callback(gChanAlign.hFig, [], 1);
        bst_progress('start', 'Project sensors', 'Projecting sensors...');
        process_channel_project('Compute', gChanAlign.ChannelFile, 'NIRS');
        bst_progress('start', 'Project sensors', 'Opening results...');
        channel_align_manual(gChanAlign.ChannelFile, gChanAlign.Modality, 1);
        bst_progress('stop');
        return;
    end
    % Get the list of valid buttons
    hButtonList = [gChanAlign.hButtonTransX, gChanAlign.hButtonTransY, gChanAlign.hButtonTransZ, gChanAlign.hButtonLabels, ...
                   gChanAlign.hButtonRotX,   gChanAlign.hButtonRotY,   gChanAlign.hButtonRotZ,   gChanAlign.hButtonRefine, gChanAlign.hButtonOk];
    if gChanAlign.isEeg
        hButtonList = [hButtonList, gChanAlign.hButtonResizeX, gChanAlign.hButtonResizeY, gChanAlign.hButtonResizeZ, gChanAlign.hButtonAlign, ...
                       gChanAlign.hButtonProject, gChanAlign.hButtonResize, gChanAlign.hButtonMoveChan, gChanAlign.hButtonAdd, ...
                       gChanAlign.hButtonEditLabel, gChanAlign.hButtonDelete];
    end
    % Wait mode
    bst_progress('start', 'Align electrode contacts', 'Projecting electrodes on scalp...');
    set(hButtonList, 'Enable', 'off');
    drawnow();
    
    % Get surface patch
    TessInfo = getappdata(gChanAlign.hFig, 'Surface');
    gChanAlign.hSurfacePatch = TessInfo(1).hPatch;
    % Get coordinates of vertices for each face
    Vertices = get(gChanAlign.hSurfacePatch, 'Vertices');
    % For cortex surface: take the convex hull instead of the surface itself
    if strcmpi(TessInfo.Name, 'Cortex')
        Faces = convhulln(Vertices);
        Vertices = Vertices(unique(Faces(:)), :);
    end
    
    % Get channels to modify 
    [ChanToProject, iChanToProject] = figure_3d('GetFigSelectedRows', gChanAlign.hFig);
    if isempty(iChanToProject)
        iChanToProject = 1:size(gChanAlign.SensorsVertices,1);
    else
        % Convert local sensors indices in global indices (channel file)
        iChanToProject = gChanAlign.iGlobal2Local(iChanToProject);
    end

    % Process each sensor
    gChanAlign.SensorsVertices(iChanToProject,:) = channel_project_scalp(Vertices, gChanAlign.SensorsVertices(iChanToProject,:));
    % Copy modification to the head points
    if gChanAlign.isEeg && ~isempty(gChanAlign.SensorsVertices) && ~isempty(gChanAlign.HeadPointsMarkersLoc) && (length(gChanAlign.SensorsVertices) == length(gChanAlign.HeadPointsMarkersLoc))
        gChanAlign.HeadPointsMarkersLoc = gChanAlign.SensorsVertices;
        set(gChanAlign.hHeadPointsMarkers, 'Vertices', gChanAlign.HeadPointsMarkersLoc);
    end
    % Mark current channel file as modified
    gChanAlign.isChanged = 1;
   
    % Update Sensors display
    SetSensorsVertices(gChanAlign.hSensorsPatch, gChanAlign.hSensorsMarkers, gChanAlign.SensorsVertices);
    for i=1:length(iChanToProject)
        iTextChan = length(gChanAlign.hSensorsLabels) - iChanToProject(i) + 1;
        set(gChanAlign.hSensorsLabels(iTextChan), 'Position', 1.08 * gChanAlign.SensorsVertices(iChanToProject(i),:));
    end
    drawnow();
    % Restore GUI
    bst_progress('stop');
    set(hButtonList, 'Enable', 'on');
end


%% ===== REFINE USING HEAD POINTS =====
function RefineWithHeadPoints(varargin)
    global gChanAlign;
    % Get current channel file
    ChannelMat = GetCurrentChannelMat(1);
    % Refine positions using head points
    [ChannelMat, Rnew, Tnew] = channel_align_auto(gChanAlign.ChannelFile, ChannelMat, 1, 0);
    if isempty(Rnew) && isempty(Tnew)
        return;
    end
    % Get channels to modify
    iSelChan = GetSelectedChannels();
    % Apply transformation
    ApplyTransformation(iSelChan, Rnew, Tnew(:)', []);
    % Update display
    UpdatePoints(iSelChan);
end


%% ===== VALIDATION BUTTON =====
function buttonOk_Callback(varargin)
    global gChanAlign;
    % Close 3DViz figure
    close(gChanAlign.hFig);
end

%% ===== RESET BUTTON =====
function buttonReset_Callback(varargin)
    global gChanAlign;
    % Close figure
    gChanAlign.Figure3DCloseRequest_Bak(gChanAlign.hFig, []);
    % Call function again, which resets gChanAlign.
    channel_align_manual(gChanAlign.ChannelFile, gChanAlign.Modality, 1);
end

%% ===== REMOVE ELECTRODES =====
function RemoveElectrodes(varargin)
    global GlobalData gChanAlign;
    % Display warning message
    if gChanAlign.isFirstRmWarning
        res = java_dialog('confirm', ['You are about to change the number of electrodes.', 10 ...
                           'This may cause some trouble while importing recordings.' 10 10, ...
                           'Are you sure you want to remove these electrodes ?' 10 10], 'Align sensors');
        if ~res
            return
        end
        gChanAlign.isFirstRmWarning = 0;
    end
    % Get selected channels
    [SelChan, iSelChan] = figure_3d('GetFigSelectedRows', gChanAlign.hFig);
    if isempty(SelChan)
        return
    end
    % Get indices
    iLocalChan = gChanAlign.iGlobal2Local(iSelChan);
    iTextChan = length(gChanAlign.hSensorsLabels) - iLocalChan + 1;
    % Remove them from everywhere
    bst_figures('SetSelectedRows', []);
    GlobalData.DataSet(gChanAlign.iDS).Channel(iSelChan) = [];
    delete(gChanAlign.hSensorsLabels(iTextChan));
    gChanAlign.hSensorsLabels(iTextChan) = [];
    gChanAlign.SensorsLabels(iTextChan) = [];
    gChanAlign.SensorsVertices(iLocalChan, :) = [];
    
    % Update correspondence Global/Local
    for i = 1:length(iLocalChan)
        indInc = (gChanAlign.iGlobal2Local >= iLocalChan(i));
        gChanAlign.iGlobal2Local(indInc) = gChanAlign.iGlobal2Local(indInc) - 1;
    end
    gChanAlign.iGlobal2Local(iSelChan) = [];

    % Remove from sensors patch
    if ~isempty(gChanAlign.hSensorsPatch)
        Vertices = get(gChanAlign.hSensorsPatch, 'Vertices');
        Faces    = get(gChanAlign.hSensorsPatch, 'Faces');
        FaceVertexCData = get(gChanAlign.hSensorsPatch, 'FaceVertexCData');
        [Vertices, Faces] = tess_remove_vert(Vertices, Faces, iLocalChan);
        FaceVertexCData(iLocalChan, :) = [];
        set(gChanAlign.hSensorsPatch, 'Vertices', Vertices, 'Faces', Faces, 'FaceVertexCData', FaceVertexCData);
        gChanAlign.isChanged = 1;
    elseif ~isempty(gChanAlign.hSensorsMarkers)
        UserData = get(gChanAlign.hSensorsMarkers, 'UserData');
        if iscell(UserData)
            iVertices = [UserData{:}];
        else
            iVertices = UserData;
        end
        iRemove = [];
        for i = 1:length(iLocalChan)
            iRemove = [iRemove, find(iLocalChan(i) == iVertices)];
        end
        delete(gChanAlign.hSensorsMarkers(iRemove));
        gChanAlign.hSensorsMarkers(iRemove) = [];
    end
end
        

%% ===== BUTTON: ADD ELECTRODE =====
function ButtonAddElectrode_Callback(hObject, ev)
    global gChanAlign;
    % Display warning message
    if gChanAlign.isFirstAddWarning
        res = java_dialog('confirm', ['You are about to change the number of electrodes.', 10 ...
                           'This may cause some trouble while importing recordings.' 10 10, ...
                           'Are you sure you want to add an electrode ?' 10 10], 'Align sensors');
        if ~res
            set(hObject, 'State', 'off');
            return
        end
        gChanAlign.isFirstAddWarning = 0;
    end
    % Change figure cursor
    if strcmpi(get(hObject, 'State'), 'on')
        set(gChanAlign.hFig, 'Pointer', 'cross');
    else
        set(gChanAlign.hFig, 'Pointer', 'arrow');
    end
end

%% ===== ADD ELECTRODE =====
function AddElectrode(hObject, ev)
    global GlobalData gChanAlign;
    % Select the nearest sensor from the mouse
    [p, v, vi] = select3d(gChanAlign.hSurfacePatch);
    % If sensor index is not valid
    if isempty(vi) || (vi <= 0)
        return
    end
    bst_figures('SetSelectedRows', []);
    
    % Find the closest electrodes
    nbElectrodes = size(gChanAlign.SensorsVertices,1);
    % Get closest point to the clicked position
    [mindist, iClosestLocal] = min(sqrt(sum(bst_bsxfun(@minus, gChanAlign.SensorsVertices, p') .^ 2, 2)));
    % Get the correspondence in global listing
    iClosestGlobal = find(gChanAlign.iGlobal2Local == iClosestLocal);
    
    % Add channel to global list
    iNewGlobal = length(GlobalData.DataSet(gChanAlign.iDS).Channel) + 1;
    sChannel = GlobalData.DataSet(gChanAlign.iDS).Channel(iClosestGlobal);
    sChannel.Name = sprintf('E%d', iNewGlobal);
    sChannel.Loc = p;
    GlobalData.DataSet(gChanAlign.iDS).Channel(iNewGlobal) = sChannel;

    % Add channel to local list
    iNewLocal = nbElectrodes + 1;
    gChanAlign.SensorsVertices(iNewLocal,:) = p';
    gChanAlign.iGlobal2Local(iNewGlobal) = iNewLocal;

    % Add new vertex
    if ~isempty(gChanAlign.hSensorsPatch)
        Vertices = [get(gChanAlign.hSensorsPatch, 'Vertices'); p'];
        Faces = channel_tesselate(Vertices);
        FaceVertexCData = [get(gChanAlign.hSensorsPatch, 'FaceVertexCData'); 1 1 1];
        set(gChanAlign.hSensorsPatch, 'Vertices', Vertices, 'Faces', Faces, 'FaceVertexCData', FaceVertexCData);
    elseif ~isempty(gChanAlign.hSensorsMarkers)
        hNew = line(p(1), p(2), p(3), ...
                    'Parent',          get(gChanAlign.hSurfacePatch, 'Parent'), ...
                    'LineWidth',       2, ...
                    'LineStyle',       'none', ...
                    'MarkerFaceColor', [1 1 1], ...
                    'MarkerEdgeColor', [.4 .4 .4], ...
                    'MarkerSize',      6, ...
                    'Marker',          'o', ...
                    'Tag',             'SensorsMarkers');
        gChanAlign.hSensorsMarkers(end+1) = hNew;
    end
    % Add channel to figure selected channels
    GlobalData.DataSet(gChanAlign.iDS).Figure(gChanAlign.iFig).SelectedChannels(end + 1) = iNewGlobal;
    
    % Copy existing label object
    gChanAlign.SensorsLabels = cat(2, {sChannel.Name}, gChanAlign.SensorsLabels);
    iTextClosest = length(gChanAlign.hSensorsLabels) - iClosestLocal + 1;
    hClosestLabel = gChanAlign.hSensorsLabels(iTextClosest);
    hNewLabel = copyobj(hClosestLabel, get(hClosestLabel, 'Parent'));
    set(hNewLabel, 'String', sChannel.Name, 'Position', 1.08 * p');
    gChanAlign.hSensorsLabels = [hNewLabel; gChanAlign.hSensorsLabels];

    % Unselect "Add electrode" button
    set(gChanAlign.hButtonAdd, 'State', 'off');
    ButtonAddElectrode_Callback(gChanAlign.hButtonAdd, []);
    % Select new electrode
    bst_figures('SetSelectedRows', {sChannel.Name});
    % Set modified flag
    gChanAlign.isChanged = 1;
end

%% ===== GET SENSORS VERTICES =====
function SensorsVertices = GetSensorsVertices(hSensorsPatch, hSensorsMarkers)
    if ~isempty(hSensorsPatch)
        SensorsVertices = get(hSensorsPatch, 'Vertices');
    else
        XData = get(hSensorsMarkers, 'XData');
        YData = get(hSensorsMarkers, 'YData');
        ZData = get(hSensorsMarkers, 'ZData');
        UserData = get(hSensorsMarkers, 'UserData');
        if iscell(UserData)
            [tmp,I] = sort([UserData{:}]);
            SensorsVertices = [XData{I}; YData{I}; ZData{I}]';
        else
            SensorsVertices = [XData; YData; ZData]';
        end
    end
end

%% ===== SET SENSORS VERTICES =====
function SetSensorsVertices(hSensorsPatch, hSensorsMarkers, SensorsVertices)
    if ~isempty(hSensorsPatch)
        set(hSensorsPatch, 'Vertices', SensorsVertices);
    else
        for i = 1:length(hSensorsMarkers)
            iVertex = get(hSensorsMarkers(i), 'UserData');
            set(hSensorsMarkers(i), 'XData', SensorsVertices(iVertex, 1));
            set(hSensorsMarkers(i), 'YData', SensorsVertices(iVertex, 2));
            set(hSensorsMarkers(i), 'ZData', SensorsVertices(iVertex, 3));
        end
    end
end


<|MERGE_RESOLUTION|>--- conflicted
+++ resolved
@@ -1,1462 +1,1393 @@
-function hFig = channel_align_manual( ChannelFile, Modality, isEdit, SurfaceType )
-% CHANNEL_ALIGN_MANUAL: Align manually an electrodes net on the scalp surface of the subject.
-% 
-% USAGE:  hFig = channel_align_manual( ChannelFile, Modality, isEdit, SurfaceType='cortex')
-%         hFig = channel_align_manual( ChannelFile, Modality, isEdit, SurfaceFile)
-%
-% INPUT:
-%     - ChannelFile : full path to channel file
-%     - Modality    : modality to display and to align
-%     - isEdit      : Boolean - If one, add controls to edit the positions
-%     - SurfaceType : Type of surface to use to align the sensors ('scalp', 'cortex', 'anatomy')
-
-% @=============================================================================
-% This function is part of the Brainstorm software:
-% https://neuroimage.usc.edu/brainstorm
-% 
-% Copyright (c) University of Southern California & McGill University
-% This software is distributed under the terms of the GNU General Public License
-% as published by the Free Software Foundation. Further details on the GPLv3
-% license can be found at http://www.gnu.org/copyleft/gpl.html.
-% 
-% FOR RESEARCH PURPOSES ONLY. THE SOFTWARE IS PROVIDED "AS IS," AND THE
-% UNIVERSITY OF SOUTHERN CALIFORNIA AND ITS COLLABORATORS DO NOT MAKE ANY
-% WARRANTY, EXPRESS OR IMPLIED, INCLUDING BUT NOT LIMITED TO WARRANTIES OF
-% MERCHANTABILITY AND FITNESS FOR A PARTICULAR PURPOSE, NOR DO THEY ASSUME ANY
-% LIABILITY OR RESPONSIBILITY FOR THE USE OF THIS SOFTWARE.
-%
-% For more information type "brainstorm license" at command prompt.
-% =============================================================================@
-%
-% Authors: Francois Tadel, 2008-2020
-
-global GlobalData;
-
-% Parse inputs
-hFig = [];
-if (nargin < 4) || isempty(SurfaceType)
-    if ismember(Modality, {'SEEG'}) 
-        SurfaceType = 'cortex';
-    else 
-        SurfaceType = 'scalp';
-    end
-    SurfaceFile = [];
-% If passing a filename
-else
-    if ~isempty(strfind(SurfaceType, '.mat'))
-        SurfaceFile = SurfaceType;
-        SurfaceType = file_gettype(SurfaceFile);
-    else
-        SurfaceFile = [];
-    end
-end
-if (nargin < 3) || isempty(isEdit)
-    isEdit = 0;
-end
-
-% Is processing MEG?
-isMeg  = ismember(Modality, {'MEG', 'MEG GRAD', 'MEG MAG', 'Vectorview306', 'CTF', '4D', 'KIT', 'KRISS', 'RICOH'});
-isNirs = ismember(Modality, {'NIRS','NIRS-BRS'});
-isEeg  = ~isMeg && ~isNirs;
-% Get study
-sStudy = bst_get('ChannelFile', ChannelFile);
-% Get subject
-sSubject = bst_get('Subject', sStudy.BrainStormSubject);
-
-
-% ===== VIEW SURFACE =====
-% If editing the channel file: Close all the windows before
-if isEdit
-    bst_memory('UnloadAll', 'Forced');
-end
-% Progress bar
-isProgress = ~bst_progress('isVisible');
-if isProgress
-    bst_progress('start', 'Importing sensors', 'Loading sensors description...');
-end
-% View surface if available
-switch lower(SurfaceType)
-    case 'cortex'
-        if ~isempty(sSubject.iCortex) && (sSubject.iCortex <= length(sSubject.Surface))
-            if isempty(SurfaceFile)
-                SurfaceFile = sSubject.Surface(sSubject.iCortex).FileName;
-            end
-            switch (Modality)
-                case 'SEEG',  SurfAlpha = .8;
-                case 'ECOG',  SurfAlpha = .2;
-                otherwise,    SurfAlpha = .1;
-            end
-            hFig = view_surface(SurfaceFile, SurfAlpha, [], 'NewFigure');
-        end
-        isSurface = 1;
-    case 'innerskull'
-        if ~isempty(sSubject.iInnerSkull) && (sSubject.iInnerSkull <= length(sSubject.Surface))
-            if isempty(SurfaceFile)
-                SurfaceFile = sSubject.Surface(sSubject.iInnerSkull).FileName;
-            end
-            switch (Modality)
-                case 'SEEG',  SurfAlpha = .5;
-                case 'ECOG',  SurfAlpha = .2;
-                otherwise,    SurfAlpha = .1;
-            end
-            hFig = view_surface(SurfaceFile, SurfAlpha, [], 'NewFigure');
-        end
-        isSurface = 1;
-    case 'scalp'
-        if ~isempty(sSubject.iScalp) && (sSubject.iScalp <= length(sSubject.Surface))
-            if isempty(SurfaceFile)
-                SurfaceFile = sSubject.Surface(sSubject.iScalp).FileName;
-            end
-            switch (Modality)
-                case 'SEEG',  SurfAlpha = .8;
-                case 'ECOG',  SurfAlpha = .8;
-                otherwise,    SurfAlpha = .1;
-            end
-            hFig = view_surface(SurfaceFile, SurfAlpha, [], 'NewFigure');
-        end
-        isSurface = 1;
-    case {'anatomy', 'subjectimage'}
-        if ~isempty(sSubject.iAnatomy) && (sSubject.iAnatomy <= length(sSubject.Anatomy))
-            if isempty(SurfaceFile)
-                SurfaceFile = sSubject.Anatomy(sSubject.iAnatomy).FileName;
-            end
-            SurfAlpha = .1;
-            hFig = view_mri_3d(SurfaceFile, [], SurfAlpha, 'NewFigure');
-        end
-        isSurface = 0;
-    otherwise
-        error('Unsupported surface type.');
-end
-% Warning if no surface was found
-if isempty(hFig)
-    disp('BST> Warning: Cannot check the alignment sensors-MRI because no appropriate surface is available.');
-    if isProgress
-        bst_progress('stop');
-    end
-    return;
-end
-
-% Set figure title
-set(hFig, 'Name', 'Registration scalp/sensors');
-% View XYZ axis
-figure_3d('ViewAxis', hFig, 1);
-% Set view from left side
-figure_3d('SetStandardView', hFig, 'left');
-
-
-% ===== SHOW SENSORS =====
-% MEG Helmet
-if isMeg
-    view_helmet(ChannelFile, hFig);
-    hSensorsLabels = [];
-    % Get sensors patch
-    hSensorsPatch = findobj(hFig, 'Tag', 'SensorsPatch');
-    hSensorsMarkers = findobj(hFig, 'Tag', 'SensorsMarkers');
-% EEG Electrodes
-elseif isEeg
-    % View sensors
-    view_channels(ChannelFile, Modality, 1, 1, hFig);
-    % Hide sensors labels
-    hSensorsLabels = findobj(hFig, 'Tag', 'SensorsLabels');
-    set(hSensorsLabels, 'Visible', 'off');
-    % Get sensors patch
-    hSensorsPatch = findobj(hFig, 'Tag', 'SensorsPatch');
-    hSensorsMarkers = findobj(hFig, 'Tag', 'SensorsMarkers');
-% NIRS Optodes
-elseif isNirs
-    % View sensors
-    view_channels(ChannelFile, Modality, 0, 0, hFig);
-    % Get sensors patch
-    hSensorsLabels = findobj(hFig, 'Tag', 'NirsCapText');
-    hSensorsPatch = findobj(hFig, 'Tag', 'NirsCapPatch');
-    hSensorsMarkers = [];
-end
-% Check that it was displayed correctly
-if (isempty(hSensorsPatch) || (~isempty(hSensorsPatch) && ~ishandle(hSensorsPatch(1)))) && ...
-   (isempty(hSensorsMarkers) || (~isempty(hSensorsMarkers) && ~ishandle(hSensorsMarkers(1))))
-    bst_error('Cannot display sensors patch', 'Align electrode contacts', 0);
-    return
-end
-% Get sensors locations from patch
-SensorsVertices = GetSensorsVertices(hSensorsPatch, hSensorsMarkers);
-% Get helmet patch
-hHelmetPatch = findobj(hFig, 'Tag', 'HelmetPatch');
-if isempty(hHelmetPatch)
-    HelmetVertices = [];
-else
-    HelmetVertices = get(hHelmetPatch, 'Vertices');
-end
-
-
-% ===== DISPLAY HEAD POINTS =====
-% Display head points
-figure_3d('ViewHeadPoints', hFig, 1);
-% Get patch and vertices
-hHeadPointsMarkers = findobj(hFig, 'Tag', 'HeadPointsMarkers');
-hHeadPointsLabels  = findobj(hFig, 'Tag', 'HeadPointsLabels');
-hHeadPointsFid     = findobj(hFig, 'Tag', 'HeadPointsFid');
-hHeadPointsHpi     = findobj(hFig, 'Tag', 'HeadPointsHpi');
-isHeadPoints = ~isempty(hHeadPointsMarkers);
-HeadPointsLabelsLoc  = [];
-HeadPointsMarkersLoc = [];
-HeadPointsFidLoc     = [];
-HeadPointsHpiLoc     = [];
-if isHeadPoints
-    % More transparency to view points inside.
-    panel_surface('SetSurfaceTransparency', hFig, 1, 0.5);
-    % Get markers positions
-    HeadPointsMarkersLoc = get(hHeadPointsMarkers, 'Vertices');
-    % Hide HeadPoints when looking at EEG and number of EEG channels is the same as headpoints
-    if isEeg && ~isempty(HeadPointsMarkersLoc) && ~isempty(SensorsVertices) && (length(SensorsVertices) == length(HeadPointsMarkersLoc)) && (max(abs(SensorsVertices(:) - HeadPointsMarkersLoc(:))) < 0.001)
-        set(hHeadPointsMarkers, 'Visible', 'off');
-    end
-    % Get labels positions
-    tmpLoc = get(hHeadPointsLabels,'Position');
-    if ~isempty(tmpLoc)
-        if iscell(tmpLoc)
-            HeadPointsLabelsLoc = cat(1, tmpLoc{:});
-        else
-            HeadPointsLabelsLoc = tmpLoc;
-        end
-    end
-    % Get fiducials positions
-    HeadPointsFidLoc = [get(hHeadPointsFid, 'XData')', ...
-                        get(hHeadPointsFid, 'YData')', ...
-                        get(hHeadPointsFid, 'ZData')'];
-    % Get fiducials positions
-    HeadPointsHpiLoc = [get(hHeadPointsHpi, 'XData')', ...
-                        get(hHeadPointsHpi, 'YData')', ...
-                        get(hHeadPointsHpi, 'ZData')'];
-end
-    
-% ===== DISPLAY MRI FIDUCIALS =====
-% Get the fiducials positions defined in the MRI volume
-sMri = load(file_fullpath(sSubject.Anatomy(sSubject.iAnatomy).FileName), 'SCS', 'History');
-if ~isempty(sMri.SCS.NAS) && ~isempty(sMri.SCS.LPA) && ~isempty(sMri.SCS.RPA)
-    % Convert coordinates MRI => SCS
-    MriFidLoc = [cs_convert(sMri, 'mri', 'scs', sMri.SCS.NAS ./ 1000); ...
-                 cs_convert(sMri, 'mri', 'scs', sMri.SCS.LPA ./ 1000); ...
-                 cs_convert(sMri, 'mri', 'scs', sMri.SCS.RPA ./ 1000)];
-    % Display fiducials
-    line(MriFidLoc(:,1), MriFidLoc(:,2), MriFidLoc(:,3), ...
-        'Parent',          findobj(hFig, 'Tag', 'Axes3D'), ...
-        'LineWidth',       2, ...
-        'LineStyle',       'none', ...
-        'MarkerFaceColor', [.3 .3 1], ...
-        'MarkerEdgeColor', [.4 .4 1], ...
-        'MarkerSize',      7, ...
-        'Marker',          'o', ...
-        'Tag',             'MriPointsFid');
-end
-
-% ===== CONFIGURE HEAD SURFACE =====
-% Get scalp patch
-TessInfo = getappdata(hFig, 'Surface');
-hSurfacePatch = TessInfo(1).hPatch;
-% If no edition of channel file: exit now
-if ~isEdit
-    % Close progress bar
-    if isProgress
-        bst_progress('stop');
-    end
-    return
-end
-
-% ===== EDIT ONLY: GLOBAL DATA =====
-global gChanAlign;
-gChanAlign = [];
-gChanAlign.ChannelFile     = file_fullpath(ChannelFile);
-gChanAlign.Modality        = Modality;
-gChanAlign.isMeg           = isMeg;
-gChanAlign.isNirs          = isNirs;
-gChanAlign.isEeg           = isEeg;
-gChanAlign.FinalTransf     = eye(4);
-gChanAlign.hFig            = hFig;
-gChanAlign.hSurfacePatch   = hSurfacePatch;
-gChanAlign.hSensorsLabels  = hSensorsLabels;
-gChanAlign.SensorsLabels   = {};
-gChanAlign.hSensorsPatch   = hSensorsPatch;
-gChanAlign.hSensorsMarkers = hSensorsMarkers;
-gChanAlign.SensorsVertices = SensorsVertices;
-gChanAlign.hHelmetPatch    = hHelmetPatch;
-gChanAlign.HelmetVertices  = HelmetVertices;
-gChanAlign.isHeadPoints         = isHeadPoints;
-gChanAlign.hHeadPointsMarkers   = hHeadPointsMarkers;
-gChanAlign.hHeadPointsLabels    = hHeadPointsLabels;
-gChanAlign.hHeadPointsFid       = hHeadPointsFid;
-gChanAlign.hHeadPointsHpi       = hHeadPointsHpi;
-gChanAlign.HeadPointsMarkersLoc = HeadPointsMarkersLoc;
-gChanAlign.HeadPointsLabelsLoc  = HeadPointsLabelsLoc;
-gChanAlign.HeadPointsFidLoc     = HeadPointsFidLoc;
-gChanAlign.HeadPointsHpiLoc     = HeadPointsHpiLoc;
-
-% ===== CONFIGURE FIGURE =====
-% Get figure description in GlobalData structure
-[gChanAlign.hFig, gChanAlign.iFig, gChanAlign.iDS] = bst_figures('GetFigure', gChanAlign.hFig);
-if isempty(gChanAlign.iDS)
-    return
-end
-% Compute a vector to convert: global indices (channel file) -> local indices (vertices)
-Channel = GlobalData.DataSet(gChanAlign.iDS).Channel;
-iChan = good_channel(Channel, [], Modality);
-gChanAlign.iGlobal2Local = zeros(1, length(Channel));
-if isNirs
-    gChanAlign.iGlobal2Local(iChan) = 1:size(iChan,2);
-    gChanAlign.SensorsLabels(iChan) = {GlobalData.DataSet(gChanAlign.iDS).Channel(iChan).Name};
-else    
-    gChanAlign.iGlobal2Local(iChan) = 1:size(gChanAlign.SensorsVertices,1);
-end    
-% EEG: Get the labels of the electrodes
-if isEeg
-    iTextChan = length(gChanAlign.hSensorsLabels) - (1:length(iChan)) + 1;
-    gChanAlign.SensorsLabels(iTextChan) = {GlobalData.DataSet(gChanAlign.iDS).Channel(iChan).Name};
-end
-
-
-% ===== HACK NORMAL 3D CALLBACKS =====
-% Save figure callback functions
-gChanAlign.Figure3DButtonDown_Bak   = get(gChanAlign.hFig, 'WindowButtonDownFcn');
-gChanAlign.Figure3DButtonMotion_Bak = get(gChanAlign.hFig, 'WindowButtonMotionFcn');
-gChanAlign.Figure3DButtonUp_Bak     = get(gChanAlign.hFig, 'WindowButtonUpFcn');
-gChanAlign.Figure3DCloseRequest_Bak = get(gChanAlign.hFig, 'CloseRequestFcn');
-gChanAlign.Figure3DKeyPress_Bak     = get(gChanAlign.hFig, 'KeyPressFcn');
-% Set new callbacks
-set(gChanAlign.hFig, 'WindowButtonDownFcn',   @AlignButtonDown_Callback);
-set(gChanAlign.hFig, 'WindowButtonMotionFcn', @AlignButtonMotion_Callback);
-set(gChanAlign.hFig, 'WindowButtonUpFcn',     @AlignButtonUp_Callback);
-set(gChanAlign.hFig, 'CloseRequestFcn',       @AlignClose_Callback);
-set(gChanAlign.hFig, 'KeyPressFcn',           @AlignKeyPress_Callback);
-
-% ===== CUSTOMIZE FIGURE =====
-% Add toolbar to window
-hToolbar = uitoolbar(gChanAlign.hFig, 'Tag', 'AlignToolbar');
-
-% Initializations
-gChanAlign.selectedButton = '';
-gChanAlign.isChanged = 0;
-gChanAlign.mouseClicked = 0;
-gChanAlign.isFirstAddWarning = 1;
-gChanAlign.isFirstRmWarning = 1;
-
-% Rotation/Translation buttons
-gChanAlign.hButtonLabels = [];
-gChanAlign.hButtonEditLabel = [];
-gChanAlign.hButtonHelmet = [];
-if gChanAlign.isMeg
-    gChanAlign.hButtonHelmet = uitoggletool(hToolbar, 'CData', java_geticon('ICON_DISPLAY'), 'TooltipString', 'Show/Hide MEG helmet', 'ClickedCallback', @ToggleHelmet, 'State', get(hHelmetPatch, 'Visible'));
-elseif gChanAlign.isEeg
-    gChanAlign.hButtonLabels    = uitoggletool(hToolbar, 'CData', java_geticon('ICON_LABELS'), 'TooltipString', 'Show/Hide electrodes labels', 'ClickedCallback', @ToggleLabels);
-    gChanAlign.hButtonEditLabel = uipushtool(  hToolbar, 'CData', java_geticon('ICON_EDIT'),   'TooltipString', 'Edit selected channel label', 'ClickedCallback', @EditLabel);
-end
-gChanAlign.hButtonTransX   = uitoggletool(hToolbar, 'CData', java_geticon('ICON_TRANSLATION_X'), 'TooltipString', 'Translation/X: Press right button and move mouse up/down', 'ClickedCallback', @SelectOperation, 'separator', 'on');
-gChanAlign.hButtonTransY   = uitoggletool(hToolbar, 'CData', java_geticon('ICON_TRANSLATION_Y'), 'TooltipString', 'Translation/Y: Press right button and move mouse up/down', 'ClickedCallback', @SelectOperation);
-gChanAlign.hButtonTransZ   = uitoggletool(hToolbar, 'CData', java_geticon('ICON_TRANSLATION_Z'), 'TooltipString', 'Translation/Z: Press right button and move mouse up/down', 'ClickedCallback', @SelectOperation);
-gChanAlign.hButtonRotX     = uitoggletool(hToolbar, 'CData', java_geticon('ICON_ROTATION_X'),    'TooltipString', 'Rotation/X: Press right button and move mouse up/down',    'ClickedCallback', @SelectOperation, 'separator', 'on');
-gChanAlign.hButtonRotY     = uitoggletool(hToolbar, 'CData', java_geticon('ICON_ROTATION_Y'),    'TooltipString', 'Rotation/Y: Press right button and move mouse up/down',    'ClickedCallback', @SelectOperation);
-gChanAlign.hButtonRotZ     = uitoggletool(hToolbar, 'CData', java_geticon('ICON_ROTATION_Z'),    'TooltipString', 'Rotation/Z: Press right button and move mouse up/down',    'ClickedCallback', @SelectOperation);
-
-if gChanAlign.isMeg
-    gChanAlign.hButtonRefine   = uipushtool(hToolbar, 'CData', java_geticon('ICON_ALIGN_CHANNELS'), 'TooltipString', 'Refine registration using head points', 'ClickedCallback', @RefineWithHeadPoints, 'separator', 'on');
-    gChanAlign.hButtonMoveChan = [];
-    gChanAlign.hButtonProject = [];
-elseif gChanAlign.isNirs
-    gChanAlign.hButtonProject = uipushtool(  hToolbar, 'CData', java_geticon('ICON_PROJECT_ELECTRODES'), 'TooltipString', 'Project electrodes on surface', 'ClickedCallback', @ProjectElectrodesOnSurface, 'separator', 'on');
-    gChanAlign.hButtonRefine   = uipushtool(hToolbar, 'CData', java_geticon('ICON_ALIGN_CHANNELS'), 'TooltipString', 'Refine registration using head points', 'ClickedCallback', @RefineWithHeadPoints, 'separator', 'on');
-    gChanAlign.hButtonMoveChan = [];
-    gChanAlign.hButtonProject = [];
-else % isEeg
-    gChanAlign.hButtonResizeX  = uitoggletool(hToolbar, 'CData', java_geticon('ICON_RESIZE_X'),      'TooltipString', 'Resize/X: Press right button and move mouse up/down',      'ClickedCallback', @SelectOperation, 'separator', 'on');
-    gChanAlign.hButtonResizeY  = uitoggletool(hToolbar, 'CData', java_geticon('ICON_RESIZE_Y'),      'TooltipString', 'Resize/Y: Press right button and move mouse up/down',      'ClickedCallback', @SelectOperation);
-    gChanAlign.hButtonResizeZ  = uitoggletool(hToolbar, 'CData', java_geticon('ICON_RESIZE_Z'),      'TooltipString', 'Resize/Z: Press right button and move mouse up/down',      'ClickedCallback', @SelectOperation);
-    gChanAlign.hButtonResize   = uitoggletool(hToolbar, 'CData', java_geticon('ICON_RESIZE'),        'TooltipString', 'Resize: Press right button and move mouse up/down',        'ClickedCallback', @SelectOperation);
-    if isSurface
-        gChanAlign.hButtonMoveChan = uitoggletool(hToolbar, 'CData', java_geticon('ICON_MOVE_CHANNEL'),  'TooltipString', 'Move an electrode: Select electrode, then press right button and move mouse', 'ClickedCallback', @SelectOperation, 'separator', 'on');
-        gChanAlign.hButtonProject = uipushtool(  hToolbar, 'CData', java_geticon('ICON_PROJECT_ELECTRODES'), 'TooltipString', 'Project electrodes on surface', 'ClickedCallback', @ProjectElectrodesOnSurface);
-    else
-        gChanAlign.hButtonMoveChan = [];
-        gChanAlign.hButtonProject = [];
-    end
-    gChanAlign.hButtonRefine   = uipushtool(hToolbar, 'CData', java_geticon('ICON_ALIGN_CHANNELS'), 'TooltipString', 'Refine registration using head points', 'ClickedCallback', @RefineWithHeadPoints);
-end
-if gChanAlign.isEeg && isSurface
-    gChanAlign.hButtonAdd    = uitoggletool(hToolbar, 'CData', java_geticon('ICON_SCOUT_NEW'), 'TooltipString', 'Add a new electrode',        'ClickedCallback', @ButtonAddElectrode_Callback, 'separator', 'on');
-    gChanAlign.hButtonDelete = uipushtool(hToolbar, 'CData', java_geticon('ICON_DELETE'), 'TooltipString', 'Remove selected electrodes', 'ClickedCallback', @RemoveElectrodes);
-else
-    gChanAlign.hButtonAdd = [];
-    gChanAlign.hButtonDelete = [];
-end
-% if strcmpi(Modality, 'ECOG')
-%     gChanAlign.hButtonAlign = uipushtool(hToolbar, 'CData', java_geticon('ICON_ECOG'), 'TooltipString', ['Operations specific to ' Modality ' electrodes'], 'ClickedCallback', @(h,ev)ShowElectrodeMenu(hFig, Modality), 'separator', 'on');
-% elseif strcmpi(Modality, 'SEEG') 
-%     gChanAlign.hButtonAlign = uipushtool(hToolbar, 'CData', java_geticon('ICON_SEEG'), 'TooltipString', ['Operations specific to ' Modality ' electrodes'], 'ClickedCallback', @(h,ev)ShowElectrodeMenu(hFig, Modality), 'separator', 'on');
-% else
-    gChanAlign.hButtonAlign = [];
-% end
-gChanAlign.hButtonReset = uipushtool( hToolbar, 'CData', java_geticon('ICON_RELOAD'), 'separator', 'on', 'TooltipString', 'Reset: discard all changes', 'ClickedCallback', @buttonReset_Callback);
-gChanAlign.hButtonOk = uipushtool( hToolbar, 'CData', java_geticon('ICON_OK'), 'TooltipString', 'Save & close', 'ClickedCallback', @buttonOk_Callback);% Update figure localization
-gui_layout('Update');
-% Move a bit the figure to refresh it on all systems
-pos = get(gChanAlign.hFig, 'Position');
-set(gChanAlign.hFig, 'Position', pos + [0 0 0 1]);
-drawnow;
-set(gChanAlign.hFig, 'Position', pos);
-% Close progress bar
-if isProgress
-    bst_progress('stop');
-end
-<<<<<<< HEAD
-    
-% Flag if auto or manual registration performed, and if MRI fids updated. Print to command
-% window for now.
-ChannelMat = in_bst_channel(ChannelFile);
-iMriHist = find(strcmpi(sMri.History(:,3), 'Applied digitized anatomical fiducials'), 1, 'last');
-% Can also be reset, so check for 'import' action and ignore previous alignments.
-iImport = find(strcmpi(ChannelMat.History(:,2), 'import'), 1, 'last');
-iAlign = find(strcmpi(ChannelMat.History(:,2), 'align'));
-iAlign(iAlign < iImport) = [];
-AlignType = 'none';
-while ~isempty(iAlign)
-    % Check which adjustment was done last.
-    switch lower(ChannelMat.History{iAlign(end),3}(1:5))
-        case 'remov'
-            % Removed a previous step. Ignore corresponding adjustment and look again.
-            iAlign(end) = [];
-            if contains(ChannelMat.History{iAlign(end),3}, 'AdjustedNative')
-                iAlignRemoved = find(contains(ChannelMat.History(iAlign,3), 'AdjustedNative'), 1, 'last');
-            elseif contains(ChannelMat.History{iAlign(end),3}, 'refine registration: head points')
-                iAlignRemoved = find(contains(ChannelMat.History(iAlign,3), 'AdjustedNative'), 1, 'last');
-            elseif contains(ChannelMat.History{iAlign(end),3}, 'manual correction')
-                iAlignRemoved = find(contains(ChannelMat.History(iAlign,3), 'AdjustedNative'), 1, 'last');
-            else
-                bst_error('Unrecognized removed transformation in history.');
-            end
-            if isempty(iAlignRemoved)
-                bst_error('Missing removed transformation in history.');
-            else
-                iAlign(iAlignRemoved) = [];
-            end
-        case 'added'
-            % This alignment is between points and functional dataset, ignore here.
-            iAlign(end) = [];
-        case 'refin'
-            % Automatic MRI-points alignment
-            AlignType = 'auto';
-            break;
-        case 'align'
-            % Manual MRI-points alignment
-            AlignType = 'manual';
-            break;
-    end
-end
-disp(['BST> Previous registration adjustment: ' AlignType]);
-if ~isempty(iMriHist)
-    % Compare digitized fids to MRI fids (in MRI coordinates, mm).
-    if any(abs(sMri.SCS.NAS - cs_convert(sMri, 'scs', 'mri', ChannelMat.SCS.NAS) .* 1000) > 1e-3) || ...
-            any(abs(sMri.SCS.LPA - cs_convert(sMri, 'scs', 'mri', ChannelMat.SCS.LPA) .* 1000) > 1e-3) || ...
-            any(abs(sMri.SCS.RPA - cs_convert(sMri, 'scs', 'mri', ChannelMat.SCS.RPA) .* 1000) > 1e-3)
-        disp('BST> MRI fiducials updated, but different than digitized fiducials.');
-    else
-        disp('BST> MRI fiducials updated, and match digitized fiducials.');
-    end
-end
-
-end
-
-=======
->>>>>>> e8ceedb2
-
-% Check and print to command window if previously auto/manual registration, and if MRI fids updated.
-process_adjust_coordinates('CheckPrevAdjustments', in_bst_channel(ChannelFile), sMri);
-end
-
-%% ===== MOUSE CALLBACKS =====  
-%% ===== MOUSE DOWN =====
-function AlignButtonDown_Callback(hObject, ev)
-    global gChanAlign;
-    SelectionType = get(gChanAlign.hFig, 'SelectionType');
-    % Right-click if a button is selected
-    if strcmpi(SelectionType, 'alt') && ~isempty(gChanAlign.selectedButton)
-        gChanAlign.mouseClicked = 1;
-        % Record click position
-        setappdata(gChanAlign.hFig, 'clickPositionFigure', get(gChanAlign.hFig, 'CurrentPoint'));
-    % Left-click if "Add electrode" is selected
-    elseif gChanAlign.isEeg && strcmpi(get(gChanAlign.hButtonAdd, 'State'), 'on')
-        gChanAlign.mouseClicked = 1;
-        AddElectrode();
-    else
-        % Call the default mouse down handle
-        gChanAlign.Figure3DButtonDown_Bak(hObject, ev);
-    end
-end
-    
-%% ===== MOUSE MOVE =====
-function AlignButtonMotion_Callback(hObject, ev)
-    global gChanAlign;
-    if isfield(gChanAlign, 'mouseClicked') && gChanAlign.mouseClicked && ~isempty(gChanAlign.selectedButton)
-        % Get current mouse location
-        curptFigure = get(gChanAlign.hFig, 'CurrentPoint');
-        motionFigure = (curptFigure - getappdata(gChanAlign.hFig, 'clickPositionFigure')) / 1000;
-        % Update click point location
-        setappdata(gChanAlign.hFig, 'clickPositionFigure', curptFigure);
-        % Compute transformation
-        ComputeTransformation(motionFigure(2));
-    else
-        % Call the default mouse motion handle
-        gChanAlign.Figure3DButtonMotion_Bak(hObject, ev);
-    end
-end
-
-%% ===== GET SELECTED CHANNELS =====
-function iSelChan = GetSelectedChannels()
-    global gChanAlign;
-    % Get channels to modify (ONLY FOR EEG: Cannot deform a MEG helmet)
-    [SelChan, iSelChan] = figure_3d('GetFigSelectedRows', gChanAlign.hFig);
-    if isempty(iSelChan) || gChanAlign.isMeg || gChanAlign.isNirs
-        iSelChan = 1:size(gChanAlign.SensorsVertices,1);
-    else
-        % Convert local sensors indices in global indices (channel file)
-        iSelChan = gChanAlign.iGlobal2Local(iSelChan);
-    end
-end
-
-
-%% ===== COMPUTE TRANSFORMATION ======
-function ComputeTransformation(val)
-    global gChanAlign;
-    % Get channels to modify
-    iSelChan = GetSelectedChannels();
-    % Initialize the transformations that are done
-    Rnew = [];
-    Tnew = [];
-    Rescale = [];
-    % Selected button
-    switch (gChanAlign.selectedButton)
-        case gChanAlign.hButtonTransX
-            Tnew = [val / 5, 0, 0];
-        case gChanAlign.hButtonTransY
-            Tnew = [0, val / 5, 0];
-        case gChanAlign.hButtonTransZ
-            Tnew = [0, 0, val / 5];
-        case gChanAlign.hButtonRotX
-            a = val;
-            Rnew = [1,       0,      0; 
-                    0,  cos(a), sin(a);
-                    0, -sin(a), cos(a)];
-        case gChanAlign.hButtonRotY
-            a = val;
-            Rnew = [cos(a), 0, -sin(a); 
-                         0, 1,       0;
-                    sin(a), 0,  cos(a)];
-        case gChanAlign.hButtonRotZ
-            a = val;
-            Rnew = [cos(a), -sin(a), 0; 
-                    sin(a),  cos(a), 0;
-                         0,  0,      1];
-        case gChanAlign.hButtonResize
-            Rescale = repmat(1 + val, [1 3]);
-        case gChanAlign.hButtonResizeX
-            Rescale = [1 + val, 0, 0];
-        case gChanAlign.hButtonResizeY
-            Rescale = [0, 1 + val, 0];
-        case gChanAlign.hButtonResizeZ
-            Rescale = [0, 0, 1 + val];
-        case gChanAlign.hButtonMoveChan
-            % Works only iif one channel is selected
-            if (length(iSelChan) ~= 1)
-                return
-            end
-            % Select the nearest sensor from the mouse
-            [p, v, vi] = select3d(gChanAlign.hSurfacePatch);
-            % If sensor index is valid
-            if ~isempty(vi) && (vi > 0) && (norm(p' - gChanAlign.SensorsVertices(iSelChan,:)) < 0.01)
-                gChanAlign.SensorsVertices(iSelChan,:) = p';
-            end
-        otherwise 
-            return;
-    end
-    % Apply transformation
-    ApplyTransformation(iSelChan, Rnew, Tnew, Rescale);
-    % Update display 
-    UpdatePoints(iSelChan);
-end
-
-
-%% ===== APPLY TRANSFORMATION =====
-function ApplyTransformation(iSelChan, Rnew, Tnew, Rescale)
-    global gChanAlign;
-    % Mark the channel file as modified
-    gChanAlign.isChanged = 1;
-    % Apply rotation
-    if ~isempty(Rnew)
-        % Update sensors positions
-        gChanAlign.SensorsVertices(iSelChan,:) = gChanAlign.SensorsVertices(iSelChan,:) * Rnew';
-        % Update helmet position
-        if ~isempty(gChanAlign.HelmetVertices)
-            gChanAlign.HelmetVertices(iSelChan,:) = gChanAlign.HelmetVertices(iSelChan,:) * Rnew';
-        end
-        % Update head points positions
-        if gChanAlign.isHeadPoints
-            % Move markers
-            gChanAlign.HeadPointsMarkersLoc = gChanAlign.HeadPointsMarkersLoc * Rnew';
-            % Move fiducials
-            if ~isempty(gChanAlign.HeadPointsFidLoc)
-                gChanAlign.HeadPointsFidLoc = gChanAlign.HeadPointsFidLoc * Rnew';
-            end
-            % Move HPIs
-            if ~isempty(gChanAlign.HeadPointsHpiLoc)
-                gChanAlign.HeadPointsHpiLoc = gChanAlign.HeadPointsHpiLoc * Rnew';
-            end
-            % Move labels
-            if ~isempty(gChanAlign.HeadPointsLabelsLoc)
-                gChanAlign.HeadPointsLabelsLoc = gChanAlign.HeadPointsLabelsLoc * Rnew';
-            end
-        end
-        % Add this transformation to the final transformation
-        newTransf = eye(4);
-        newTransf(1:3,1:3) = Rnew;
-        gChanAlign.FinalTransf = newTransf * gChanAlign.FinalTransf;
-    end
-    % Apply Translation
-    if ~isempty(Tnew)
-        % Update sensors positions
-        gChanAlign.SensorsVertices(iSelChan,:) = bst_bsxfun(@plus, gChanAlign.SensorsVertices(iSelChan,:), Tnew);
-        % Update helmet position
-        if ~isempty(gChanAlign.HelmetVertices)
-            gChanAlign.HelmetVertices(iSelChan,:) = bst_bsxfun(@plus, gChanAlign.HelmetVertices(iSelChan,:), Tnew);
-        end
-        % Update head points positions
-        if gChanAlign.isHeadPoints
-            % Markers
-            gChanAlign.HeadPointsMarkersLoc = bst_bsxfun(@plus, gChanAlign.HeadPointsMarkersLoc, Tnew);
-            % Fiducials
-            if ~isempty(gChanAlign.HeadPointsFidLoc)
-                gChanAlign.HeadPointsFidLoc = bst_bsxfun(@plus, gChanAlign.HeadPointsFidLoc, Tnew);
-            end
-            % Fiducials
-            if ~isempty(gChanAlign.HeadPointsHpiLoc)
-                gChanAlign.HeadPointsHpiLoc = bst_bsxfun(@plus, gChanAlign.HeadPointsHpiLoc, Tnew);
-            end
-            % Labels
-            if ~isempty(gChanAlign.HeadPointsLabelsLoc)
-                gChanAlign.HeadPointsLabelsLoc = bst_bsxfun(@plus, gChanAlign.HeadPointsLabelsLoc, Tnew);
-            end
-        end
-        % Add this transformation to the final transformation
-        newTransf = eye(4);
-        newTransf(1:3,4) = Tnew;
-        gChanAlign.FinalTransf = newTransf * gChanAlign.FinalTransf;
-    end
-    % Apply rescale
-    if ~isempty(Rescale)
-        for iDim = 1:3
-            if (Rescale(iDim) ~= 0)
-                % Resize sensors
-                gChanAlign.SensorsVertices(iSelChan,iDim) = gChanAlign.SensorsVertices(iSelChan,iDim) * Rescale(iDim);
-                % Resize head points
-                if gChanAlign.isHeadPoints
-                    % Move markers
-                    gChanAlign.HeadPointsMarkersLoc(:,iDim) = gChanAlign.HeadPointsMarkersLoc(:,iDim) * Rescale(iDim);
-                    % Move fiducials
-                    if ~isempty(gChanAlign.HeadPointsFidLoc)
-                        gChanAlign.HeadPointsFidLoc(:,iDim)  = gChanAlign.HeadPointsFidLoc(:,iDim)  * Rescale(iDim);
-                    end
-                    % Move HPIs
-                    if ~isempty(gChanAlign.HeadPointsHpiLoc)
-                        gChanAlign.HeadPointsHpiLoc(:,iDim)  = gChanAlign.HeadPointsHpiLoc(:,iDim)  * Rescale(iDim);
-                    end
-                    % Move labels
-                    if ~isempty(gChanAlign.HeadPointsLabelsLoc)
-                        gChanAlign.HeadPointsLabelsLoc(:,iDim)  = gChanAlign.HeadPointsLabelsLoc(:,iDim)  * Rescale(iDim);
-                    end
-                end
-            end
-        end
-    end
-end
-
-%% ===== UPDATE POINTS =====
-function UpdatePoints(iSelChan)
-    global gChanAlign;
-    % Update sensor patch vertices
-    SetSensorsVertices(gChanAlign.hSensorsPatch, gChanAlign.hSensorsMarkers, gChanAlign.SensorsVertices);
-    if ~isempty(gChanAlign.hSensorsLabels)
-        if gChanAlign.isNirs
-            VertexLabels = get(gChanAlign.hSensorsPatch, 'UserData');
-            for i = 1:length(gChanAlign.hSensorsLabels)
-                iVert = find(strcmpi(VertexLabels, get(gChanAlign.hSensorsLabels(i), 'String')));
-                if ~isempty(iVert)
-                    set(gChanAlign.hSensorsLabels(i), 'Position', 1.08 .* mean(gChanAlign.SensorsVertices(iVert,:)));
-                end
-            end
-        else
-            for i = 1:length(iSelChan)
-                iTextChan = length(gChanAlign.hSensorsLabels) - iSelChan(i) + 1;
-                set(gChanAlign.hSensorsLabels(iTextChan), 'Position', ...
-                    [1.05, 1.05, 1.03] .* gChanAlign.SensorsVertices(iSelChan(i),:));
-            end
-        end
-    end
-    % Update helmet patch vertices
-    set(gChanAlign.hHelmetPatch, 'Vertices', gChanAlign.HelmetVertices);
-    % Update headpoints markers and labels
-    if gChanAlign.isHeadPoints
-        % Extra head points
-        set(gChanAlign.hHeadPointsMarkers, 'Vertices', gChanAlign.HeadPointsMarkersLoc);
-        if strcmpi(get(gChanAlign.hHeadPointsMarkers, 'MarkerFaceColor'), 'flat')
-            % Update distance color
-            Dist = bst_surfdist(gChanAlign.HeadPointsMarkersLoc, ...
-                get(gChanAlign.hSurfacePatch, 'Vertices'), get(gChanAlign.hSurfacePatch, 'Faces'));
-            set(gChanAlign.hHeadPointsMarkers, 'CData', Dist * 1000);
-<<<<<<< HEAD
-            % Update surface data and colorbar
-            TessInfo = getappdata(gChanAlign.hFig, 'Surface');
-            iTessPoints = find(strcmpi({TessInfo.Name}, 'HeadPoints'));
-            panel_surface('UpdateSurfaceData', gChanAlign.hFig, iTessPoints); 
-=======
-            % Update axes maximum
-            setappdata(gChanAlign.hFig, 'HeadpointsDistMax', max(Dist));
-            figure_3d('UpdateHeadPointsColormap', gChanAlign.hFig);
->>>>>>> e8ceedb2
-        end
-        % Fiducials
-        if ~isempty(gChanAlign.hHeadPointsFid)
-            set(gChanAlign.hHeadPointsFid, ...
-                'XData', gChanAlign.HeadPointsFidLoc(:,1), ...
-                'YData', gChanAlign.HeadPointsFidLoc(:,2), ...
-                'ZData', gChanAlign.HeadPointsFidLoc(:,3));
-        end
-        % HPI
-        if ~isempty(gChanAlign.hHeadPointsHpi)
-            set(gChanAlign.hHeadPointsHpi, ...
-                'XData', gChanAlign.HeadPointsHpiLoc(:,1), ...
-                'YData', gChanAlign.HeadPointsHpiLoc(:,2), ...
-                'ZData', gChanAlign.HeadPointsHpiLoc(:,3));
-        end
-        % Labels
-        for i = 1:size(gChanAlign.hHeadPointsLabels, 1)
-            set(gChanAlign.hHeadPointsLabels(i), 'Position', ...
-                [1.05, 1.05, 1.03] .* gChanAlign.HeadPointsLabelsLoc(i,:));
-        end
-    end
-end
-
-
-%% ===== MOUSE UP =====
-function AlignButtonUp_Callback(hObject, ev)
-    global gChanAlign;
-    % Catch only the events if the motion is currently processed
-    if gChanAlign.mouseClicked
-        gChanAlign.mouseClicked = 0;
-    else
-        % Call the default mouse up handle
-        gChanAlign.Figure3DButtonUp_Bak(hObject, ev);
-    end
-end
-
-
-%% ===== KEY PRESS =====
-function AlignKeyPress_Callback(hFig, keyEvent)
-    global gChanAlign;
-    switch (keyEvent.Key)
-        case {'uparrow', 'rightarrow'} 
-            ComputeTransformation(0.001);
-        case {'downarrow', 'leftarrow'}
-            ComputeTransformation(-0.001);
-        case 'e'
-            if strcmpi(get(gChanAlign.hButtonLabels, 'State'), 'on')
-                set(gChanAlign.hButtonLabels, 'State', 'off');
-            else
-                set(gChanAlign.hButtonLabels, 'State', 'on');
-            end
-            ToggleLabels();
-        otherwise
-            % Call the default keypress handle
-            gChanAlign.Figure3DKeyPress_Bak(hFig, keyEvent);
-    end
-end
-
-
-%% ===== GET CURRENT CHANNELMAT =====
-function [ChannelMat, newtransf, iChanModified] = GetCurrentChannelMat(isAll)
-    global GlobalData gChanAlign;
-    % Parse inputs
-    if (nargin < 1) || isempty(isAll)
-        isAll = [];
-    end
-    % Load ChannelFile
-    ChannelMat = in_bst_channel(gChanAlign.ChannelFile);
-    ChannelMat.Channel = GlobalData.DataSet(gChanAlign.iDS).Channel;
-    % Get final rotation and translation
-    Rfinal = gChanAlign.FinalTransf(1:3,1:3);
-    Tfinal = gChanAlign.FinalTransf(1:3,4);
-    % Create 4x4 transformation matrix
-    newtransf = eye(4);
-    newtransf(1:3,1:3) = Rfinal;
-    newtransf(1:3,4)   = Tfinal;
-    % Do not apply transformation to other sensors if nothing changed
-    if isequal(Rfinal, eye(3)) && isequal(Tfinal, [0;0;0])
-        isAll = 0;
-    end
-    % Get the channels
-    iMeg  = good_channel(ChannelMat.Channel, [], 'MEG');
-    iRef  = good_channel(ChannelMat.Channel, [], 'MEG REF');
-    iNirs = good_channel(ChannelMat.Channel, [], 'NIRS');
-    if gChanAlign.isMeg || gChanAlign.isNirs
-        iEeg = sort([good_channel(ChannelMat.Channel, [], 'EEG'), good_channel(ChannelMat.Channel, [], 'SEEG'), good_channel(ChannelMat.Channel, [], 'ECOG')]);
-        iChanModified = [iMeg iRef iNirs];
-    else
-        iEeg = good_channel(ChannelMat.Channel, [], gChanAlign.Modality);
-        iChanModified = iEeg;
-    end
-    % Ask if needed to update also the other modalities
-    if isempty(isAll)
-        if (gChanAlign.isMeg || gChanAlign.isNirs) && (length(iEeg) > 10)
-            isAll = java_dialog('confirm', 'Do you want to apply the same transformation to the EEG electrodes ?', 'Align sensors');
-        elseif ~gChanAlign.isMeg && ~isempty(iMeg)
-            isAll = java_dialog('confirm', 'Do you want to apply the same transformation to the MEG sensors ?', 'Align sensors');
-        elseif ~gChanAlign.isNirs && ~isempty(iNirs)
-            isAll = java_dialog('confirm', 'Do you want to apply the same transformation to the NIRS sensors ?', 'Align sensors');
-        else
-            isAll = 0;
-        end
-    end
-    
-    % Update EEG electrodes locations
-    if gChanAlign.isEeg
-        % Align each channel
-        for i=1:length(iEeg)
-            % Position
-            ChannelMat.Channel(iEeg(i)).Loc(:,1) = gChanAlign.SensorsVertices(i,:)';
-            % Name
-            iTextChan = length(gChanAlign.hSensorsLabels) - gChanAlign.iGlobal2Local(iEeg(i)) + 1;
-            ChannelMat.Channel(iEeg(i)).Name = gChanAlign.SensorsLabels{iTextChan};
-        end
-    end
-
-    % List of sensors to apply the Rotation and Translation to
-    if gChanAlign.isMeg && isAll 
-        iChan = unique([iMeg, iRef, iEeg]);
-    elseif (gChanAlign.isMeg && ~isAll) || (~gChanAlign.isMeg && isAll)
-        iChan = union(iMeg, iRef);
-    elseif (gChanAlign.isNirs && ~isAll) || (~gChanAlign.isNirs && isAll)
-        iChan = iNirs;
-    else
-        iChan = [];
-    end
-    iChanModified = union(iChanModified, iChan);
-
-    % Apply the rotation and translation to selected sensors
-    for i=1:length(iChan)
-        Loc = ChannelMat.Channel(iChan(i)).Loc;
-        Orient = ChannelMat.Channel(iChan(i)).Orient;
-        nCoils = size(Loc, 2);
-        % Update location
-        if ~isempty(Loc) && ~isequal(Loc, [0;0;0])
-            ChannelMat.Channel(iChan(i)).Loc = Rfinal * Loc + Tfinal * ones(1, nCoils);
-        end
-        % Update orientation
-        if ~isempty(Orient) && ~isequal(Orient, [0;0;0])
-            ChannelMat.Channel(iChan(i)).Orient = Rfinal * Orient;
-        end
-    end
-    % If needed: transform the digitized head points
-    if gChanAlign.isHeadPoints
-        % Update points positions
-        iExtra = get(gChanAlign.hHeadPointsMarkers, 'UserData');
-        ChannelMat.HeadPoints.Loc(:,iExtra) = gChanAlign.HeadPointsMarkersLoc';
-        % Fiducials
-        if ~isempty(gChanAlign.hHeadPointsFid)
-            iFid = get(gChanAlign.hHeadPointsFid, 'UserData');
-            ChannelMat.HeadPoints.Loc(:,iFid) = gChanAlign.HeadPointsFidLoc';
-        end
-        % HPI
-        if ~isempty(gChanAlign.hHeadPointsHpi)
-            iHpi = get(gChanAlign.hHeadPointsHpi, 'UserData');
-            ChannelMat.HeadPoints.Loc(:,iHpi) = gChanAlign.HeadPointsHpiLoc';
-        end
-    end
-
-    % If a TransfMeg field with translations/rotations available
-    if gChanAlign.isMeg || isAll
-        if ~isfield(ChannelMat, 'TransfMeg') || ~iscell(ChannelMat.TransfMeg)
-            ChannelMat.TransfMeg = {};
-        end
-        if ~isfield(ChannelMat, 'TransfMegLabels') || ~iscell(ChannelMat.TransfMegLabels) || (length(ChannelMat.TransfMeg) ~= length(ChannelMat.TransfMegLabels))
-            ChannelMat.TransfMegLabels = cell(size(ChannelMat.TransfMeg));
-        end
-        % Add a new transform to the list
-        ChannelMat.TransfMeg{end+1} = newtransf;
-        ChannelMat.TransfMegLabels{end+1} = 'manual correction';
-    end
-    % If also need to apply it to the EEG
-    if gChanAlign.isEeg || isAll
-        if ~isfield(ChannelMat, 'TransfEeg') || ~iscell(ChannelMat.TransfEeg)
-            ChannelMat.TransfEeg = {};
-        end
-        if ~isfield(ChannelMat, 'TransfEegLabels') || ~iscell(ChannelMat.TransfEegLabels) || (length(ChannelMat.TransfEeg) ~= length(ChannelMat.TransfEegLabels))
-            ChannelMat.TransfEegLabels = cell(size(ChannelMat.TransfEeg));
-        end
-        ChannelMat.TransfEeg{end+1} = newtransf;
-        ChannelMat.TransfEegLabels{end+1} = 'manual correction';
-    end
-
-    % Add number of channels to the comment
-    ChannelMat.Comment = str_remove_parenth(ChannelMat.Comment, '(');
-    ChannelMat.Comment = [ChannelMat.Comment, sprintf(' (%d)', length(ChannelMat.Channel))];
-
-    % History: Align channel files manually
-    ChannelMat = bst_history('add', ChannelMat, 'align', 'Align channels manually:');
-    % History: Rotation + translation
-    ChannelMat = bst_history('add', ChannelMat, 'transform', sprintf('Rotation: [%1.3f,%1.3f,%1.3f; %1.3f,%1.3f,%1.3f; %1.3f,%1.3f,%1.3f]', Rfinal'));
-    ChannelMat = bst_history('add', ChannelMat, 'transform', sprintf('Translation: [%1.3f,%1.3f,%1.3f]', Tfinal));
-    if gChanAlign.isEeg
-        ChannelMat = bst_history('add', ChannelMat, 'transform', sprintf('+ Possible other non-recordable operations on EEG electrodes'));
-    end
-end
-
-
-%% ===== FIGURE CLOSE REQUESTED =====
-function AlignClose_Callback(varargin)
-    global gChanAlign;
-    if gChanAlign.isChanged
-        isCancel = false;
-        % Ask user to save changes (only if called as a callback)
-        if (nargin == 3)
-            SaveChanged = 1;
-        else
-<<<<<<< HEAD
-            % If head points present, offer to update MRI anat fids to match digitized ones.
-            if gChanAlign.isHeadPoints
-                [Choice, isCancel] = java_dialog('question', ['The sensors locations changed.' 10 ...
-                    'Would you like to save changes?' 10 10], 'Align sensors', [], {'Yes', 'Update MRI', 'No'}, 'Yes');
-                if strcmpi(Choice, 'Yes')
-                    SaveChanged = 1;
-                else
-                    SaveChanged = 0;
-                end
-                if strcmpi(Choice, 'Update MRI')
-                    % If EEG, warn that only linear transformation would be saved this way.
-                    if gChanAlign.isEeg
-                        [Proceed, isCancel] = java_dialog('confirm', ['Updating the MRI fiducial points NAS/LPA/RPA will only save' 10 ...
-                            'global rotations and translations. Any other changes to EEG channels will be lost.' 10 10 ...
-                            'Proceed and update MRI now?' 10], 'Head points/anatomy registration');
-                        if ~Proceed || isCancel
-                            isCancel = true;
-                        end
-                    end
-                    if ~isCancel
-                        % Get final transformation matrix
-                        Transform = eye(4);
-                        Transform(1:3,1:3) = gChanAlign.FinalTransf(1:3,1:3);
-                        Transform(1:3,4)   = gChanAlign.FinalTransf(1:3,4);
-                        % Update MRI (and surfaces)
-                        [~, isCancel] = channel_align_scs(gChanAlign.ChannelFile, Transform, 1, 1); % warn & confirm
-                    end
-                end
-            else % no head points
-                [SaveChanged, isCancel] = java_dialog('confirm', ['The sensors locations changed.' 10 10 ...
-                    'Would you like to save changes? ' 10 10], 'Align sensors');
-            end
-        end
-        % Don't close figure if cancelled.
-        if isCancel
-            return;
-        end
-=======
-            SaveChanged = java_dialog('confirm', ['The sensors locations changed.' 10 10 ...
-                    'Would you like to save changes? ' 10 10], 'Align sensors');
-        end
->>>>>>> e8ceedb2
-        % Save changes to channel file and close figure
-        if SaveChanged
-            % Progress bar
-            bst_progress('start', 'Align sensors', 'Updating channel file...');
-            % Restore standard close callback for 3DViz figures
-            set(gChanAlign.hFig, 'CloseRequestFcn', gChanAlign.Figure3DCloseRequest_Bak);
-            drawnow;
-            % Get new positions
-            [ChannelMat, Transf, iChannels] = GetCurrentChannelMat();
-            % Load original channel file
-            ChannelMatOrig = in_bst_channel(gChanAlign.ChannelFile);
-            % Save new electrodes positions in ChannelFile
-            bst_save(gChanAlign.ChannelFile, ChannelMat, 'v7');
-            % Get study associated with channel file
-            [sStudy, iStudy] = bst_get('ChannelFile', gChanAlign.ChannelFile);
-            % Reload study file
-            db_reload_studies(iStudy);
-            bst_progress('stop');
-        end
-    else
-        SaveChanged = 0;
-    end
-    % Only close figure
-    gChanAlign.Figure3DCloseRequest_Bak(varargin{1:2});
-    % Apply to other recordings with same sensor locations in the same subject
-    if SaveChanged
-        CopyToOtherFolders(ChannelMatOrig, iStudy, Transf, iChannels);
-    end
-end
-
-
-%% ===== COPY TO OTHER FOLDERS =====
-function CopyToOtherFolders(ChannelMatSrc, iStudySrc, Transf, iChannels)
-    % Confirmation: ask the first time
-    isConfirm = [];
-    % Get subject
-    sStudySrc = bst_get('Study', iStudySrc);
-    [sSubject, iSubject] = bst_get('Subject', sStudySrc.BrainStormSubject);
-    % If the subject is configured to share its channel files, nothing to do
-    if (sSubject.UseDefaultChannel >= 1)
-        return;
-    end
-    % Get positions of all the sensors
-    locSrc = [ChannelMatSrc.Channel.Loc];
-    % Get all the dependent studies
-    [sStudies, iStudies] = bst_get('StudyWithSubject', sSubject.FileName);
-    % List of channel files to update
-    ChannelFiles = {};
-    strMsg = '';
-    % Loop on the other folders
-    for i = 1:length(sStudies)
-        % Skip original study
-        if (iStudies(i) == iStudySrc)
-            continue;
-        end
-        % Skip studies without channel files
-        if isempty(sStudies(i).Channel) || isempty(sStudies(i).Channel(1).FileName)
-            continue;
-        end
-        % Load channel file
-        ChannelMatDest = in_bst_channel(sStudies(i).Channel(1).FileName);
-        % Get positions of all the sensors
-        locDest = [ChannelMatDest.Channel.Loc];
-        % Check if the channel files are similar
-        if (length(ChannelMatDest.Channel) ~= length(ChannelMatSrc.Channel)) || (size(locDest,2) ~= size(locSrc,2))
-            continue;
-        end
-        % Check if the positions of the sensors are similar
-        distLoc = sqrt((locDest(1,:) - locSrc(1,:)).^2 + (locDest(2,:) - locSrc(2,:)).^2 + (locDest(3,:) - locSrc(3,:)).^2);
-        % If any sensors are more than 5mm apart: skip
-        if any(distLoc > 0.005) 
-            continue;
-        end
-        % Ask confirmation to the user
-        if isempty(isConfirm)
-            isConfirm = java_dialog('confirm', 'Apply the same transformation to all the other datasets in the same subject?', 'Align sensors');
-            if ~isConfirm
-                return;
-            end
-        end
-        % Add channel file to list of files to process
-        ChannelFiles{end+1} = sStudies(i).Channel(1).FileName;
-        strMsg = [strMsg, sStudies(i).Channel(1).FileName, 10];
-    end
-    % Apply transformation
-    if ~isempty(ChannelFiles)
-        % Progress bar
-        bst_progress('start', 'Align sensors', 'Updating other datasets...');
-        % Update files
-        channel_apply_transf(ChannelFiles, Transf, iChannels, 1);
-        % Give report to the user
-        bst_progress('stop');
-        java_dialog('msgbox', sprintf('Updated %d additional file(s):\n%s', length(ChannelFiles), strMsg));
-    end
-end
-
-
-%% ===== SELECT ONE CHANNEL =====
-function SelectOneChannel()
-    global gChanAlign;
-    % Get selected channels
-    SelChan = figure_3d('GetFigSelectedRows', gChanAlign.hFig);
-    % If there is more than one selected channels: select only one
-    if iscell(SelChan) && (length(SelChan) > 1)
-        bst_figures('SetSelectedRows', SelChan(1));
-    end
-end
-
-
-%% ===== SHOW/HIDE LABELS =====
-function ToggleLabels(varargin)
-    global gChanAlign;
-    % Update button color
-    gui_update_toggle(gChanAlign.hButtonLabels);
-    if strcmpi(get(gChanAlign.hButtonLabels, 'State'), 'on')
-        set(gChanAlign.hSensorsLabels, 'Visible', 'on');
-    else
-        set(gChanAlign.hSensorsLabels, 'Visible', 'off');
-    end
-end
-
-%% ===== SHOW/HIDE HELMET =====
-function ToggleHelmet(varargin)
-    global gChanAlign;
-    % Update button color
-    gui_update_toggle(gChanAlign.hButtonHelmet);
-    if strcmpi(get(gChanAlign.hButtonHelmet, 'State'), 'on')
-        set(gChanAlign.hHelmetPatch, 'Visible', 'on');
-    else
-        set(gChanAlign.hHelmetPatch, 'Visible', 'off');
-    end
-end
-
-
-%% ===== EDIT LABEL =====
-function EditLabel(varargin)
-    global GlobalData gChanAlign;
-    % Get selected channels
-    SelChan = figure_3d('GetFigSelectedRows', gChanAlign.hFig);
-    % No channel selected: return
-    if isempty(SelChan)
-        return
-    elseif (length(SelChan) > 1)
-        % Select only one channel
-        SelectOneChannel();
-    end
-    % Edit label
-    [SelChan, iSelChan] = figure_3d('GetFigSelectedRows', gChanAlign.hFig);
-    % Ask user for a new Cluster Label
-    newLabel = java_dialog('input', sprintf('Please enter a new label for channel "%s":', SelChan{1}), ...
-                             'Rename selected channel', [], SelChan{1});
-    if isempty(newLabel) || strcmpi(newLabel, SelChan{1})
-        return
-    end
-    % Check that sensor name does not already exist
-    if any(strcmpi(newLabel, {GlobalData.DataSet(gChanAlign.iDS).Channel.Name}))
-        bst_error(['Electrode "' newLabel '" already exists.'], 'Rename electrode', 0);
-        return;
-    end
-    % Update GlobalData
-    GlobalData.DataSet(gChanAlign.iDS).Channel(iSelChan).Name = newLabel;
-    % Update label graphically
-    iTextChan = length(gChanAlign.hSensorsLabels) - gChanAlign.iGlobal2Local(iSelChan) + 1;
-    set(gChanAlign.hSensorsLabels(iTextChan), 'String', newLabel);
-    gChanAlign.SensorsLabels{iTextChan} = newLabel;
-    gChanAlign.isChanged = 1;
-end
-
-
-%% ===== SELECT OPERATION =====
-function SelectOperation(hObject, ev)
-    global gChanAlign;
-    % Update button color
-    gui_update_toggle(hObject);
-    % Get the list of valid buttons
-    hButtonList = [gChanAlign.hButtonTransX,  gChanAlign.hButtonTransY,  gChanAlign.hButtonTransZ, ...
-                   gChanAlign.hButtonRotX,    gChanAlign.hButtonRotY,    gChanAlign.hButtonRotZ];
-    if gChanAlign.isEeg
-        hButtonList = [hButtonList, gChanAlign.hButtonResizeX, gChanAlign.hButtonResizeY, gChanAlign.hButtonResizeZ, ...
-                       gChanAlign.hButtonResize, gChanAlign.hButtonMoveChan];
-    end
-    % Unselect all buttons excepted the selected one
-    hButtonsUnsel = setdiff(hButtonList, hObject);
-    hButtonsUnsel = hButtonsUnsel(strcmpi(get(hButtonsUnsel, 'State'), 'on'));
-    if ~isempty(hButtonsUnsel)
-        set(hButtonsUnsel, 'State', 'off');
-        gui_update_toggle(hButtonsUnsel(1));
-    end
-    
-    % If button was unselected: nothing to do
-    if strcmpi(get(hObject, 'State'), 'off')
-        gChanAlign.selectedButton = [];
-    else
-        gChanAlign.selectedButton = hObject;
-    end
-    % If moving channels: keep only one selected channels
-    UniqueChannelSelection = gChanAlign.isEeg && isequal(gChanAlign.selectedButton, gChanAlign.hButtonMoveChan);
-    setappdata(gChanAlign.hFig, 'UniqueChannelSelection', UniqueChannelSelection);
-    if UniqueChannelSelection
-        SelectOneChannel();
-    end
-end
-
-%% ===== PROJECT ELECTRODES =====
-function ProjectElectrodesOnSurface(varargin)
-    global gChanAlign;
-    % NIRS: Need to close the current figure and reopen it
-    if gChanAlign.isNirs
-        bst_progress('start', 'Project sensors', 'Saving modifications...');
-        AlignClose_Callback(gChanAlign.hFig, [], 1);
-        bst_progress('start', 'Project sensors', 'Projecting sensors...');
-        process_channel_project('Compute', gChanAlign.ChannelFile, 'NIRS');
-        bst_progress('start', 'Project sensors', 'Opening results...');
-        channel_align_manual(gChanAlign.ChannelFile, gChanAlign.Modality, 1);
-        bst_progress('stop');
-        return;
-    end
-    % Get the list of valid buttons
-    hButtonList = [gChanAlign.hButtonTransX, gChanAlign.hButtonTransY, gChanAlign.hButtonTransZ, gChanAlign.hButtonLabels, ...
-                   gChanAlign.hButtonRotX,   gChanAlign.hButtonRotY,   gChanAlign.hButtonRotZ,   gChanAlign.hButtonRefine, gChanAlign.hButtonOk];
-    if gChanAlign.isEeg
-        hButtonList = [hButtonList, gChanAlign.hButtonResizeX, gChanAlign.hButtonResizeY, gChanAlign.hButtonResizeZ, gChanAlign.hButtonAlign, ...
-                       gChanAlign.hButtonProject, gChanAlign.hButtonResize, gChanAlign.hButtonMoveChan, gChanAlign.hButtonAdd, ...
-                       gChanAlign.hButtonEditLabel, gChanAlign.hButtonDelete];
-    end
-    % Wait mode
-    bst_progress('start', 'Align electrode contacts', 'Projecting electrodes on scalp...');
-    set(hButtonList, 'Enable', 'off');
-    drawnow();
-    
-    % Get surface patch
-    TessInfo = getappdata(gChanAlign.hFig, 'Surface');
-    gChanAlign.hSurfacePatch = TessInfo(1).hPatch;
-    % Get coordinates of vertices for each face
-    Vertices = get(gChanAlign.hSurfacePatch, 'Vertices');
-    % For cortex surface: take the convex hull instead of the surface itself
-    if strcmpi(TessInfo.Name, 'Cortex')
-        Faces = convhulln(Vertices);
-        Vertices = Vertices(unique(Faces(:)), :);
-    end
-    
-    % Get channels to modify 
-    [ChanToProject, iChanToProject] = figure_3d('GetFigSelectedRows', gChanAlign.hFig);
-    if isempty(iChanToProject)
-        iChanToProject = 1:size(gChanAlign.SensorsVertices,1);
-    else
-        % Convert local sensors indices in global indices (channel file)
-        iChanToProject = gChanAlign.iGlobal2Local(iChanToProject);
-    end
-
-    % Process each sensor
-    gChanAlign.SensorsVertices(iChanToProject,:) = channel_project_scalp(Vertices, gChanAlign.SensorsVertices(iChanToProject,:));
-    % Copy modification to the head points
-    if gChanAlign.isEeg && ~isempty(gChanAlign.SensorsVertices) && ~isempty(gChanAlign.HeadPointsMarkersLoc) && (length(gChanAlign.SensorsVertices) == length(gChanAlign.HeadPointsMarkersLoc))
-        gChanAlign.HeadPointsMarkersLoc = gChanAlign.SensorsVertices;
-        set(gChanAlign.hHeadPointsMarkers, 'Vertices', gChanAlign.HeadPointsMarkersLoc);
-    end
-    % Mark current channel file as modified
-    gChanAlign.isChanged = 1;
-   
-    % Update Sensors display
-    SetSensorsVertices(gChanAlign.hSensorsPatch, gChanAlign.hSensorsMarkers, gChanAlign.SensorsVertices);
-    for i=1:length(iChanToProject)
-        iTextChan = length(gChanAlign.hSensorsLabels) - iChanToProject(i) + 1;
-        set(gChanAlign.hSensorsLabels(iTextChan), 'Position', 1.08 * gChanAlign.SensorsVertices(iChanToProject(i),:));
-    end
-    drawnow();
-    % Restore GUI
-    bst_progress('stop');
-    set(hButtonList, 'Enable', 'on');
-end
-
-
-%% ===== REFINE USING HEAD POINTS =====
-function RefineWithHeadPoints(varargin)
-    global gChanAlign;
-    % Get current channel file
-    ChannelMat = GetCurrentChannelMat(1);
-    % Refine positions using head points
-    [ChannelMat, Rnew, Tnew] = channel_align_auto(gChanAlign.ChannelFile, ChannelMat, 1, 0);
-    if isempty(Rnew) && isempty(Tnew)
-        return;
-    end
-    % Get channels to modify
-    iSelChan = GetSelectedChannels();
-    % Apply transformation
-    ApplyTransformation(iSelChan, Rnew, Tnew(:)', []);
-    % Update display
-    UpdatePoints(iSelChan);
-end
-
-
-%% ===== VALIDATION BUTTON =====
-function buttonOk_Callback(varargin)
-    global gChanAlign;
-    % Close 3DViz figure
-    close(gChanAlign.hFig);
-end
-
-%% ===== RESET BUTTON =====
-function buttonReset_Callback(varargin)
-    global gChanAlign;
-    % Close figure
-    gChanAlign.Figure3DCloseRequest_Bak(gChanAlign.hFig, []);
-    % Call function again, which resets gChanAlign.
-    channel_align_manual(gChanAlign.ChannelFile, gChanAlign.Modality, 1);
-end
-
-%% ===== REMOVE ELECTRODES =====
-function RemoveElectrodes(varargin)
-    global GlobalData gChanAlign;
-    % Display warning message
-    if gChanAlign.isFirstRmWarning
-        res = java_dialog('confirm', ['You are about to change the number of electrodes.', 10 ...
-                           'This may cause some trouble while importing recordings.' 10 10, ...
-                           'Are you sure you want to remove these electrodes ?' 10 10], 'Align sensors');
-        if ~res
-            return
-        end
-        gChanAlign.isFirstRmWarning = 0;
-    end
-    % Get selected channels
-    [SelChan, iSelChan] = figure_3d('GetFigSelectedRows', gChanAlign.hFig);
-    if isempty(SelChan)
-        return
-    end
-    % Get indices
-    iLocalChan = gChanAlign.iGlobal2Local(iSelChan);
-    iTextChan = length(gChanAlign.hSensorsLabels) - iLocalChan + 1;
-    % Remove them from everywhere
-    bst_figures('SetSelectedRows', []);
-    GlobalData.DataSet(gChanAlign.iDS).Channel(iSelChan) = [];
-    delete(gChanAlign.hSensorsLabels(iTextChan));
-    gChanAlign.hSensorsLabels(iTextChan) = [];
-    gChanAlign.SensorsLabels(iTextChan) = [];
-    gChanAlign.SensorsVertices(iLocalChan, :) = [];
-    
-    % Update correspondence Global/Local
-    for i = 1:length(iLocalChan)
-        indInc = (gChanAlign.iGlobal2Local >= iLocalChan(i));
-        gChanAlign.iGlobal2Local(indInc) = gChanAlign.iGlobal2Local(indInc) - 1;
-    end
-    gChanAlign.iGlobal2Local(iSelChan) = [];
-
-    % Remove from sensors patch
-    if ~isempty(gChanAlign.hSensorsPatch)
-        Vertices = get(gChanAlign.hSensorsPatch, 'Vertices');
-        Faces    = get(gChanAlign.hSensorsPatch, 'Faces');
-        FaceVertexCData = get(gChanAlign.hSensorsPatch, 'FaceVertexCData');
-        [Vertices, Faces] = tess_remove_vert(Vertices, Faces, iLocalChan);
-        FaceVertexCData(iLocalChan, :) = [];
-        set(gChanAlign.hSensorsPatch, 'Vertices', Vertices, 'Faces', Faces, 'FaceVertexCData', FaceVertexCData);
-        gChanAlign.isChanged = 1;
-    elseif ~isempty(gChanAlign.hSensorsMarkers)
-        UserData = get(gChanAlign.hSensorsMarkers, 'UserData');
-        if iscell(UserData)
-            iVertices = [UserData{:}];
-        else
-            iVertices = UserData;
-        end
-        iRemove = [];
-        for i = 1:length(iLocalChan)
-            iRemove = [iRemove, find(iLocalChan(i) == iVertices)];
-        end
-        delete(gChanAlign.hSensorsMarkers(iRemove));
-        gChanAlign.hSensorsMarkers(iRemove) = [];
-    end
-end
-        
-
-%% ===== BUTTON: ADD ELECTRODE =====
-function ButtonAddElectrode_Callback(hObject, ev)
-    global gChanAlign;
-    % Display warning message
-    if gChanAlign.isFirstAddWarning
-        res = java_dialog('confirm', ['You are about to change the number of electrodes.', 10 ...
-                           'This may cause some trouble while importing recordings.' 10 10, ...
-                           'Are you sure you want to add an electrode ?' 10 10], 'Align sensors');
-        if ~res
-            set(hObject, 'State', 'off');
-            return
-        end
-        gChanAlign.isFirstAddWarning = 0;
-    end
-    % Change figure cursor
-    if strcmpi(get(hObject, 'State'), 'on')
-        set(gChanAlign.hFig, 'Pointer', 'cross');
-    else
-        set(gChanAlign.hFig, 'Pointer', 'arrow');
-    end
-end
-
-%% ===== ADD ELECTRODE =====
-function AddElectrode(hObject, ev)
-    global GlobalData gChanAlign;
-    % Select the nearest sensor from the mouse
-    [p, v, vi] = select3d(gChanAlign.hSurfacePatch);
-    % If sensor index is not valid
-    if isempty(vi) || (vi <= 0)
-        return
-    end
-    bst_figures('SetSelectedRows', []);
-    
-    % Find the closest electrodes
-    nbElectrodes = size(gChanAlign.SensorsVertices,1);
-    % Get closest point to the clicked position
-    [mindist, iClosestLocal] = min(sqrt(sum(bst_bsxfun(@minus, gChanAlign.SensorsVertices, p') .^ 2, 2)));
-    % Get the correspondence in global listing
-    iClosestGlobal = find(gChanAlign.iGlobal2Local == iClosestLocal);
-    
-    % Add channel to global list
-    iNewGlobal = length(GlobalData.DataSet(gChanAlign.iDS).Channel) + 1;
-    sChannel = GlobalData.DataSet(gChanAlign.iDS).Channel(iClosestGlobal);
-    sChannel.Name = sprintf('E%d', iNewGlobal);
-    sChannel.Loc = p;
-    GlobalData.DataSet(gChanAlign.iDS).Channel(iNewGlobal) = sChannel;
-
-    % Add channel to local list
-    iNewLocal = nbElectrodes + 1;
-    gChanAlign.SensorsVertices(iNewLocal,:) = p';
-    gChanAlign.iGlobal2Local(iNewGlobal) = iNewLocal;
-
-    % Add new vertex
-    if ~isempty(gChanAlign.hSensorsPatch)
-        Vertices = [get(gChanAlign.hSensorsPatch, 'Vertices'); p'];
-        Faces = channel_tesselate(Vertices);
-        FaceVertexCData = [get(gChanAlign.hSensorsPatch, 'FaceVertexCData'); 1 1 1];
-        set(gChanAlign.hSensorsPatch, 'Vertices', Vertices, 'Faces', Faces, 'FaceVertexCData', FaceVertexCData);
-    elseif ~isempty(gChanAlign.hSensorsMarkers)
-        hNew = line(p(1), p(2), p(3), ...
-                    'Parent',          get(gChanAlign.hSurfacePatch, 'Parent'), ...
-                    'LineWidth',       2, ...
-                    'LineStyle',       'none', ...
-                    'MarkerFaceColor', [1 1 1], ...
-                    'MarkerEdgeColor', [.4 .4 .4], ...
-                    'MarkerSize',      6, ...
-                    'Marker',          'o', ...
-                    'Tag',             'SensorsMarkers');
-        gChanAlign.hSensorsMarkers(end+1) = hNew;
-    end
-    % Add channel to figure selected channels
-    GlobalData.DataSet(gChanAlign.iDS).Figure(gChanAlign.iFig).SelectedChannels(end + 1) = iNewGlobal;
-    
-    % Copy existing label object
-    gChanAlign.SensorsLabels = cat(2, {sChannel.Name}, gChanAlign.SensorsLabels);
-    iTextClosest = length(gChanAlign.hSensorsLabels) - iClosestLocal + 1;
-    hClosestLabel = gChanAlign.hSensorsLabels(iTextClosest);
-    hNewLabel = copyobj(hClosestLabel, get(hClosestLabel, 'Parent'));
-    set(hNewLabel, 'String', sChannel.Name, 'Position', 1.08 * p');
-    gChanAlign.hSensorsLabels = [hNewLabel; gChanAlign.hSensorsLabels];
-
-    % Unselect "Add electrode" button
-    set(gChanAlign.hButtonAdd, 'State', 'off');
-    ButtonAddElectrode_Callback(gChanAlign.hButtonAdd, []);
-    % Select new electrode
-    bst_figures('SetSelectedRows', {sChannel.Name});
-    % Set modified flag
-    gChanAlign.isChanged = 1;
-end
-
-%% ===== GET SENSORS VERTICES =====
-function SensorsVertices = GetSensorsVertices(hSensorsPatch, hSensorsMarkers)
-    if ~isempty(hSensorsPatch)
-        SensorsVertices = get(hSensorsPatch, 'Vertices');
-    else
-        XData = get(hSensorsMarkers, 'XData');
-        YData = get(hSensorsMarkers, 'YData');
-        ZData = get(hSensorsMarkers, 'ZData');
-        UserData = get(hSensorsMarkers, 'UserData');
-        if iscell(UserData)
-            [tmp,I] = sort([UserData{:}]);
-            SensorsVertices = [XData{I}; YData{I}; ZData{I}]';
-        else
-            SensorsVertices = [XData; YData; ZData]';
-        end
-    end
-end
-
-%% ===== SET SENSORS VERTICES =====
-function SetSensorsVertices(hSensorsPatch, hSensorsMarkers, SensorsVertices)
-    if ~isempty(hSensorsPatch)
-        set(hSensorsPatch, 'Vertices', SensorsVertices);
-    else
-        for i = 1:length(hSensorsMarkers)
-            iVertex = get(hSensorsMarkers(i), 'UserData');
-            set(hSensorsMarkers(i), 'XData', SensorsVertices(iVertex, 1));
-            set(hSensorsMarkers(i), 'YData', SensorsVertices(iVertex, 2));
-            set(hSensorsMarkers(i), 'ZData', SensorsVertices(iVertex, 3));
-        end
-    end
-end
-
-
+function hFig = channel_align_manual( ChannelFile, Modality, isEdit, SurfaceType )
+% CHANNEL_ALIGN_MANUAL: Align manually an electrodes net on the scalp surface of the subject.
+% 
+% USAGE:  hFig = channel_align_manual( ChannelFile, Modality, isEdit, SurfaceType='cortex')
+%         hFig = channel_align_manual( ChannelFile, Modality, isEdit, SurfaceFile)
+%
+% INPUT:
+%     - ChannelFile : full path to channel file
+%     - Modality    : modality to display and to align
+%     - isEdit      : Boolean - If one, add controls to edit the positions
+%     - SurfaceType : Type of surface to use to align the sensors ('scalp', 'cortex', 'anatomy')
+
+% @=============================================================================
+% This function is part of the Brainstorm software:
+% https://neuroimage.usc.edu/brainstorm
+% 
+% Copyright (c) University of Southern California & McGill University
+% This software is distributed under the terms of the GNU General Public License
+% as published by the Free Software Foundation. Further details on the GPLv3
+% license can be found at http://www.gnu.org/copyleft/gpl.html.
+% 
+% FOR RESEARCH PURPOSES ONLY. THE SOFTWARE IS PROVIDED "AS IS," AND THE
+% UNIVERSITY OF SOUTHERN CALIFORNIA AND ITS COLLABORATORS DO NOT MAKE ANY
+% WARRANTY, EXPRESS OR IMPLIED, INCLUDING BUT NOT LIMITED TO WARRANTIES OF
+% MERCHANTABILITY AND FITNESS FOR A PARTICULAR PURPOSE, NOR DO THEY ASSUME ANY
+% LIABILITY OR RESPONSIBILITY FOR THE USE OF THIS SOFTWARE.
+%
+% For more information type "brainstorm license" at command prompt.
+% =============================================================================@
+%
+% Authors: Francois Tadel, 2008-2020
+
+global GlobalData;
+
+% Parse inputs
+hFig = [];
+if (nargin < 4) || isempty(SurfaceType)
+    if ismember(Modality, {'SEEG'}) 
+        SurfaceType = 'cortex';
+    else 
+        SurfaceType = 'scalp';
+    end
+    SurfaceFile = [];
+% If passing a filename
+else
+    if ~isempty(strfind(SurfaceType, '.mat'))
+        SurfaceFile = SurfaceType;
+        SurfaceType = file_gettype(SurfaceFile);
+    else
+        SurfaceFile = [];
+    end
+end
+if (nargin < 3) || isempty(isEdit)
+    isEdit = 0;
+end
+
+% Is processing MEG?
+isMeg  = ismember(Modality, {'MEG', 'MEG GRAD', 'MEG MAG', 'Vectorview306', 'CTF', '4D', 'KIT', 'KRISS', 'RICOH'});
+isNirs = ismember(Modality, {'NIRS','NIRS-BRS'});
+isEeg  = ~isMeg && ~isNirs;
+% Get study
+sStudy = bst_get('ChannelFile', ChannelFile);
+% Get subject
+sSubject = bst_get('Subject', sStudy.BrainStormSubject);
+
+
+% ===== VIEW SURFACE =====
+% If editing the channel file: Close all the windows before
+if isEdit
+    bst_memory('UnloadAll', 'Forced');
+end
+% Progress bar
+isProgress = ~bst_progress('isVisible');
+if isProgress
+    bst_progress('start', 'Importing sensors', 'Loading sensors description...');
+end
+% View surface if available
+switch lower(SurfaceType)
+    case 'cortex'
+        if ~isempty(sSubject.iCortex) && (sSubject.iCortex <= length(sSubject.Surface))
+            if isempty(SurfaceFile)
+                SurfaceFile = sSubject.Surface(sSubject.iCortex).FileName;
+            end
+            switch (Modality)
+                case 'SEEG',  SurfAlpha = .8;
+                case 'ECOG',  SurfAlpha = .2;
+                otherwise,    SurfAlpha = .1;
+            end
+            hFig = view_surface(SurfaceFile, SurfAlpha, [], 'NewFigure');
+        end
+        isSurface = 1;
+    case 'innerskull'
+        if ~isempty(sSubject.iInnerSkull) && (sSubject.iInnerSkull <= length(sSubject.Surface))
+            if isempty(SurfaceFile)
+                SurfaceFile = sSubject.Surface(sSubject.iInnerSkull).FileName;
+            end
+            switch (Modality)
+                case 'SEEG',  SurfAlpha = .5;
+                case 'ECOG',  SurfAlpha = .2;
+                otherwise,    SurfAlpha = .1;
+            end
+            hFig = view_surface(SurfaceFile, SurfAlpha, [], 'NewFigure');
+        end
+        isSurface = 1;
+    case 'scalp'
+        if ~isempty(sSubject.iScalp) && (sSubject.iScalp <= length(sSubject.Surface))
+            if isempty(SurfaceFile)
+                SurfaceFile = sSubject.Surface(sSubject.iScalp).FileName;
+            end
+            switch (Modality)
+                case 'SEEG',  SurfAlpha = .8;
+                case 'ECOG',  SurfAlpha = .8;
+                otherwise,    SurfAlpha = .1;
+            end
+            hFig = view_surface(SurfaceFile, SurfAlpha, [], 'NewFigure');
+        end
+        isSurface = 1;
+    case {'anatomy', 'subjectimage'}
+        if ~isempty(sSubject.iAnatomy) && (sSubject.iAnatomy <= length(sSubject.Anatomy))
+            if isempty(SurfaceFile)
+                SurfaceFile = sSubject.Anatomy(sSubject.iAnatomy).FileName;
+            end
+            SurfAlpha = .1;
+            hFig = view_mri_3d(SurfaceFile, [], SurfAlpha, 'NewFigure');
+        end
+        isSurface = 0;
+    otherwise
+        error('Unsupported surface type.');
+end
+% Warning if no surface was found
+if isempty(hFig)
+    disp('BST> Warning: Cannot check the alignment sensors-MRI because no appropriate surface is available.');
+    if isProgress
+        bst_progress('stop');
+    end
+    return;
+end
+
+% Set figure title
+set(hFig, 'Name', 'Registration scalp/sensors');
+% View XYZ axis
+figure_3d('ViewAxis', hFig, 1);
+% Set view from left side
+figure_3d('SetStandardView', hFig, 'left');
+
+
+% ===== SHOW SENSORS =====
+% MEG Helmet
+if isMeg
+    view_helmet(ChannelFile, hFig);
+    hSensorsLabels = [];
+    % Get sensors patch
+    hSensorsPatch = findobj(hFig, 'Tag', 'SensorsPatch');
+    hSensorsMarkers = findobj(hFig, 'Tag', 'SensorsMarkers');
+% EEG Electrodes
+elseif isEeg
+    % View sensors
+    view_channels(ChannelFile, Modality, 1, 1, hFig);
+    % Hide sensors labels
+    hSensorsLabels = findobj(hFig, 'Tag', 'SensorsLabels');
+    set(hSensorsLabels, 'Visible', 'off');
+    % Get sensors patch
+    hSensorsPatch = findobj(hFig, 'Tag', 'SensorsPatch');
+    hSensorsMarkers = findobj(hFig, 'Tag', 'SensorsMarkers');
+% NIRS Optodes
+elseif isNirs
+    % View sensors
+    view_channels(ChannelFile, Modality, 0, 0, hFig);
+    % Get sensors patch
+    hSensorsLabels = findobj(hFig, 'Tag', 'NirsCapText');
+    hSensorsPatch = findobj(hFig, 'Tag', 'NirsCapPatch');
+    hSensorsMarkers = [];
+end
+% Check that it was displayed correctly
+if (isempty(hSensorsPatch) || (~isempty(hSensorsPatch) && ~ishandle(hSensorsPatch(1)))) && ...
+   (isempty(hSensorsMarkers) || (~isempty(hSensorsMarkers) && ~ishandle(hSensorsMarkers(1))))
+    bst_error('Cannot display sensors patch', 'Align electrode contacts', 0);
+    return
+end
+% Get sensors locations from patch
+SensorsVertices = GetSensorsVertices(hSensorsPatch, hSensorsMarkers);
+% Get helmet patch
+hHelmetPatch = findobj(hFig, 'Tag', 'HelmetPatch');
+if isempty(hHelmetPatch)
+    HelmetVertices = [];
+else
+    HelmetVertices = get(hHelmetPatch, 'Vertices');
+end
+
+
+% ===== DISPLAY HEAD POINTS =====
+% Display head points
+figure_3d('ViewHeadPoints', hFig, 1);
+% Get patch and vertices
+hHeadPointsMarkers = findobj(hFig, 'Tag', 'HeadPointsMarkers');
+hHeadPointsLabels  = findobj(hFig, 'Tag', 'HeadPointsLabels');
+hHeadPointsFid     = findobj(hFig, 'Tag', 'HeadPointsFid');
+hHeadPointsHpi     = findobj(hFig, 'Tag', 'HeadPointsHpi');
+isHeadPoints = ~isempty(hHeadPointsMarkers);
+HeadPointsLabelsLoc  = [];
+HeadPointsMarkersLoc = [];
+HeadPointsFidLoc     = [];
+HeadPointsHpiLoc     = [];
+if isHeadPoints
+    % More transparency to view points inside.
+    panel_surface('SetSurfaceTransparency', hFig, 1, 0.5);
+    % Get markers positions
+    HeadPointsMarkersLoc = get(hHeadPointsMarkers, 'Vertices');
+    % Hide HeadPoints when looking at EEG and number of EEG channels is the same as headpoints
+    if isEeg && ~isempty(HeadPointsMarkersLoc) && ~isempty(SensorsVertices) && (length(SensorsVertices) == length(HeadPointsMarkersLoc)) && (max(abs(SensorsVertices(:) - HeadPointsMarkersLoc(:))) < 0.001)
+        set(hHeadPointsMarkers, 'Visible', 'off');
+    end
+    % Get labels positions
+    tmpLoc = get(hHeadPointsLabels,'Position');
+    if ~isempty(tmpLoc)
+        if iscell(tmpLoc)
+            HeadPointsLabelsLoc = cat(1, tmpLoc{:});
+        else
+            HeadPointsLabelsLoc = tmpLoc;
+        end
+    end
+    % Get fiducials positions
+    HeadPointsFidLoc = [get(hHeadPointsFid, 'XData')', ...
+                        get(hHeadPointsFid, 'YData')', ...
+                        get(hHeadPointsFid, 'ZData')'];
+    % Get fiducials positions
+    HeadPointsHpiLoc = [get(hHeadPointsHpi, 'XData')', ...
+                        get(hHeadPointsHpi, 'YData')', ...
+                        get(hHeadPointsHpi, 'ZData')'];
+end
+    
+% ===== DISPLAY MRI FIDUCIALS =====
+% Get the fiducials positions defined in the MRI volume
+sMri = load(file_fullpath(sSubject.Anatomy(sSubject.iAnatomy).FileName), 'SCS', 'History');
+if ~isempty(sMri.SCS.NAS) && ~isempty(sMri.SCS.LPA) && ~isempty(sMri.SCS.RPA)
+    % Convert coordinates MRI => SCS
+    MriFidLoc = [cs_convert(sMri, 'mri', 'scs', sMri.SCS.NAS ./ 1000); ...
+                 cs_convert(sMri, 'mri', 'scs', sMri.SCS.LPA ./ 1000); ...
+                 cs_convert(sMri, 'mri', 'scs', sMri.SCS.RPA ./ 1000)];
+    % Display fiducials
+    line(MriFidLoc(:,1), MriFidLoc(:,2), MriFidLoc(:,3), ...
+        'Parent',          findobj(hFig, 'Tag', 'Axes3D'), ...
+        'LineWidth',       2, ...
+        'LineStyle',       'none', ...
+        'MarkerFaceColor', [.3 .3 1], ...
+        'MarkerEdgeColor', [.4 .4 1], ...
+        'MarkerSize',      7, ...
+        'Marker',          'o', ...
+        'Tag',             'MriPointsFid');
+end
+
+% ===== CONFIGURE HEAD SURFACE =====
+% Get scalp patch
+TessInfo = getappdata(hFig, 'Surface');
+hSurfacePatch = TessInfo(1).hPatch;
+% If no edition of channel file: exit now
+if ~isEdit
+    % Close progress bar
+    if isProgress
+        bst_progress('stop');
+    end
+    return
+end
+
+% ===== EDIT ONLY: GLOBAL DATA =====
+global gChanAlign;
+gChanAlign = [];
+gChanAlign.ChannelFile     = file_fullpath(ChannelFile);
+gChanAlign.Modality        = Modality;
+gChanAlign.isMeg           = isMeg;
+gChanAlign.isNirs          = isNirs;
+gChanAlign.isEeg           = isEeg;
+gChanAlign.FinalTransf     = eye(4);
+gChanAlign.hFig            = hFig;
+gChanAlign.hSurfacePatch   = hSurfacePatch;
+gChanAlign.hSensorsLabels  = hSensorsLabels;
+gChanAlign.SensorsLabels   = {};
+gChanAlign.hSensorsPatch   = hSensorsPatch;
+gChanAlign.hSensorsMarkers = hSensorsMarkers;
+gChanAlign.SensorsVertices = SensorsVertices;
+gChanAlign.hHelmetPatch    = hHelmetPatch;
+gChanAlign.HelmetVertices  = HelmetVertices;
+gChanAlign.isHeadPoints         = isHeadPoints;
+gChanAlign.hHeadPointsMarkers   = hHeadPointsMarkers;
+gChanAlign.hHeadPointsLabels    = hHeadPointsLabels;
+gChanAlign.hHeadPointsFid       = hHeadPointsFid;
+gChanAlign.hHeadPointsHpi       = hHeadPointsHpi;
+gChanAlign.HeadPointsMarkersLoc = HeadPointsMarkersLoc;
+gChanAlign.HeadPointsLabelsLoc  = HeadPointsLabelsLoc;
+gChanAlign.HeadPointsFidLoc     = HeadPointsFidLoc;
+gChanAlign.HeadPointsHpiLoc     = HeadPointsHpiLoc;
+
+% ===== CONFIGURE FIGURE =====
+% Get figure description in GlobalData structure
+[gChanAlign.hFig, gChanAlign.iFig, gChanAlign.iDS] = bst_figures('GetFigure', gChanAlign.hFig);
+if isempty(gChanAlign.iDS)
+    return
+end
+% Compute a vector to convert: global indices (channel file) -> local indices (vertices)
+Channel = GlobalData.DataSet(gChanAlign.iDS).Channel;
+iChan = good_channel(Channel, [], Modality);
+gChanAlign.iGlobal2Local = zeros(1, length(Channel));
+if isNirs
+    gChanAlign.iGlobal2Local(iChan) = 1:size(iChan,2);
+    gChanAlign.SensorsLabels(iChan) = {GlobalData.DataSet(gChanAlign.iDS).Channel(iChan).Name};
+else    
+    gChanAlign.iGlobal2Local(iChan) = 1:size(gChanAlign.SensorsVertices,1);
+end    
+% EEG: Get the labels of the electrodes
+if isEeg
+    iTextChan = length(gChanAlign.hSensorsLabels) - (1:length(iChan)) + 1;
+    gChanAlign.SensorsLabels(iTextChan) = {GlobalData.DataSet(gChanAlign.iDS).Channel(iChan).Name};
+end
+
+
+% ===== HACK NORMAL 3D CALLBACKS =====
+% Save figure callback functions
+gChanAlign.Figure3DButtonDown_Bak   = get(gChanAlign.hFig, 'WindowButtonDownFcn');
+gChanAlign.Figure3DButtonMotion_Bak = get(gChanAlign.hFig, 'WindowButtonMotionFcn');
+gChanAlign.Figure3DButtonUp_Bak     = get(gChanAlign.hFig, 'WindowButtonUpFcn');
+gChanAlign.Figure3DCloseRequest_Bak = get(gChanAlign.hFig, 'CloseRequestFcn');
+gChanAlign.Figure3DKeyPress_Bak     = get(gChanAlign.hFig, 'KeyPressFcn');
+% Set new callbacks
+set(gChanAlign.hFig, 'WindowButtonDownFcn',   @AlignButtonDown_Callback);
+set(gChanAlign.hFig, 'WindowButtonMotionFcn', @AlignButtonMotion_Callback);
+set(gChanAlign.hFig, 'WindowButtonUpFcn',     @AlignButtonUp_Callback);
+set(gChanAlign.hFig, 'CloseRequestFcn',       @AlignClose_Callback);
+set(gChanAlign.hFig, 'KeyPressFcn',           @AlignKeyPress_Callback);
+
+% ===== CUSTOMIZE FIGURE =====
+% Add toolbar to window
+hToolbar = uitoolbar(gChanAlign.hFig, 'Tag', 'AlignToolbar');
+
+% Initializations
+gChanAlign.selectedButton = '';
+gChanAlign.isChanged = 0;
+gChanAlign.mouseClicked = 0;
+gChanAlign.isFirstAddWarning = 1;
+gChanAlign.isFirstRmWarning = 1;
+
+% Rotation/Translation buttons
+gChanAlign.hButtonLabels = [];
+gChanAlign.hButtonEditLabel = [];
+gChanAlign.hButtonHelmet = [];
+if gChanAlign.isMeg
+    gChanAlign.hButtonHelmet = uitoggletool(hToolbar, 'CData', java_geticon('ICON_DISPLAY'), 'TooltipString', 'Show/Hide MEG helmet', 'ClickedCallback', @ToggleHelmet, 'State', get(hHelmetPatch, 'Visible'));
+elseif gChanAlign.isEeg
+    gChanAlign.hButtonLabels    = uitoggletool(hToolbar, 'CData', java_geticon('ICON_LABELS'), 'TooltipString', 'Show/Hide electrodes labels', 'ClickedCallback', @ToggleLabels);
+    gChanAlign.hButtonEditLabel = uipushtool(  hToolbar, 'CData', java_geticon('ICON_EDIT'),   'TooltipString', 'Edit selected channel label', 'ClickedCallback', @EditLabel);
+end
+gChanAlign.hButtonTransX   = uitoggletool(hToolbar, 'CData', java_geticon('ICON_TRANSLATION_X'), 'TooltipString', 'Translation/X: Press right button and move mouse up/down', 'ClickedCallback', @SelectOperation, 'separator', 'on');
+gChanAlign.hButtonTransY   = uitoggletool(hToolbar, 'CData', java_geticon('ICON_TRANSLATION_Y'), 'TooltipString', 'Translation/Y: Press right button and move mouse up/down', 'ClickedCallback', @SelectOperation);
+gChanAlign.hButtonTransZ   = uitoggletool(hToolbar, 'CData', java_geticon('ICON_TRANSLATION_Z'), 'TooltipString', 'Translation/Z: Press right button and move mouse up/down', 'ClickedCallback', @SelectOperation);
+gChanAlign.hButtonRotX     = uitoggletool(hToolbar, 'CData', java_geticon('ICON_ROTATION_X'),    'TooltipString', 'Rotation/X: Press right button and move mouse up/down',    'ClickedCallback', @SelectOperation, 'separator', 'on');
+gChanAlign.hButtonRotY     = uitoggletool(hToolbar, 'CData', java_geticon('ICON_ROTATION_Y'),    'TooltipString', 'Rotation/Y: Press right button and move mouse up/down',    'ClickedCallback', @SelectOperation);
+gChanAlign.hButtonRotZ     = uitoggletool(hToolbar, 'CData', java_geticon('ICON_ROTATION_Z'),    'TooltipString', 'Rotation/Z: Press right button and move mouse up/down',    'ClickedCallback', @SelectOperation);
+
+if gChanAlign.isMeg
+    gChanAlign.hButtonRefine   = uipushtool(hToolbar, 'CData', java_geticon('ICON_ALIGN_CHANNELS'), 'TooltipString', 'Refine registration using head points', 'ClickedCallback', @RefineWithHeadPoints, 'separator', 'on');
+    gChanAlign.hButtonMoveChan = [];
+    gChanAlign.hButtonProject = [];
+elseif gChanAlign.isNirs
+    gChanAlign.hButtonProject = uipushtool(  hToolbar, 'CData', java_geticon('ICON_PROJECT_ELECTRODES'), 'TooltipString', 'Project electrodes on surface', 'ClickedCallback', @ProjectElectrodesOnSurface, 'separator', 'on');
+    gChanAlign.hButtonRefine   = uipushtool(hToolbar, 'CData', java_geticon('ICON_ALIGN_CHANNELS'), 'TooltipString', 'Refine registration using head points', 'ClickedCallback', @RefineWithHeadPoints, 'separator', 'on');
+    gChanAlign.hButtonMoveChan = [];
+    gChanAlign.hButtonProject = [];
+else % isEeg
+    gChanAlign.hButtonResizeX  = uitoggletool(hToolbar, 'CData', java_geticon('ICON_RESIZE_X'),      'TooltipString', 'Resize/X: Press right button and move mouse up/down',      'ClickedCallback', @SelectOperation, 'separator', 'on');
+    gChanAlign.hButtonResizeY  = uitoggletool(hToolbar, 'CData', java_geticon('ICON_RESIZE_Y'),      'TooltipString', 'Resize/Y: Press right button and move mouse up/down',      'ClickedCallback', @SelectOperation);
+    gChanAlign.hButtonResizeZ  = uitoggletool(hToolbar, 'CData', java_geticon('ICON_RESIZE_Z'),      'TooltipString', 'Resize/Z: Press right button and move mouse up/down',      'ClickedCallback', @SelectOperation);
+    gChanAlign.hButtonResize   = uitoggletool(hToolbar, 'CData', java_geticon('ICON_RESIZE'),        'TooltipString', 'Resize: Press right button and move mouse up/down',        'ClickedCallback', @SelectOperation);
+    if isSurface
+        gChanAlign.hButtonMoveChan = uitoggletool(hToolbar, 'CData', java_geticon('ICON_MOVE_CHANNEL'),  'TooltipString', 'Move an electrode: Select electrode, then press right button and move mouse', 'ClickedCallback', @SelectOperation, 'separator', 'on');
+        gChanAlign.hButtonProject = uipushtool(  hToolbar, 'CData', java_geticon('ICON_PROJECT_ELECTRODES'), 'TooltipString', 'Project electrodes on surface', 'ClickedCallback', @ProjectElectrodesOnSurface);
+    else
+        gChanAlign.hButtonMoveChan = [];
+        gChanAlign.hButtonProject = [];
+    end
+    gChanAlign.hButtonRefine   = uipushtool(hToolbar, 'CData', java_geticon('ICON_ALIGN_CHANNELS'), 'TooltipString', 'Refine registration using head points', 'ClickedCallback', @RefineWithHeadPoints);
+end
+if gChanAlign.isEeg && isSurface
+    gChanAlign.hButtonAdd    = uitoggletool(hToolbar, 'CData', java_geticon('ICON_SCOUT_NEW'), 'TooltipString', 'Add a new electrode',        'ClickedCallback', @ButtonAddElectrode_Callback, 'separator', 'on');
+    gChanAlign.hButtonDelete = uipushtool(hToolbar, 'CData', java_geticon('ICON_DELETE'), 'TooltipString', 'Remove selected electrodes', 'ClickedCallback', @RemoveElectrodes);
+else
+    gChanAlign.hButtonAdd = [];
+    gChanAlign.hButtonDelete = [];
+end
+% if strcmpi(Modality, 'ECOG')
+%     gChanAlign.hButtonAlign = uipushtool(hToolbar, 'CData', java_geticon('ICON_ECOG'), 'TooltipString', ['Operations specific to ' Modality ' electrodes'], 'ClickedCallback', @(h,ev)ShowElectrodeMenu(hFig, Modality), 'separator', 'on');
+% elseif strcmpi(Modality, 'SEEG') 
+%     gChanAlign.hButtonAlign = uipushtool(hToolbar, 'CData', java_geticon('ICON_SEEG'), 'TooltipString', ['Operations specific to ' Modality ' electrodes'], 'ClickedCallback', @(h,ev)ShowElectrodeMenu(hFig, Modality), 'separator', 'on');
+% else
+    gChanAlign.hButtonAlign = [];
+% end
+gChanAlign.hButtonReset = uipushtool( hToolbar, 'CData', java_geticon('ICON_RELOAD'), 'separator', 'on', 'TooltipString', 'Reset: discard all changes', 'ClickedCallback', @buttonReset_Callback);
+gChanAlign.hButtonOk = uipushtool( hToolbar, 'CData', java_geticon('ICON_OK'), 'TooltipString', 'Save & close', 'ClickedCallback', @buttonOk_Callback);% Update figure localization
+gui_layout('Update');
+% Move a bit the figure to refresh it on all systems
+pos = get(gChanAlign.hFig, 'Position');
+set(gChanAlign.hFig, 'Position', pos + [0 0 0 1]);
+drawnow;
+set(gChanAlign.hFig, 'Position', pos);
+% Close progress bar
+if isProgress
+    bst_progress('stop');
+end
+
+% Check and print to command window if previously auto/manual registration, and if MRI fids updated.
+process_adjust_coordinates('CheckPrevAdjustments', in_bst_channel(ChannelFile), sMri);
+end
+
+%% ===== MOUSE CALLBACKS =====  
+%% ===== MOUSE DOWN =====
+function AlignButtonDown_Callback(hObject, ev)
+    global gChanAlign;
+    SelectionType = get(gChanAlign.hFig, 'SelectionType');
+    % Right-click if a button is selected
+    if strcmpi(SelectionType, 'alt') && ~isempty(gChanAlign.selectedButton)
+        gChanAlign.mouseClicked = 1;
+        % Record click position
+        setappdata(gChanAlign.hFig, 'clickPositionFigure', get(gChanAlign.hFig, 'CurrentPoint'));
+    % Left-click if "Add electrode" is selected
+    elseif gChanAlign.isEeg && strcmpi(get(gChanAlign.hButtonAdd, 'State'), 'on')
+        gChanAlign.mouseClicked = 1;
+        AddElectrode();
+    else
+        % Call the default mouse down handle
+        gChanAlign.Figure3DButtonDown_Bak(hObject, ev);
+    end
+end
+    
+%% ===== MOUSE MOVE =====
+function AlignButtonMotion_Callback(hObject, ev)
+    global gChanAlign;
+    if isfield(gChanAlign, 'mouseClicked') && gChanAlign.mouseClicked && ~isempty(gChanAlign.selectedButton)
+        % Get current mouse location
+        curptFigure = get(gChanAlign.hFig, 'CurrentPoint');
+        motionFigure = (curptFigure - getappdata(gChanAlign.hFig, 'clickPositionFigure')) / 1000;
+        % Update click point location
+        setappdata(gChanAlign.hFig, 'clickPositionFigure', curptFigure);
+        % Compute transformation
+        ComputeTransformation(motionFigure(2));
+    else
+        % Call the default mouse motion handle
+        gChanAlign.Figure3DButtonMotion_Bak(hObject, ev);
+    end
+end
+
+%% ===== GET SELECTED CHANNELS =====
+function iSelChan = GetSelectedChannels()
+    global gChanAlign;
+    % Get channels to modify (ONLY FOR EEG: Cannot deform a MEG helmet)
+    [SelChan, iSelChan] = figure_3d('GetFigSelectedRows', gChanAlign.hFig);
+    if isempty(iSelChan) || gChanAlign.isMeg || gChanAlign.isNirs
+        iSelChan = 1:size(gChanAlign.SensorsVertices,1);
+    else
+        % Convert local sensors indices in global indices (channel file)
+        iSelChan = gChanAlign.iGlobal2Local(iSelChan);
+    end
+end
+
+
+%% ===== COMPUTE TRANSFORMATION ======
+function ComputeTransformation(val)
+    global gChanAlign;
+    % Get channels to modify
+    iSelChan = GetSelectedChannels();
+    % Initialize the transformations that are done
+    Rnew = [];
+    Tnew = [];
+    Rescale = [];
+    % Selected button
+    switch (gChanAlign.selectedButton)
+        case gChanAlign.hButtonTransX
+            Tnew = [val / 5, 0, 0];
+        case gChanAlign.hButtonTransY
+            Tnew = [0, val / 5, 0];
+        case gChanAlign.hButtonTransZ
+            Tnew = [0, 0, val / 5];
+        case gChanAlign.hButtonRotX
+            a = val;
+            Rnew = [1,       0,      0; 
+                    0,  cos(a), sin(a);
+                    0, -sin(a), cos(a)];
+        case gChanAlign.hButtonRotY
+            a = val;
+            Rnew = [cos(a), 0, -sin(a); 
+                         0, 1,       0;
+                    sin(a), 0,  cos(a)];
+        case gChanAlign.hButtonRotZ
+            a = val;
+            Rnew = [cos(a), -sin(a), 0; 
+                    sin(a),  cos(a), 0;
+                         0,  0,      1];
+        case gChanAlign.hButtonResize
+            Rescale = repmat(1 + val, [1 3]);
+        case gChanAlign.hButtonResizeX
+            Rescale = [1 + val, 0, 0];
+        case gChanAlign.hButtonResizeY
+            Rescale = [0, 1 + val, 0];
+        case gChanAlign.hButtonResizeZ
+            Rescale = [0, 0, 1 + val];
+        case gChanAlign.hButtonMoveChan
+            % Works only iif one channel is selected
+            if (length(iSelChan) ~= 1)
+                return
+            end
+            % Select the nearest sensor from the mouse
+            [p, v, vi] = select3d(gChanAlign.hSurfacePatch);
+            % If sensor index is valid
+            if ~isempty(vi) && (vi > 0) && (norm(p' - gChanAlign.SensorsVertices(iSelChan,:)) < 0.01)
+                gChanAlign.SensorsVertices(iSelChan,:) = p';
+            end
+        otherwise 
+            return;
+    end
+    % Apply transformation
+    ApplyTransformation(iSelChan, Rnew, Tnew, Rescale);
+    % Update display 
+    UpdatePoints(iSelChan);
+end
+
+
+%% ===== APPLY TRANSFORMATION =====
+function ApplyTransformation(iSelChan, Rnew, Tnew, Rescale)
+    global gChanAlign;
+    % Mark the channel file as modified
+    gChanAlign.isChanged = 1;
+    % Apply rotation
+    if ~isempty(Rnew)
+        % Update sensors positions
+        gChanAlign.SensorsVertices(iSelChan,:) = gChanAlign.SensorsVertices(iSelChan,:) * Rnew';
+        % Update helmet position
+        if ~isempty(gChanAlign.HelmetVertices)
+            gChanAlign.HelmetVertices(iSelChan,:) = gChanAlign.HelmetVertices(iSelChan,:) * Rnew';
+        end
+        % Update head points positions
+        if gChanAlign.isHeadPoints
+            % Move markers
+            gChanAlign.HeadPointsMarkersLoc = gChanAlign.HeadPointsMarkersLoc * Rnew';
+            % Move fiducials
+            if ~isempty(gChanAlign.HeadPointsFidLoc)
+                gChanAlign.HeadPointsFidLoc = gChanAlign.HeadPointsFidLoc * Rnew';
+            end
+            % Move HPIs
+            if ~isempty(gChanAlign.HeadPointsHpiLoc)
+                gChanAlign.HeadPointsHpiLoc = gChanAlign.HeadPointsHpiLoc * Rnew';
+            end
+            % Move labels
+            if ~isempty(gChanAlign.HeadPointsLabelsLoc)
+                gChanAlign.HeadPointsLabelsLoc = gChanAlign.HeadPointsLabelsLoc * Rnew';
+            end
+        end
+        % Add this transformation to the final transformation
+        newTransf = eye(4);
+        newTransf(1:3,1:3) = Rnew;
+        gChanAlign.FinalTransf = newTransf * gChanAlign.FinalTransf;
+    end
+    % Apply Translation
+    if ~isempty(Tnew)
+        % Update sensors positions
+        gChanAlign.SensorsVertices(iSelChan,:) = bst_bsxfun(@plus, gChanAlign.SensorsVertices(iSelChan,:), Tnew);
+        % Update helmet position
+        if ~isempty(gChanAlign.HelmetVertices)
+            gChanAlign.HelmetVertices(iSelChan,:) = bst_bsxfun(@plus, gChanAlign.HelmetVertices(iSelChan,:), Tnew);
+        end
+        % Update head points positions
+        if gChanAlign.isHeadPoints
+            % Markers
+            gChanAlign.HeadPointsMarkersLoc = bst_bsxfun(@plus, gChanAlign.HeadPointsMarkersLoc, Tnew);
+            % Fiducials
+            if ~isempty(gChanAlign.HeadPointsFidLoc)
+                gChanAlign.HeadPointsFidLoc = bst_bsxfun(@plus, gChanAlign.HeadPointsFidLoc, Tnew);
+            end
+            % Fiducials
+            if ~isempty(gChanAlign.HeadPointsHpiLoc)
+                gChanAlign.HeadPointsHpiLoc = bst_bsxfun(@plus, gChanAlign.HeadPointsHpiLoc, Tnew);
+            end
+            % Labels
+            if ~isempty(gChanAlign.HeadPointsLabelsLoc)
+                gChanAlign.HeadPointsLabelsLoc = bst_bsxfun(@plus, gChanAlign.HeadPointsLabelsLoc, Tnew);
+            end
+        end
+        % Add this transformation to the final transformation
+        newTransf = eye(4);
+        newTransf(1:3,4) = Tnew;
+        gChanAlign.FinalTransf = newTransf * gChanAlign.FinalTransf;
+    end
+    % Apply rescale
+    if ~isempty(Rescale)
+        for iDim = 1:3
+            if (Rescale(iDim) ~= 0)
+                % Resize sensors
+                gChanAlign.SensorsVertices(iSelChan,iDim) = gChanAlign.SensorsVertices(iSelChan,iDim) * Rescale(iDim);
+                % Resize head points
+                if gChanAlign.isHeadPoints
+                    % Move markers
+                    gChanAlign.HeadPointsMarkersLoc(:,iDim) = gChanAlign.HeadPointsMarkersLoc(:,iDim) * Rescale(iDim);
+                    % Move fiducials
+                    if ~isempty(gChanAlign.HeadPointsFidLoc)
+                        gChanAlign.HeadPointsFidLoc(:,iDim)  = gChanAlign.HeadPointsFidLoc(:,iDim)  * Rescale(iDim);
+                    end
+                    % Move HPIs
+                    if ~isempty(gChanAlign.HeadPointsHpiLoc)
+                        gChanAlign.HeadPointsHpiLoc(:,iDim)  = gChanAlign.HeadPointsHpiLoc(:,iDim)  * Rescale(iDim);
+                    end
+                    % Move labels
+                    if ~isempty(gChanAlign.HeadPointsLabelsLoc)
+                        gChanAlign.HeadPointsLabelsLoc(:,iDim)  = gChanAlign.HeadPointsLabelsLoc(:,iDim)  * Rescale(iDim);
+                    end
+                end
+            end
+        end
+    end
+end
+
+%% ===== UPDATE POINTS =====
+function UpdatePoints(iSelChan)
+    global gChanAlign;
+    % Update sensor patch vertices
+    SetSensorsVertices(gChanAlign.hSensorsPatch, gChanAlign.hSensorsMarkers, gChanAlign.SensorsVertices);
+    if ~isempty(gChanAlign.hSensorsLabels)
+        if gChanAlign.isNirs
+            VertexLabels = get(gChanAlign.hSensorsPatch, 'UserData');
+            for i = 1:length(gChanAlign.hSensorsLabels)
+                iVert = find(strcmpi(VertexLabels, get(gChanAlign.hSensorsLabels(i), 'String')));
+                if ~isempty(iVert)
+                    set(gChanAlign.hSensorsLabels(i), 'Position', 1.08 .* mean(gChanAlign.SensorsVertices(iVert,:)));
+                end
+            end
+        else
+            for i = 1:length(iSelChan)
+                iTextChan = length(gChanAlign.hSensorsLabels) - iSelChan(i) + 1;
+                set(gChanAlign.hSensorsLabels(iTextChan), 'Position', ...
+                    [1.05, 1.05, 1.03] .* gChanAlign.SensorsVertices(iSelChan(i),:));
+            end
+        end
+    end
+    % Update helmet patch vertices
+    set(gChanAlign.hHelmetPatch, 'Vertices', gChanAlign.HelmetVertices);
+    % Update headpoints markers and labels
+    if gChanAlign.isHeadPoints
+        % Extra head points
+        set(gChanAlign.hHeadPointsMarkers, 'Vertices', gChanAlign.HeadPointsMarkersLoc);
+        if strcmpi(get(gChanAlign.hHeadPointsMarkers, 'MarkerFaceColor'), 'flat')
+            % Update distance color
+            Dist = bst_surfdist(gChanAlign.HeadPointsMarkersLoc, ...
+                get(gChanAlign.hSurfacePatch, 'Vertices'), get(gChanAlign.hSurfacePatch, 'Faces'));
+            set(gChanAlign.hHeadPointsMarkers, 'CData', Dist * 1000);
+            % Update axes maximum
+            setappdata(gChanAlign.hFig, 'HeadpointsDistMax', max(Dist));
+            figure_3d('UpdateHeadPointsColormap', gChanAlign.hFig);
+        end
+        % Fiducials
+        if ~isempty(gChanAlign.hHeadPointsFid)
+            set(gChanAlign.hHeadPointsFid, ...
+                'XData', gChanAlign.HeadPointsFidLoc(:,1), ...
+                'YData', gChanAlign.HeadPointsFidLoc(:,2), ...
+                'ZData', gChanAlign.HeadPointsFidLoc(:,3));
+        end
+        % HPI
+        if ~isempty(gChanAlign.hHeadPointsHpi)
+            set(gChanAlign.hHeadPointsHpi, ...
+                'XData', gChanAlign.HeadPointsHpiLoc(:,1), ...
+                'YData', gChanAlign.HeadPointsHpiLoc(:,2), ...
+                'ZData', gChanAlign.HeadPointsHpiLoc(:,3));
+        end
+        % Labels
+        for i = 1:size(gChanAlign.hHeadPointsLabels, 1)
+            set(gChanAlign.hHeadPointsLabels(i), 'Position', ...
+                [1.05, 1.05, 1.03] .* gChanAlign.HeadPointsLabelsLoc(i,:));
+        end
+    end
+end
+
+
+%% ===== MOUSE UP =====
+function AlignButtonUp_Callback(hObject, ev)
+    global gChanAlign;
+    % Catch only the events if the motion is currently processed
+    if gChanAlign.mouseClicked
+        gChanAlign.mouseClicked = 0;
+    else
+        % Call the default mouse up handle
+        gChanAlign.Figure3DButtonUp_Bak(hObject, ev);
+    end
+end
+
+
+%% ===== KEY PRESS =====
+function AlignKeyPress_Callback(hFig, keyEvent)
+    global gChanAlign;
+    switch (keyEvent.Key)
+        case {'uparrow', 'rightarrow'} 
+            ComputeTransformation(0.001);
+        case {'downarrow', 'leftarrow'}
+            ComputeTransformation(-0.001);
+        case 'e'
+            if strcmpi(get(gChanAlign.hButtonLabels, 'State'), 'on')
+                set(gChanAlign.hButtonLabels, 'State', 'off');
+            else
+                set(gChanAlign.hButtonLabels, 'State', 'on');
+            end
+            ToggleLabels();
+        otherwise
+            % Call the default keypress handle
+            gChanAlign.Figure3DKeyPress_Bak(hFig, keyEvent);
+    end
+end
+
+
+%% ===== GET CURRENT CHANNELMAT =====
+function [ChannelMat, newtransf, iChanModified] = GetCurrentChannelMat(isAll)
+    global GlobalData gChanAlign;
+    % Parse inputs
+    if (nargin < 1) || isempty(isAll)
+        isAll = [];
+    end
+    % Load ChannelFile
+    ChannelMat = in_bst_channel(gChanAlign.ChannelFile);
+    ChannelMat.Channel = GlobalData.DataSet(gChanAlign.iDS).Channel;
+    % Get final rotation and translation
+    Rfinal = gChanAlign.FinalTransf(1:3,1:3);
+    Tfinal = gChanAlign.FinalTransf(1:3,4);
+    % Create 4x4 transformation matrix
+    newtransf = eye(4);
+    newtransf(1:3,1:3) = Rfinal;
+    newtransf(1:3,4)   = Tfinal;
+    % Do not apply transformation to other sensors if nothing changed
+    if isequal(Rfinal, eye(3)) && isequal(Tfinal, [0;0;0])
+        isAll = 0;
+    end
+    % Get the channels
+    iMeg  = good_channel(ChannelMat.Channel, [], 'MEG');
+    iRef  = good_channel(ChannelMat.Channel, [], 'MEG REF');
+    iNirs = good_channel(ChannelMat.Channel, [], 'NIRS');
+    if gChanAlign.isMeg || gChanAlign.isNirs
+        iEeg = sort([good_channel(ChannelMat.Channel, [], 'EEG'), good_channel(ChannelMat.Channel, [], 'SEEG'), good_channel(ChannelMat.Channel, [], 'ECOG')]);
+        iChanModified = [iMeg iRef iNirs];
+    else
+        iEeg = good_channel(ChannelMat.Channel, [], gChanAlign.Modality);
+        iChanModified = iEeg;
+    end
+    % Ask if needed to update also the other modalities
+    if isempty(isAll)
+        if (gChanAlign.isMeg || gChanAlign.isNirs) && (length(iEeg) > 10)
+            isAll = java_dialog('confirm', 'Do you want to apply the same transformation to the EEG electrodes ?', 'Align sensors');
+        elseif ~gChanAlign.isMeg && ~isempty(iMeg)
+            isAll = java_dialog('confirm', 'Do you want to apply the same transformation to the MEG sensors ?', 'Align sensors');
+        elseif ~gChanAlign.isNirs && ~isempty(iNirs)
+            isAll = java_dialog('confirm', 'Do you want to apply the same transformation to the NIRS sensors ?', 'Align sensors');
+        else
+            isAll = 0;
+        end
+    end
+    
+    % Update EEG electrodes locations
+    if gChanAlign.isEeg
+        % Align each channel
+        for i=1:length(iEeg)
+            % Position
+            ChannelMat.Channel(iEeg(i)).Loc(:,1) = gChanAlign.SensorsVertices(i,:)';
+            % Name
+            iTextChan = length(gChanAlign.hSensorsLabels) - gChanAlign.iGlobal2Local(iEeg(i)) + 1;
+            ChannelMat.Channel(iEeg(i)).Name = gChanAlign.SensorsLabels{iTextChan};
+        end
+    end
+
+    % List of sensors to apply the Rotation and Translation to
+    if gChanAlign.isMeg && isAll 
+        iChan = unique([iMeg, iRef, iEeg]);
+    elseif (gChanAlign.isMeg && ~isAll) || (~gChanAlign.isMeg && isAll)
+        iChan = union(iMeg, iRef);
+    elseif (gChanAlign.isNirs && ~isAll) || (~gChanAlign.isNirs && isAll)
+        iChan = iNirs;
+    else
+        iChan = [];
+    end
+    iChanModified = union(iChanModified, iChan);
+
+    % Apply the rotation and translation to selected sensors
+    for i=1:length(iChan)
+        Loc = ChannelMat.Channel(iChan(i)).Loc;
+        Orient = ChannelMat.Channel(iChan(i)).Orient;
+        nCoils = size(Loc, 2);
+        % Update location
+        if ~isempty(Loc) && ~isequal(Loc, [0;0;0])
+            ChannelMat.Channel(iChan(i)).Loc = Rfinal * Loc + Tfinal * ones(1, nCoils);
+        end
+        % Update orientation
+        if ~isempty(Orient) && ~isequal(Orient, [0;0;0])
+            ChannelMat.Channel(iChan(i)).Orient = Rfinal * Orient;
+        end
+    end
+    % If needed: transform the digitized head points
+    if gChanAlign.isHeadPoints
+        % Update points positions
+        iExtra = get(gChanAlign.hHeadPointsMarkers, 'UserData');
+        ChannelMat.HeadPoints.Loc(:,iExtra) = gChanAlign.HeadPointsMarkersLoc';
+        % Fiducials
+        if ~isempty(gChanAlign.hHeadPointsFid)
+            iFid = get(gChanAlign.hHeadPointsFid, 'UserData');
+            ChannelMat.HeadPoints.Loc(:,iFid) = gChanAlign.HeadPointsFidLoc';
+        end
+        % HPI
+        if ~isempty(gChanAlign.hHeadPointsHpi)
+            iHpi = get(gChanAlign.hHeadPointsHpi, 'UserData');
+            ChannelMat.HeadPoints.Loc(:,iHpi) = gChanAlign.HeadPointsHpiLoc';
+        end
+    end
+
+    % If a TransfMeg field with translations/rotations available
+    if gChanAlign.isMeg || isAll
+        if ~isfield(ChannelMat, 'TransfMeg') || ~iscell(ChannelMat.TransfMeg)
+            ChannelMat.TransfMeg = {};
+        end
+        if ~isfield(ChannelMat, 'TransfMegLabels') || ~iscell(ChannelMat.TransfMegLabels) || (length(ChannelMat.TransfMeg) ~= length(ChannelMat.TransfMegLabels))
+            ChannelMat.TransfMegLabels = cell(size(ChannelMat.TransfMeg));
+        end
+        % Add a new transform to the list
+        ChannelMat.TransfMeg{end+1} = newtransf;
+        ChannelMat.TransfMegLabels{end+1} = 'manual correction';
+    end
+    % If also need to apply it to the EEG
+    if gChanAlign.isEeg || isAll
+        if ~isfield(ChannelMat, 'TransfEeg') || ~iscell(ChannelMat.TransfEeg)
+            ChannelMat.TransfEeg = {};
+        end
+        if ~isfield(ChannelMat, 'TransfEegLabels') || ~iscell(ChannelMat.TransfEegLabels) || (length(ChannelMat.TransfEeg) ~= length(ChannelMat.TransfEegLabels))
+            ChannelMat.TransfEegLabels = cell(size(ChannelMat.TransfEeg));
+        end
+        ChannelMat.TransfEeg{end+1} = newtransf;
+        ChannelMat.TransfEegLabels{end+1} = 'manual correction';
+    end
+
+    % Add number of channels to the comment
+    ChannelMat.Comment = str_remove_parenth(ChannelMat.Comment, '(');
+    ChannelMat.Comment = [ChannelMat.Comment, sprintf(' (%d)', length(ChannelMat.Channel))];
+
+    % History: Align channel files manually
+    ChannelMat = bst_history('add', ChannelMat, 'align', 'Align channels manually:');
+    % History: Rotation + translation
+    ChannelMat = bst_history('add', ChannelMat, 'transform', sprintf('Rotation: [%1.3f,%1.3f,%1.3f; %1.3f,%1.3f,%1.3f; %1.3f,%1.3f,%1.3f]', Rfinal'));
+    ChannelMat = bst_history('add', ChannelMat, 'transform', sprintf('Translation: [%1.3f,%1.3f,%1.3f]', Tfinal));
+    if gChanAlign.isEeg
+        ChannelMat = bst_history('add', ChannelMat, 'transform', sprintf('+ Possible other non-recordable operations on EEG electrodes'));
+    end
+end
+
+
+%% ===== FIGURE CLOSE REQUESTED =====
+function AlignClose_Callback(varargin)
+    global gChanAlign;
+    if gChanAlign.isChanged
+        isCancel = false;
+        % Get new positions
+        [ChannelMat, Transf, iChannels] = GetCurrentChannelMat();
+        % Load original channel file
+        ChannelMatOrig = in_bst_channel(gChanAlign.ChannelFile);
+        % Report (in command window) max head and sensor displacements from changes.
+        CheckCurrentAdjustments(ChannelMat, ChannelMatOrig);
+
+        % Ask user to save changes (only if called as a callback)
+        if (nargin == 3)
+            SaveChanges = 1;
+        else
+            % If head points present, offer to update MRI anat fids to match digitized ones.
+            if gChanAlign.isHeadPoints
+                [Choice, isCancel] = java_dialog('question', ['The sensors locations changed.' 10 ...
+                    'Would you like to save changes?' 10 10], 'Align sensors', [], {'Yes', 'Update MRI', 'No'}, 'Yes');
+                if strcmpi(Choice, 'Yes')
+                    SaveChanges = 1;
+                else
+                    SaveChanges = 0;
+                end
+                if strcmpi(Choice, 'Update MRI')
+                    % If EEG, warn that only linear transformation would be saved this way.
+                    if gChanAlign.isEeg
+                        [Proceed, isCancel] = java_dialog('confirm', ['Updating the MRI fiducial points NAS/LPA/RPA will only save' 10 ...
+                            'global rotations and translations. Any other changes to EEG channels will be lost.' 10 10 ...
+                            'Proceed and update MRI now?' 10], 'Head points/anatomy registration');
+                        if ~Proceed || isCancel
+                            isCancel = true;
+                        end
+                    end
+                    if ~isCancel
+                        % Get final transformation matrix
+                        Transform = eye(4);
+                        Transform(1:3,1:3) = gChanAlign.FinalTransf(1:3,1:3);
+                        Transform(1:3,4)   = gChanAlign.FinalTransf(1:3,4);
+                        % Update MRI (and surfaces), after more warning and confirmation. Also
+                        % offers to reset all associated channel files.
+                        [~, isCancel] = channel_align_scs(gChanAlign.ChannelFile, Transform, 1, 1); % warn & confirm
+                    end
+                end
+            else % no head points
+                [SaveChanges, isCancel] = java_dialog('confirm', ['The sensors locations changed.' 10 10 ...
+                    'Would you like to save changes? ' 10 10], 'Align sensors');
+            end
+        end
+        % Don't close figure if cancelled.
+        if isCancel
+            return;
+        end
+        % Save changes to channel file and close figure
+        if SaveChanges
+            % Progress bar
+            bst_progress('start', 'Align sensors', 'Updating channel file...');
+            % Restore standard close callback for 3DViz figures
+            set(gChanAlign.hFig, 'CloseRequestFcn', gChanAlign.Figure3DCloseRequest_Bak);
+            drawnow;
+            % Save new electrodes positions in ChannelFile
+            bst_save(gChanAlign.ChannelFile, ChannelMat, 'v7');
+            % Get study associated with channel file
+            [sStudy, iStudy] = bst_get('ChannelFile', gChanAlign.ChannelFile);
+            % Reload study file
+            db_reload_studies(iStudy);
+            bst_progress('stop');
+        end
+    else
+        SaveChanges = 0;
+    end
+    % Only close figure
+    gChanAlign.Figure3DCloseRequest_Bak(varargin{1:2});
+    % Apply to other recordings with same sensor locations in the same subject
+    if SaveChanges
+        CopyToOtherFolders(ChannelMatOrig, iStudy, Transf, iChannels);
+    end
+end
+
+
+%% ===== COPY TO OTHER FOLDERS =====
+function CopyToOtherFolders(ChannelMatSrc, iStudySrc, Transf, iChannels)
+    % Confirmation: ask the first time
+    isConfirm = [];
+    % Get subject
+    sStudySrc = bst_get('Study', iStudySrc);
+    [sSubject, iSubject] = bst_get('Subject', sStudySrc.BrainStormSubject);
+    % If the subject is configured to share its channel files, nothing to do
+    if (sSubject.UseDefaultChannel >= 1)
+        return;
+    end
+    % Get positions of all the sensors
+    locSrc = [ChannelMatSrc.Channel.Loc];
+    % Get all the dependent studies
+    [sStudies, iStudies] = bst_get('StudyWithSubject', sSubject.FileName);
+    % List of channel files to update
+    ChannelFiles = {};
+    strMsg = '';
+    % Loop on the other folders
+    for i = 1:length(sStudies)
+        % Skip original study
+        if (iStudies(i) == iStudySrc)
+            continue;
+        end
+        % Skip studies without channel files
+        if isempty(sStudies(i).Channel) || isempty(sStudies(i).Channel(1).FileName)
+            continue;
+        end
+        % Load channel file
+        ChannelMatDest = in_bst_channel(sStudies(i).Channel(1).FileName);
+        % Get positions of all the sensors
+        locDest = [ChannelMatDest.Channel.Loc];
+        % Check if the channel files are similar
+        if (length(ChannelMatDest.Channel) ~= length(ChannelMatSrc.Channel)) || (size(locDest,2) ~= size(locSrc,2))
+            continue;
+        end
+        % Check if the positions of the sensors are similar
+        distLoc = sqrt((locDest(1,:) - locSrc(1,:)).^2 + (locDest(2,:) - locSrc(2,:)).^2 + (locDest(3,:) - locSrc(3,:)).^2);
+        % If any sensors are more than 5mm apart: skip
+        if any(distLoc > 0.005) 
+            continue;
+        end
+        % Ask confirmation to the user
+        if isempty(isConfirm)
+            isConfirm = java_dialog('confirm', 'Apply the same transformation to all the other datasets in the same subject?', 'Align sensors');
+            if ~isConfirm
+                return;
+            end
+        end
+        % Add channel file to list of files to process
+        ChannelFiles{end+1} = sStudies(i).Channel(1).FileName;
+        strMsg = [strMsg, sStudies(i).Channel(1).FileName, 10];
+    end
+    % Apply transformation
+    if ~isempty(ChannelFiles)
+        % Progress bar
+        bst_progress('start', 'Align sensors', 'Updating other datasets...');
+        % Update files
+        channel_apply_transf(ChannelFiles, Transf, iChannels, 1);
+        % Give report to the user
+        bst_progress('stop');
+        java_dialog('msgbox', sprintf('Updated %d additional file(s):\n%s', length(ChannelFiles), strMsg));
+    end
+end
+
+
+%% ===== SELECT ONE CHANNEL =====
+function SelectOneChannel()
+    global gChanAlign;
+    % Get selected channels
+    SelChan = figure_3d('GetFigSelectedRows', gChanAlign.hFig);
+    % If there is more than one selected channels: select only one
+    if iscell(SelChan) && (length(SelChan) > 1)
+        bst_figures('SetSelectedRows', SelChan(1));
+    end
+end
+
+
+%% ===== SHOW/HIDE LABELS =====
+function ToggleLabels(varargin)
+    global gChanAlign;
+    % Update button color
+    gui_update_toggle(gChanAlign.hButtonLabels);
+    if strcmpi(get(gChanAlign.hButtonLabels, 'State'), 'on')
+        set(gChanAlign.hSensorsLabels, 'Visible', 'on');
+    else
+        set(gChanAlign.hSensorsLabels, 'Visible', 'off');
+    end
+end
+
+%% ===== SHOW/HIDE HELMET =====
+function ToggleHelmet(varargin)
+    global gChanAlign;
+    % Update button color
+    gui_update_toggle(gChanAlign.hButtonHelmet);
+    if strcmpi(get(gChanAlign.hButtonHelmet, 'State'), 'on')
+        set(gChanAlign.hHelmetPatch, 'Visible', 'on');
+    else
+        set(gChanAlign.hHelmetPatch, 'Visible', 'off');
+    end
+end
+
+
+%% ===== EDIT LABEL =====
+function EditLabel(varargin)
+    global GlobalData gChanAlign;
+    % Get selected channels
+    SelChan = figure_3d('GetFigSelectedRows', gChanAlign.hFig);
+    % No channel selected: return
+    if isempty(SelChan)
+        return
+    elseif (length(SelChan) > 1)
+        % Select only one channel
+        SelectOneChannel();
+    end
+    % Edit label
+    [SelChan, iSelChan] = figure_3d('GetFigSelectedRows', gChanAlign.hFig);
+    % Ask user for a new Cluster Label
+    newLabel = java_dialog('input', sprintf('Please enter a new label for channel "%s":', SelChan{1}), ...
+                             'Rename selected channel', [], SelChan{1});
+    if isempty(newLabel) || strcmpi(newLabel, SelChan{1})
+        return
+    end
+    % Check that sensor name does not already exist
+    if any(strcmpi(newLabel, {GlobalData.DataSet(gChanAlign.iDS).Channel.Name}))
+        bst_error(['Electrode "' newLabel '" already exists.'], 'Rename electrode', 0);
+        return;
+    end
+    % Update GlobalData
+    GlobalData.DataSet(gChanAlign.iDS).Channel(iSelChan).Name = newLabel;
+    % Update label graphically
+    iTextChan = length(gChanAlign.hSensorsLabels) - gChanAlign.iGlobal2Local(iSelChan) + 1;
+    set(gChanAlign.hSensorsLabels(iTextChan), 'String', newLabel);
+    gChanAlign.SensorsLabels{iTextChan} = newLabel;
+    gChanAlign.isChanged = 1;
+end
+
+
+%% ===== SELECT OPERATION =====
+function SelectOperation(hObject, ev)
+    global gChanAlign;
+    % Update button color
+    gui_update_toggle(hObject);
+    % Get the list of valid buttons
+    hButtonList = [gChanAlign.hButtonTransX,  gChanAlign.hButtonTransY,  gChanAlign.hButtonTransZ, ...
+                   gChanAlign.hButtonRotX,    gChanAlign.hButtonRotY,    gChanAlign.hButtonRotZ];
+    if gChanAlign.isEeg
+        hButtonList = [hButtonList, gChanAlign.hButtonResizeX, gChanAlign.hButtonResizeY, gChanAlign.hButtonResizeZ, ...
+                       gChanAlign.hButtonResize, gChanAlign.hButtonMoveChan];
+    end
+    % Unselect all buttons excepted the selected one
+    hButtonsUnsel = setdiff(hButtonList, hObject);
+    hButtonsUnsel = hButtonsUnsel(strcmpi(get(hButtonsUnsel, 'State'), 'on'));
+    if ~isempty(hButtonsUnsel)
+        set(hButtonsUnsel, 'State', 'off');
+        gui_update_toggle(hButtonsUnsel(1));
+    end
+    
+    % If button was unselected: nothing to do
+    if strcmpi(get(hObject, 'State'), 'off')
+        gChanAlign.selectedButton = [];
+    else
+        gChanAlign.selectedButton = hObject;
+    end
+    % If moving channels: keep only one selected channels
+    UniqueChannelSelection = gChanAlign.isEeg && isequal(gChanAlign.selectedButton, gChanAlign.hButtonMoveChan);
+    setappdata(gChanAlign.hFig, 'UniqueChannelSelection', UniqueChannelSelection);
+    if UniqueChannelSelection
+        SelectOneChannel();
+    end
+end
+
+%% ===== PROJECT ELECTRODES =====
+function ProjectElectrodesOnSurface(varargin)
+    global gChanAlign;
+    % NIRS: Need to close the current figure and reopen it
+    if gChanAlign.isNirs
+        bst_progress('start', 'Project sensors', 'Saving modifications...');
+        AlignClose_Callback(gChanAlign.hFig, [], 1);
+        bst_progress('start', 'Project sensors', 'Projecting sensors...');
+        process_channel_project('Compute', gChanAlign.ChannelFile, 'NIRS');
+        bst_progress('start', 'Project sensors', 'Opening results...');
+        channel_align_manual(gChanAlign.ChannelFile, gChanAlign.Modality, 1);
+        bst_progress('stop');
+        return;
+    end
+    % Get the list of valid buttons
+    hButtonList = [gChanAlign.hButtonTransX, gChanAlign.hButtonTransY, gChanAlign.hButtonTransZ, gChanAlign.hButtonLabels, ...
+                   gChanAlign.hButtonRotX,   gChanAlign.hButtonRotY,   gChanAlign.hButtonRotZ,   gChanAlign.hButtonRefine, gChanAlign.hButtonOk];
+    if gChanAlign.isEeg
+        hButtonList = [hButtonList, gChanAlign.hButtonResizeX, gChanAlign.hButtonResizeY, gChanAlign.hButtonResizeZ, gChanAlign.hButtonAlign, ...
+                       gChanAlign.hButtonProject, gChanAlign.hButtonResize, gChanAlign.hButtonMoveChan, gChanAlign.hButtonAdd, ...
+                       gChanAlign.hButtonEditLabel, gChanAlign.hButtonDelete];
+    end
+    % Wait mode
+    bst_progress('start', 'Align electrode contacts', 'Projecting electrodes on scalp...');
+    set(hButtonList, 'Enable', 'off');
+    drawnow();
+    
+    % Get surface patch
+    TessInfo = getappdata(gChanAlign.hFig, 'Surface');
+    gChanAlign.hSurfacePatch = TessInfo(1).hPatch;
+    % Get coordinates of vertices for each face
+    Vertices = get(gChanAlign.hSurfacePatch, 'Vertices');
+    % For cortex surface: take the convex hull instead of the surface itself
+    if strcmpi(TessInfo.Name, 'Cortex')
+        Faces = convhulln(Vertices);
+        Vertices = Vertices(unique(Faces(:)), :);
+    end
+    
+    % Get channels to modify 
+    [ChanToProject, iChanToProject] = figure_3d('GetFigSelectedRows', gChanAlign.hFig);
+    if isempty(iChanToProject)
+        iChanToProject = 1:size(gChanAlign.SensorsVertices,1);
+    else
+        % Convert local sensors indices in global indices (channel file)
+        iChanToProject = gChanAlign.iGlobal2Local(iChanToProject);
+    end
+
+    % Process each sensor
+    gChanAlign.SensorsVertices(iChanToProject,:) = channel_project_scalp(Vertices, gChanAlign.SensorsVertices(iChanToProject,:));
+    % Copy modification to the head points
+    if gChanAlign.isEeg && ~isempty(gChanAlign.SensorsVertices) && ~isempty(gChanAlign.HeadPointsMarkersLoc) && (length(gChanAlign.SensorsVertices) == length(gChanAlign.HeadPointsMarkersLoc))
+        gChanAlign.HeadPointsMarkersLoc = gChanAlign.SensorsVertices;
+        set(gChanAlign.hHeadPointsMarkers, 'Vertices', gChanAlign.HeadPointsMarkersLoc);
+    end
+    % Mark current channel file as modified
+    gChanAlign.isChanged = 1;
+   
+    % Update Sensors display
+    SetSensorsVertices(gChanAlign.hSensorsPatch, gChanAlign.hSensorsMarkers, gChanAlign.SensorsVertices);
+    for i=1:length(iChanToProject)
+        iTextChan = length(gChanAlign.hSensorsLabels) - iChanToProject(i) + 1;
+        set(gChanAlign.hSensorsLabels(iTextChan), 'Position', 1.08 * gChanAlign.SensorsVertices(iChanToProject(i),:));
+    end
+    drawnow();
+    % Restore GUI
+    bst_progress('stop');
+    set(hButtonList, 'Enable', 'on');
+end
+
+
+%% ===== REFINE USING HEAD POINTS =====
+function RefineWithHeadPoints(varargin)
+    global gChanAlign;
+    % Get current channel file
+    ChannelMat = GetCurrentChannelMat(1);
+    % Refine positions using head points
+    [ChannelMat, Rnew, Tnew] = channel_align_auto(gChanAlign.ChannelFile, ChannelMat, 1, 0);
+    if isempty(Rnew) && isempty(Tnew)
+        return;
+    end
+    % Get channels to modify
+    iSelChan = GetSelectedChannels();
+    % Apply transformation
+    ApplyTransformation(iSelChan, Rnew, Tnew(:)', []);
+    % Update display
+    UpdatePoints(iSelChan);
+end
+
+
+%% ===== VALIDATION BUTTON =====
+function buttonOk_Callback(varargin)
+    global gChanAlign;
+    % Close 3DViz figure
+    close(gChanAlign.hFig);
+end
+
+%% ===== RESET BUTTON =====
+function buttonReset_Callback(varargin)
+    global gChanAlign;
+    % Close figure
+    gChanAlign.Figure3DCloseRequest_Bak(gChanAlign.hFig, []);
+    % Call function again, which resets gChanAlign.
+    channel_align_manual(gChanAlign.ChannelFile, gChanAlign.Modality, 1);
+end
+
+%% ===== REMOVE ELECTRODES =====
+function RemoveElectrodes(varargin)
+    global GlobalData gChanAlign;
+    % Display warning message
+    if gChanAlign.isFirstRmWarning
+        res = java_dialog('confirm', ['You are about to change the number of electrodes.', 10 ...
+                           'This may cause some trouble while importing recordings.' 10 10, ...
+                           'Are you sure you want to remove these electrodes ?' 10 10], 'Align sensors');
+        if ~res
+            return
+        end
+        gChanAlign.isFirstRmWarning = 0;
+    end
+    % Get selected channels
+    [SelChan, iSelChan] = figure_3d('GetFigSelectedRows', gChanAlign.hFig);
+    if isempty(SelChan)
+        return
+    end
+    % Get indices
+    iLocalChan = gChanAlign.iGlobal2Local(iSelChan);
+    iTextChan = length(gChanAlign.hSensorsLabels) - iLocalChan + 1;
+    % Remove them from everywhere
+    bst_figures('SetSelectedRows', []);
+    GlobalData.DataSet(gChanAlign.iDS).Channel(iSelChan) = [];
+    delete(gChanAlign.hSensorsLabels(iTextChan));
+    gChanAlign.hSensorsLabels(iTextChan) = [];
+    gChanAlign.SensorsLabels(iTextChan) = [];
+    gChanAlign.SensorsVertices(iLocalChan, :) = [];
+    
+    % Update correspondence Global/Local
+    for i = 1:length(iLocalChan)
+        indInc = (gChanAlign.iGlobal2Local >= iLocalChan(i));
+        gChanAlign.iGlobal2Local(indInc) = gChanAlign.iGlobal2Local(indInc) - 1;
+    end
+    gChanAlign.iGlobal2Local(iSelChan) = [];
+
+    % Remove from sensors patch
+    if ~isempty(gChanAlign.hSensorsPatch)
+        Vertices = get(gChanAlign.hSensorsPatch, 'Vertices');
+        Faces    = get(gChanAlign.hSensorsPatch, 'Faces');
+        FaceVertexCData = get(gChanAlign.hSensorsPatch, 'FaceVertexCData');
+        [Vertices, Faces] = tess_remove_vert(Vertices, Faces, iLocalChan);
+        FaceVertexCData(iLocalChan, :) = [];
+        set(gChanAlign.hSensorsPatch, 'Vertices', Vertices, 'Faces', Faces, 'FaceVertexCData', FaceVertexCData);
+        gChanAlign.isChanged = 1;
+    elseif ~isempty(gChanAlign.hSensorsMarkers)
+        UserData = get(gChanAlign.hSensorsMarkers, 'UserData');
+        if iscell(UserData)
+            iVertices = [UserData{:}];
+        else
+            iVertices = UserData;
+        end
+        iRemove = [];
+        for i = 1:length(iLocalChan)
+            iRemove = [iRemove, find(iLocalChan(i) == iVertices)];
+        end
+        delete(gChanAlign.hSensorsMarkers(iRemove));
+        gChanAlign.hSensorsMarkers(iRemove) = [];
+    end
+end
+        
+
+%% ===== BUTTON: ADD ELECTRODE =====
+function ButtonAddElectrode_Callback(hObject, ev)
+    global gChanAlign;
+    % Display warning message
+    if gChanAlign.isFirstAddWarning
+        res = java_dialog('confirm', ['You are about to change the number of electrodes.', 10 ...
+                           'This may cause some trouble while importing recordings.' 10 10, ...
+                           'Are you sure you want to add an electrode ?' 10 10], 'Align sensors');
+        if ~res
+            set(hObject, 'State', 'off');
+            return
+        end
+        gChanAlign.isFirstAddWarning = 0;
+    end
+    % Change figure cursor
+    if strcmpi(get(hObject, 'State'), 'on')
+        set(gChanAlign.hFig, 'Pointer', 'cross');
+    else
+        set(gChanAlign.hFig, 'Pointer', 'arrow');
+    end
+end
+
+%% ===== ADD ELECTRODE =====
+function AddElectrode(hObject, ev)
+    global GlobalData gChanAlign;
+    % Select the nearest sensor from the mouse
+    [p, v, vi] = select3d(gChanAlign.hSurfacePatch);
+    % If sensor index is not valid
+    if isempty(vi) || (vi <= 0)
+        return
+    end
+    bst_figures('SetSelectedRows', []);
+    
+    % Find the closest electrodes
+    nbElectrodes = size(gChanAlign.SensorsVertices,1);
+    % Get closest point to the clicked position
+    [mindist, iClosestLocal] = min(sqrt(sum(bst_bsxfun(@minus, gChanAlign.SensorsVertices, p') .^ 2, 2)));
+    % Get the correspondence in global listing
+    iClosestGlobal = find(gChanAlign.iGlobal2Local == iClosestLocal);
+    
+    % Add channel to global list
+    iNewGlobal = length(GlobalData.DataSet(gChanAlign.iDS).Channel) + 1;
+    sChannel = GlobalData.DataSet(gChanAlign.iDS).Channel(iClosestGlobal);
+    sChannel.Name = sprintf('E%d', iNewGlobal);
+    sChannel.Loc = p;
+    GlobalData.DataSet(gChanAlign.iDS).Channel(iNewGlobal) = sChannel;
+
+    % Add channel to local list
+    iNewLocal = nbElectrodes + 1;
+    gChanAlign.SensorsVertices(iNewLocal,:) = p';
+    gChanAlign.iGlobal2Local(iNewGlobal) = iNewLocal;
+
+    % Add new vertex
+    if ~isempty(gChanAlign.hSensorsPatch)
+        Vertices = [get(gChanAlign.hSensorsPatch, 'Vertices'); p'];
+        Faces = channel_tesselate(Vertices);
+        FaceVertexCData = [get(gChanAlign.hSensorsPatch, 'FaceVertexCData'); 1 1 1];
+        set(gChanAlign.hSensorsPatch, 'Vertices', Vertices, 'Faces', Faces, 'FaceVertexCData', FaceVertexCData);
+    elseif ~isempty(gChanAlign.hSensorsMarkers)
+        hNew = line(p(1), p(2), p(3), ...
+                    'Parent',          get(gChanAlign.hSurfacePatch, 'Parent'), ...
+                    'LineWidth',       2, ...
+                    'LineStyle',       'none', ...
+                    'MarkerFaceColor', [1 1 1], ...
+                    'MarkerEdgeColor', [.4 .4 .4], ...
+                    'MarkerSize',      6, ...
+                    'Marker',          'o', ...
+                    'Tag',             'SensorsMarkers');
+        gChanAlign.hSensorsMarkers(end+1) = hNew;
+    end
+    % Add channel to figure selected channels
+    GlobalData.DataSet(gChanAlign.iDS).Figure(gChanAlign.iFig).SelectedChannels(end + 1) = iNewGlobal;
+    
+    % Copy existing label object
+    gChanAlign.SensorsLabels = cat(2, {sChannel.Name}, gChanAlign.SensorsLabels);
+    iTextClosest = length(gChanAlign.hSensorsLabels) - iClosestLocal + 1;
+    hClosestLabel = gChanAlign.hSensorsLabels(iTextClosest);
+    hNewLabel = copyobj(hClosestLabel, get(hClosestLabel, 'Parent'));
+    set(hNewLabel, 'String', sChannel.Name, 'Position', 1.08 * p');
+    gChanAlign.hSensorsLabels = [hNewLabel; gChanAlign.hSensorsLabels];
+
+    % Unselect "Add electrode" button
+    set(gChanAlign.hButtonAdd, 'State', 'off');
+    ButtonAddElectrode_Callback(gChanAlign.hButtonAdd, []);
+    % Select new electrode
+    bst_figures('SetSelectedRows', {sChannel.Name});
+    % Set modified flag
+    gChanAlign.isChanged = 1;
+end
+
+%% ===== GET SENSORS VERTICES =====
+function SensorsVertices = GetSensorsVertices(hSensorsPatch, hSensorsMarkers)
+    if ~isempty(hSensorsPatch)
+        SensorsVertices = get(hSensorsPatch, 'Vertices');
+    else
+        XData = get(hSensorsMarkers, 'XData');
+        YData = get(hSensorsMarkers, 'YData');
+        ZData = get(hSensorsMarkers, 'ZData');
+        UserData = get(hSensorsMarkers, 'UserData');
+        if iscell(UserData)
+            [tmp,I] = sort([UserData{:}]);
+            SensorsVertices = [XData{I}; YData{I}; ZData{I}]';
+        else
+            SensorsVertices = [XData; YData; ZData]';
+        end
+    end
+end
+
+%% ===== SET SENSORS VERTICES =====
+function SetSensorsVertices(hSensorsPatch, hSensorsMarkers, SensorsVertices)
+    if ~isempty(hSensorsPatch)
+        set(hSensorsPatch, 'Vertices', SensorsVertices);
+    else
+        for i = 1:length(hSensorsMarkers)
+            iVertex = get(hSensorsMarkers(i), 'UserData');
+            set(hSensorsMarkers(i), 'XData', SensorsVertices(iVertex, 1));
+            set(hSensorsMarkers(i), 'YData', SensorsVertices(iVertex, 2));
+            set(hSensorsMarkers(i), 'ZData', SensorsVertices(iVertex, 3));
+        end
+    end
+end
+
+