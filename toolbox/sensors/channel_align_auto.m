function [ChannelMat, R, T, isSkip, isUserCancel, strReport] = channel_align_auto(ChannelFile, ChannelMat, isWarning, isConfirm, tolerance, isAdjustScs)
% CHANNEL_ALIGN_AUTO: Aligns the channels to the scalp using Polhemus points.
%
% USAGE:  [ChannelMat, R, T, isSkip, isUserCancel, strReport] = channel_align_auto(ChannelFile, ChannelMat=[], isWarning=1, isConfirm=1, tolerance=0, isAdjustScs=0)
%
% DESCRIPTION: 
%     Aligns the channels to the scalp using Polhemus points stored in channel structure.
%     We assume rough registration via the nasion (NAS), left preauricular (LPA) and right
%     preauricular (RPA) has already aligned the channels to the scalp. 
%     We then use the a Gauss-Newton algorithm to fine-tune that registration 
%     based on the "extra head points" representing the Polhemus data
%     The result will be that (new) ChannelMat.Loc = R * (old) ChannelMat.Loc + T and
%     similarly for the head points.
%
% INPUTS:
%     - ChannelFile : Channel file to align on its anatomy
%     - ChannelMat  : If specified, do not read or write any information from/to ChannelFile (except to get scalp surface). 
%     - isWarning   : If 1, display warning in case of errors (default = 1)
%     - isConfirm   : If 1, ask the user for confirmation before proceeding
%     - tolerance   : Percentage of outliers head points, ignored in the final fit
%     - isAdjustScs : If 1 and not already done for this subject, update MRI to use digitized nasion and ear points.
%
% OUTPUTS:
%     - ChannelMat   : The same ChannelMat structure input in, with the head points and sensors rotated and translated to match the head points to the scalp.
%                      Returned value is [] if the registration was cancelled
%     - R            : 3x3 rotation matrix from original ChannelMat to new ChannelMat.
%     - T            : 3x1 translate vector to go with R.
%     - isSkip       : If 1, processing was skipped because there was not enough information in the file
%     - isUserCancel : If 1, user cancelled the alignment
%     - strReport    : Text description of the quality of the alignment (distance between headpoint and scalp surface)

% @=============================================================================
% This function is part of the Brainstorm software:
% https://neuroimage.usc.edu/brainstorm
% 
% Copyright (c) University of Southern California & McGill University
% This software is distributed under the terms of the GNU General Public License
% as published by the Free Software Foundation. Further details on the GPLv3
% license can be found at http://www.gnu.org/copyleft/gpl.html.
% 
% FOR RESEARCH PURPOSES ONLY. THE SOFTWARE IS PROVIDED "AS IS," AND THE
% UNIVERSITY OF SOUTHERN CALIFORNIA AND ITS COLLABORATORS DO NOT MAKE ANY
% WARRANTY, EXPRESS OR IMPLIED, INCLUDING BUT NOT LIMITED TO WARRANTIES OF
% MERCHANTABILITY AND FITNESS FOR A PARTICULAR PURPOSE, NOR DO THEY ASSUME ANY
% LIABILITY OR RESPONSIBILITY FOR THE USE OF THIS SOFTWARE.
%
% For more information type "brainstorm license" at command prompt.
% =============================================================================@
%
% Authors: Syed Ashrafulla, 2009, Francois Tadel, 2009-2021, Marc Lalancette 2022

%% ===== PARSE INPUTS =====
if (nargin < 6) || isempty(isAdjustScs)
    isAdjustScs = 0;
end
if (nargin < 5) || isempty(tolerance)
    tolerance = 0;
end
if (nargin < 4) || isempty(isConfirm)
    isConfirm = 1;
end
if (nargin < 3) || isempty(isWarning)
    isWarning = 1;
end
if (nargin < 2) || isempty(ChannelMat)
    ChannelMat = in_bst_channel(ChannelFile);
    isSave = 1;
else
    isSave = 0;
end
R = [];
T = [];
isSkip = 0;
isUserCancel = 0;
strReport = '';
<<<<<<< HEAD

=======
>>>>>>> 3d0158c4

%% ===== LOAD CHANNELS =====
% Progress bar
bst_progress('start', 'Automatic EEG-MEG/MRI registration', 'Initialization...');
% Get head points
HeadPoints = channel_get_headpoints(ChannelMat, 1, 1);
% Check number of surface points
MIN_NPOINTS = 15;
if isempty(HeadPoints) || (length(HeadPoints.Label) < MIN_NPOINTS)
    % Warning
    if isWarning
        bst_error('Not enough digitized head points to perform automatic registration.', 'Automatic EEG-MEG/MRI registration', 0);
    else
        disp('BST> Not enough digitized head points to perform automatic registration.');
    end
    bst_progress('stop');
    isSkip = 1;
    return;
end
% M x 3 matrix of head points
HP = double(HeadPoints.Loc');

%% ===== LOAD SCALP SURFACE =====
% Get study
sStudy = bst_get('ChannelFile', ChannelFile);
% Get subject
[sSubject, iSubject] = bst_get('Subject', sStudy.BrainStormSubject);
% Check if default anatomy. (Usually also checked before calling this function.)
if iSubject == 0
    if isWarning
        bst_error('Digitized nasion and ear points cannot be applied to default anatomy.', 'Automatic EEG-MEG/MRI registration', 0);
    end
    bst_progress('stop');
    return
end
if isempty(sSubject) || isempty(sSubject.iScalp)
    if isWarning
        bst_error('No scalp surface available for this subject', 'Automatic EEG-MEG/MRI registration', 0);
    else
        disp('BST> No scalp surface available for this subject.');
    end
    bst_progress('stop');
    return
end
% Load scalp surface
SurfaceMat = in_tess_bst(sSubject.Surface(sSubject.iScalp).FileName);


%% ===== ASK FOR CONFIRMATION =====
if isConfirm
    % Ask for user confirmation
    Align = java_dialog('confirm', ['The current registration sensors/anatomy is based only on' 10 ...
                                    'the three fiducial points NAS/LPA/RPA, and might be inaccurate.' 10 ...
                                    'Digitized head points can be used to refine this registration.' 10 10 ...
                                    'Refine registration now?' 10], 'Sensors/anatomy registration');
    % If user denied: exit
    if ~Align
        isUserCancel = 1;
        bst_progress('stop');
        return
    end
end
% Ask for tolerance value
if (isConfirm || isWarning)
    res = java_dialog('input', ['You can choose to ignore the digitized head points that are far ' 10 ...
                                'away from the scalp in the surface fit.' 10 10 ...
                                'Percentage of head points to ignore [0-100]:'], ...
                                'Refine registration', [], num2str(round(tolerance*100)));
    if isempty(res) || isnan(str2double(res))
        isUserCancel = 1;
        bst_progress('stop');
        return
    end
    tolerance = str2double(res) / 100;
end
% Check feasibility
if ~isempty(tolerance)
    % Number of points to remove
    nRemove = ceil(tolerance * size(HP,1));
    % Invalid tolerance value
    if (tolerance > 0.99) || (size(HP,1) - nRemove < MIN_NPOINTS)
        if isWarning
            bst_error('Invalid tolerance value or not enough head points left.', 'Automatic EEG-MEG/MRI registration', 0);
        else
            disp('BST> Invalid tolerance value or not enough head points left.');
        end
        % Cancel processing as a user error
        isUserCancel = 1;
        bst_progress('stop');
        return
    end
end


%% ===== FIND OPTIMAL FIT =====
% Find best possible rigid transformation (rotation+translation)
[R,T,tmp,dist] = bst_meshfit(SurfaceMat.Vertices, SurfaceMat.Faces, HP);
% Remove outliers and fit again
if ~isempty(dist) && ~isempty(tolerance) && (tolerance > 0)
    % Sort points by distance to scalp
    [tmp__, iSort] = sort(dist, 1, 'descend');
    iRemove = iSort(1:nRemove);
    % Remove from list of destination points
    HP(iRemove,:) = [];
    % Fit again
    [R,T,tmp,dist] = bst_meshfit(SurfaceMat.Vertices, SurfaceMat.Faces, HP);
else
    nRemove = 0;
end
% Current position cannot be optimized
if isempty(R)
    bst_progress('stop');
    isSkip = 1;
    return;
end
% Distance between fitted points and reference surface
strReport = ['Distance between ' num2str(length(dist)) ' head points and head surface:' 10 ...
    ' |  Mean : ' sprintf('%4.1f', mean(dist) * 1000) ' mm  |  Distance >  3mm: ' sprintf('%3d points (%2d%%)\n', nnz(dist > 0.003), round(100*nnz(dist > 0.003)/length(dist))), ...
    ' |  Max  : ' sprintf('%4.1f', max(dist) * 1000)  ' mm  |  Distance >  5mm: ' sprintf('%3d points (%2d%%)\n', nnz(dist > 0.005), round(100*nnz(dist > 0.005)/length(dist))), ...
    ' |  Std  : ' sprintf('%4.1f', std(dist) * 1000)  ' mm  |  Distance > 10mm: ' sprintf('%3d points (%2d%%)\n', nnz(dist > 0.010), round(100*nnz(dist > 0.010)/length(dist))), ...
    ' |  Number of outlier points removed: ' sprintf('%d (%d%%)', nRemove, round(tolerance*100)), 10 ...
    ' |  Initial number of head points: ' num2str(size(HeadPoints.Loc,2))];

% Create [4,4] transform matrix from digitized SCS to MRI SCS according to this fit.
DigToMriTransf = eye(4);
DigToMriTransf(1:3,1:3) = R;
DigToMriTransf(1:3,4)   = T;


%% ===== ADJUST MRI FIDUCIALS AND SCS =====
if isAdjustScs
        % Check if already adjusted, in which case the transformation above is correct (identity if same head points).
        sMriOld = in_mri_bst(sSubject.Anatomy(sSubject.iAnatomy).FileName);
        % History string is set in figure_mri SaveMri.
        if isfield(sMriOld, 'History') && ~isempty(sMriOld.History) && any(strcmpi(sMriOld.History(:,2), 'Applied digitized anatomical fiducials'))
            if isWarning
                bst_warning('Nasion and ear points already adjusted.', 'Automatic EEG-MEG/MRI registration', 0);
            end
        % Check if digitized anat points present, saved in ChannelMat.SCS.
        % Note that these coordinates are NOT currently updated when doing refine with head points (below).
        elseif all(isfield(ChannelMat.SCS, {'NAS','LPA','RPA'})) && (length(ChannelMat.SCS.NAS) == 3) && (length(ChannelMat.SCS.LPA) == 3) && (length(ChannelMat.SCS.RPA) == 3)
            % Convert to MRI SCS coordinates.
            % To do this we need to apply the transformation computed above.
            sMri = sMriOld;
            sMri.SCS.NAS = DigToMriTransf(1:3,:) * [ChannelMat.SCS.NAS; 1];
            sMri.SCS.LPA = DigToMriTransf(1:3,:) * [ChannelMat.SCS.LPA; 1];
            sMri.SCS.RPA = DigToMriTransf(1:3,:) * [ChannelMat.SCS.RPA; 1];
            
            % Compare with existing MRI fids, replace if changed, and update surfaces.
            figure_mri('SaveMri', sMri);

            % Adjust transformation from fit above. MRI SCS now matches Digitized SCS.
            DigToMriTransf = eye(4);
            R = eye(3);
            T = zeros(3,1);
        end
end


%% ===== ROTATE SENSORS AND HEADPOINTS =====
if ~isequal(DigToMriTransf, eye(4))
    for i = 1:length(ChannelMat.Channel)
        % Rotate and translate location of channel
        if ~isempty(ChannelMat.Channel(i).Loc) && ~all(ChannelMat.Channel(i).Loc(:) == 0)
            ChannelMat.Channel(i).Loc = R * ChannelMat.Channel(i).Loc + T * ones(1,size(ChannelMat.Channel(i).Loc, 2));
        end
        % Only rotate normal vector to channel
        if ~isempty(ChannelMat.Channel(i).Orient) && ~all(ChannelMat.Channel(i).Orient(:) == 0)
            ChannelMat.Channel(i).Orient = R * ChannelMat.Channel(i).Orient;
        end
    end
    % Rotate and translate head points
    if isfield(ChannelMat, 'HeadPoints') && ~isempty(ChannelMat.HeadPoints) && ~isempty(ChannelMat.HeadPoints.Loc)
        ChannelMat.HeadPoints.Loc = R * ChannelMat.HeadPoints.Loc + ...
            T * ones(1, size(ChannelMat.HeadPoints.Loc, 2));
    end
end

%% ===== SAVE TRANSFORMATION =====
% We could decide to skip this if the transformation is identity.
% Initialize fields
if ~isfield(ChannelMat, 'TransfEeg') || ~iscell(ChannelMat.TransfEeg)
    ChannelMat.TransfEeg = {};
end
if ~isfield(ChannelMat, 'TransfMeg') || ~iscell(ChannelMat.TransfMeg)
    ChannelMat.TransfMeg = {};
end
if ~isfield(ChannelMat, 'TransfMegLabels') || ~iscell(ChannelMat.TransfMegLabels) || (length(ChannelMat.TransfMeg) ~= length(ChannelMat.TransfMegLabels))
    ChannelMat.TransfMegLabels = cell(size(ChannelMat.TransfMeg));
end
if ~isfield(ChannelMat, 'TransfEegLabels') || ~iscell(ChannelMat.TransfEegLabels) || (length(ChannelMat.TransfEeg) ~= length(ChannelMat.TransfEegLabels))
    ChannelMat.TransfEegLabels = cell(size(ChannelMat.TransfEeg));
end
% Add a rotation/translation to the lists
ChannelMat.TransfMeg{end+1} = DigToMriTransf;
ChannelMat.TransfEeg{end+1} = DigToMriTransf;
% Add the comments
ChannelMat.TransfMegLabels{end+1} = 'refine registration: head points';
ChannelMat.TransfEegLabels{end+1} = 'refine registration: head points';

% History: Auto-registration
ChannelMat = bst_history('add', ChannelMat, 'align', 'Refining the registration using the head points:');
% History: Rotation + translation
ChannelMat = bst_history('add', ChannelMat, 'transform', sprintf('Rotation: [%1.3f,%1.3f,%1.3f; %1.3f,%1.3f,%1.3f; %1.3f,%1.3f,%1.3f]', R'));
ChannelMat = bst_history('add', ChannelMat, 'transform', sprintf('Translation: [%1.3f,%1.3f,%1.3f]', T));
% Save file
if isSave
    bst_save(file_fullpath(ChannelFile), ChannelMat, 'v7');
end


%% ===== VIEW RESULTS =====
% If there was some interaction requested from the user
if isSave && (isWarning || isConfirm)
    % Close all the other windows
    bst_memory('UnloadAll', 'Forced');
    % Get leading modality
    iMeg = good_channel(ChannelMat.Channel, [], 'MEG');
    if ~isempty(iMeg)
        modality = 'MEG';
    else
        % Get the EEG modalities in this file
        [tmp, AllMod] = channel_get_modalities(ChannelMat.Channel);
        AllMod = intersect(AllMod, {'EEG','SEEG','ECOG','NIRS'});
        if ~isempty(AllMod)
            modality = AllMod{1};
        else
            modality = [];
        end
    end
    % Show the final registration
    if ~isempty(modality)
        channel_align_manual(ChannelFile, modality, 0);
    end
end
% Distance between fitted points and reference surface
if (isWarning || isConfirm)
    view_text(strReport, 'Sensors/anatomy registration');
end
disp(['BST> ' strReport]);
% Close progress bar
bst_progress('stop');


end


<|MERGE_RESOLUTION|>--- conflicted
+++ resolved
@@ -73,10 +73,6 @@
 isSkip = 0;
 isUserCancel = 0;
 strReport = '';
-<<<<<<< HEAD
-
-=======
->>>>>>> 3d0158c4
 
 %% ===== LOAD CHANNELS =====
 % Progress bar
