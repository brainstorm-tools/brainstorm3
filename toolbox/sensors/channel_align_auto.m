function [ChannelMat, R, T, isSkip, isUserCancel, strReport, tolerance] = channel_align_auto(ChannelFile, ChannelMat, isWarning, isConfirm, tolerance, isAdjustScs)
% CHANNEL_ALIGN_AUTO: Aligns the channels to the scalp using Polhemus points.
%
% USAGE:  [ChannelMat, R, T, isSkip, isUserCancel, strReport] = channel_align_auto(ChannelFile, ChannelMat=[], isWarning=1, isConfirm=1, tolerance=0, isAdjustScs=0)
%
% DESCRIPTION: 
%     Aligns the channels to the scalp using Polhemus points stored in channel structure.
%     We assume rough registration via the nasion (NAS), left preauricular (LPA) and right
%     preauricular (RPA) has already aligned the channels to the scalp. 
%     We then use the a Gauss-Newton algorithm to fine-tune that registration 
%     based on the "extra head points" representing the Polhemus data
%     The result will be that (new) ChannelMat.Loc = R * (old) ChannelMat.Loc + T and
%     similarly for the head points.
%
% INPUTS:
%     - ChannelFile : Channel file to align on its anatomy
%     - ChannelMat  : If specified, do not read or write any information from/to ChannelFile (except to get scalp surface). 
%     - isWarning   : If 1, display warning in case of errors (default = 1)
%     - isConfirm   : If 1, ask the user for confirmation before proceeding
%     - tolerance   : Percentage of outliers head points, ignored in the final fit
%     - isAdjustScs : If 1 and not already done for this subject, update MRI to use digitized nasion and ear points.
%
% OUTPUTS:
%     - ChannelMat   : The same ChannelMat structure input in, with the head points and sensors rotated and translated to match the head points to the scalp.
%                      Returned value is [] if the registration was cancelled
%     - R            : 3x3 rotation matrix from original ChannelMat to new ChannelMat.
%     - T            : 3x1 translate vector to go with R.
%     - isSkip       : If 1, processing was skipped because there was not enough information in the file
%     - isUserCancel : If 1, user cancelled the alignment
%     - strReport    : Text description of the quality of the alignment (distance between headpoint and scalp surface)
%     - tolerance    : The same tolerance input if alignment was performed, otherwise empty


% @=============================================================================
% This function is part of the Brainstorm software:
% https://neuroimage.usc.edu/brainstorm
% 
% Copyright (c) University of Southern California & McGill University
% This software is distributed under the terms of the GNU General Public License
% as published by the Free Software Foundation. Further details on the GPLv3
% license can be found at http://www.gnu.org/copyleft/gpl.html.
% 
% FOR RESEARCH PURPOSES ONLY. THE SOFTWARE IS PROVIDED "AS IS," AND THE
% UNIVERSITY OF SOUTHERN CALIFORNIA AND ITS COLLABORATORS DO NOT MAKE ANY
% WARRANTY, EXPRESS OR IMPLIED, INCLUDING BUT NOT LIMITED TO WARRANTIES OF
% MERCHANTABILITY AND FITNESS FOR A PARTICULAR PURPOSE, NOR DO THEY ASSUME ANY
% LIABILITY OR RESPONSIBILITY FOR THE USE OF THIS SOFTWARE.
%
% For more information type "brainstorm license" at command prompt.
% =============================================================================@
%
% Authors: Syed Ashrafulla, 2009, Francois Tadel, 2009-2021, Marc Lalancette 2022

%% ===== PARSE INPUTS =====
if (nargin < 6) || isempty(isAdjustScs)
    isAdjustScs = 0;
end
if (nargin < 5) || isempty(tolerance)
    tolerance = 0;
end
if (nargin < 4) || isempty(isConfirm)
    isConfirm = 1;
end
if (nargin < 3) || isempty(isWarning)
    isWarning = 1;
end
if (nargin < 2) || isempty(ChannelMat)
    ChannelMat = in_bst_channel(ChannelFile);
    isSave = 1;
else
    isSave = 0;
end
R = [];
T = [];
isSkip = 0;
isUserCancel = 0;
strReport = '';

%% ===== LOAD CHANNELS =====
% Progress bar
bst_progress('start', 'Automatic EEG-MEG/MRI registration', 'Initialization...');
% Get head points
HeadPoints = channel_get_headpoints(ChannelMat, 1, 1);
% Check number of surface points
MIN_NPOINTS = 15;
if isempty(HeadPoints) || (length(HeadPoints.Label) < MIN_NPOINTS)
    % Warning
    if isWarning
        bst_error('Not enough digitized head points to perform automatic registration.', 'Automatic EEG-MEG/MRI registration', 0);
    else
        disp('BST> Not enough digitized head points to perform automatic registration.');
    end
    bst_progress('stop');
    isSkip = 1;
    return;
end
% M x 3 matrix of head points
HP = double(HeadPoints.Loc');
% % Add anatomical points.
% if isfield(ChannelMat, 'SCS') && all(isfield(ChannelMat.SCS, {'NAS','LPA','RPA'})) && ...
%         (length(ChannelMat.SCS.NAS) == 3) && (length(ChannelMat.SCS.LPA) == 3) && (length(ChannelMat.SCS.RPA) == 3)
%     HP(end+1,:) = ChannelMat.SCS.NAS;
%     HP(end+1,:) = ChannelMat.SCS.LPA;
%     HP(end+1,:) = ChannelMat.SCS.RPA;
% end

%% ===== LOAD SCALP SURFACE =====
% Get study
sStudy = bst_get('ChannelFile', ChannelFile);
% Get subject
[sSubject, iSubject] = bst_get('Subject', sStudy.BrainStormSubject);
% Check if default anatomy. (Usually also checked before calling this function.)
if sSubject.UseDefaultAnat
    if isWarning
        bst_error('Digitized nasion and ear points cannot be applied to default anatomy.', 'Automatic EEG-MEG/MRI registration', 0);
    end
    bst_progress('stop');
    return
end
if isempty(sSubject) || isempty(sSubject.iScalp)
    if isWarning
        bst_error('No scalp surface available for this subject', 'Automatic EEG-MEG/MRI registration', 0);
    else
        disp('BST> No scalp surface available for this subject.');
    end
    bst_progress('stop');
    return
end
% Load scalp surface
SurfaceMat = in_tess_bst(sSubject.Surface(sSubject.iScalp).FileName);


%% ===== ASK FOR CONFIRMATION =====
if isConfirm
    % Ask for user confirmation
    Align = java_dialog('confirm', ['The current registration sensors/anatomy is based only on' 10 ...
                                    'the three fiducial points NAS/LPA/RPA, and might be inaccurate.' 10 ...
                                    'Digitized head points can be used to refine this registration.' 10 10 ...
                                    'Refine registration now?' 10], 'Sensors/anatomy registration');
    % If user denied: exit
    if ~Align
        isUserCancel = 1;
        bst_progress('stop');
        return
    end
end
% Ask for tolerance value
if (isConfirm || isWarning)
    res = java_dialog('input', ['You can choose to ignore the digitized head points that are far ' 10 ...
                                'away from the scalp in the surface fit.' 10 10 ...
                                'Percentage of head points to ignore [0-100]:'], ...
                                'Refine registration', [], num2str(round(tolerance*100)));
    if isempty(res) || isnan(str2double(res))
        isUserCancel = 1;
        tolerance = [];
        bst_progress('stop');
        return
    end
    tolerance = str2double(res) / 100;
end
% Check feasibility
if ~isempty(tolerance)
    % Number of points to remove
    nRemove = ceil(tolerance * size(HP,1));
    % Invalid tolerance value
    if (tolerance > 0.99) || (size(HP,1) - nRemove < MIN_NPOINTS)
        if isWarning
            bst_error('Invalid tolerance value or not enough head points left.', 'Automatic EEG-MEG/MRI registration', 0);
        else
            disp('BST> Invalid tolerance value or not enough head points left.');
        end
        % Cancel processing as a user error
        isUserCancel = 1;
        tolerance = [];
        bst_progress('stop');
        return
    end
end


%% ===== FIND OPTIMAL FIT =====
% Find best possible rigid transformation (rotation+translation)
[R,T,tmp,dist] = bst_meshfit(SurfaceMat.Vertices, SurfaceMat.Faces, HP, tolerance);
% Remove outliers and fit again
<<<<<<< HEAD
% if ~isempty(dist) && ~isempty(tolerance) && (tolerance > 0)
%     % Sort points by distance to scalp
%     [tmp__, iSort] = sort(dist, 1, 'descend');
%     iRemove = iSort(1:nRemove);
%     % Remove from list of destination points
%     HP(iRemove,:) = [];
%     % Fit again
%     [R,T,tmp,dist] = bst_meshfit(SurfaceMat.Vertices, SurfaceMat.Faces, HP);
% else
%     nRemove = 0;
% end
% Save point-to-scalp distances for display and quality control
ChannelMat.HeadPoints.Dist = dist';
=======
if ~isempty(dist) && ~isempty(tolerance) && (tolerance > 0)
    % Sort points by distance to scalp
    [tmp__, iSort] = sort(dist, 1, 'descend');
    iRemove = iSort(1:nRemove);
    % Remove from list of destination points
    HP(iRemove,:) = [];
    % Fit again
    [R,T,tmp,dist] = bst_meshfit(SurfaceMat.Vertices, SurfaceMat.Faces, HP);
else
    nRemove = 0;
end
>>>>>>> 2e8bc094
% Current position cannot be optimized
if isempty(R)
    bst_progress('stop');
    isSkip = 1;
    tolerance = [];
    return;
end
% Distance between fitted points and reference surface
strReport = ['Distance between ' num2str(length(dist)) ' head points and head surface:' 10 ...
    ' |  Mean : ' sprintf('%4.1f', mean(dist) * 1000) ' mm  |  Distance >  3mm: ' sprintf('%3d points (%2d%%)\n', nnz(dist > 0.003), round(100*nnz(dist > 0.003)/length(dist))), ...
    ' |  Max  : ' sprintf('%4.1f', max(dist) * 1000)  ' mm  |  Distance >  5mm: ' sprintf('%3d points (%2d%%)\n', nnz(dist > 0.005), round(100*nnz(dist > 0.005)/length(dist))), ...
    ' |  Std  : ' sprintf('%4.1f', std(dist) * 1000)  ' mm  |  Distance > 10mm: ' sprintf('%3d points (%2d%%)\n', nnz(dist > 0.010), round(100*nnz(dist > 0.010)/length(dist))), ...
    ' |  Number of outlier points removed: ' sprintf('%d (%d%%)', nRemove, round(tolerance*100)), 10 ...
    ' |  Initial number of head points: ' num2str(size(HeadPoints.Loc,2))];

% Create [4,4] transform matrix from digitized SCS to MRI SCS according to this fit.
DigToMriTransf = eye(4);
DigToMriTransf(1:3,1:3) = R;
DigToMriTransf(1:3,4)   = T;


%% ===== ADJUST MRI FIDUCIALS AND SCS =====
if isAdjustScs
    % Check if already adjusted, in which case the transformation above is correct (identity if same head points).
    sMriOld = in_mri_bst(sSubject.Anatomy(sSubject.iAnatomy).FileName);
    % History string is set in figure_mri SaveMri.
    if isfield(sMriOld, 'History') && ~isempty(sMriOld.History) && any(strcmpi(sMriOld.History(:,3), 'Applied digitized anatomical fiducials'))
        if isWarning
            bst_warning('Nasion and ear points already adjusted.', 'Automatic EEG-MEG/MRI registration', 0);
        end
        % Check if digitized anat points present, saved in ChannelMat.SCS.
        % Note that these coordinates are NOT currently updated when doing refine with head points (below).
        % They are in "initial SCS" coordinates, updated in channel_detect_type.
    elseif all(isfield(ChannelMat.SCS, {'NAS','LPA','RPA'})) && (length(ChannelMat.SCS.NAS) == 3) && (length(ChannelMat.SCS.LPA) == 3) && (length(ChannelMat.SCS.RPA) == 3)
        % Convert to MRI SCS coordinates.
        % To do this we need to apply the transformation computed above.
        sMri = sMriOld;
        sMri.SCS.NAS = (DigToMriTransf(1:3,:) * [ChannelMat.SCS.NAS'; 1])';
        sMri.SCS.LPA = (DigToMriTransf(1:3,:) * [ChannelMat.SCS.LPA'; 1])';
        sMri.SCS.RPA = (DigToMriTransf(1:3,:) * [ChannelMat.SCS.RPA'; 1])';
        % Then convert to MRI coordinates (mm), this is how sMri.SCS is saved.
        sMri.SCS.NAS = cs_convert(sMriOld, 'scs', 'mri', sMri.SCS.NAS) .* 1000;
        sMri.SCS.LPA = cs_convert(sMriOld, 'scs', 'mri', sMri.SCS.LPA) .* 1000;
        sMri.SCS.RPA = cs_convert(sMriOld, 'scs', 'mri', sMri.SCS.RPA) .* 1000;
        % Re-compute transformation
        [unused, sMri] = cs_compute(sMri, 'scs');

        % Compare with existing MRI fids, replace if changed, and update surfaces.
        sMri.FileName = sSubject.Anatomy(sSubject.iAnatomy).FileName;
        figure_mri('SaveMri', sMri);

        % Adjust transformation from headpoints fit above. MRI SCS now matches digitized SCS (defined from same points).
        DigToMriTransf = eye(4);
        R = eye(3);
        T = zeros(3,1);
    end
end


%% ===== ROTATE SENSORS AND HEADPOINTS =====
if ~isequal(DigToMriTransf, eye(4))
    for i = 1:length(ChannelMat.Channel)
        % Rotate and translate location of channel
        if ~isempty(ChannelMat.Channel(i).Loc) && ~all(ChannelMat.Channel(i).Loc(:) == 0)
            ChannelMat.Channel(i).Loc = R * ChannelMat.Channel(i).Loc + T * ones(1,size(ChannelMat.Channel(i).Loc, 2));
        end
        % Only rotate normal vector to channel
        if ~isempty(ChannelMat.Channel(i).Orient) && ~all(ChannelMat.Channel(i).Orient(:) == 0)
            ChannelMat.Channel(i).Orient = R * ChannelMat.Channel(i).Orient;
        end
    end
    % Rotate and translate head points
    if isfield(ChannelMat, 'HeadPoints') && ~isempty(ChannelMat.HeadPoints) && ~isempty(ChannelMat.HeadPoints.Loc)
        ChannelMat.HeadPoints.Loc = R * ChannelMat.HeadPoints.Loc + ...
            T * ones(1, size(ChannelMat.HeadPoints.Loc, 2));
    end
end

%% ===== SAVE TRANSFORMATION =====
% We could decide to skip this if the transformation is identity.
% Initialize fields
if ~isfield(ChannelMat, 'TransfEeg') || ~iscell(ChannelMat.TransfEeg)
    ChannelMat.TransfEeg = {};
end
if ~isfield(ChannelMat, 'TransfMeg') || ~iscell(ChannelMat.TransfMeg)
    ChannelMat.TransfMeg = {};
end
if ~isfield(ChannelMat, 'TransfMegLabels') || ~iscell(ChannelMat.TransfMegLabels) || (length(ChannelMat.TransfMeg) ~= length(ChannelMat.TransfMegLabels))
    ChannelMat.TransfMegLabels = cell(size(ChannelMat.TransfMeg));
end
if ~isfield(ChannelMat, 'TransfEegLabels') || ~iscell(ChannelMat.TransfEegLabels) || (length(ChannelMat.TransfEeg) ~= length(ChannelMat.TransfEegLabels))
    ChannelMat.TransfEegLabels = cell(size(ChannelMat.TransfEeg));
end
% Add a rotation/translation to the lists
ChannelMat.TransfMeg{end+1} = DigToMriTransf;
ChannelMat.TransfEeg{end+1} = DigToMriTransf;
% Add the comments
ChannelMat.TransfMegLabels{end+1} = 'refine registration: head points';
ChannelMat.TransfEegLabels{end+1} = 'refine registration: head points';

% History: Auto-registration
ChannelMat = bst_history('add', ChannelMat, 'align', 'Refining the registration using the head points:');
% History: Rotation + translation
ChannelMat = bst_history('add', ChannelMat, 'transform', sprintf('Rotation: [%1.3f,%1.3f,%1.3f; %1.3f,%1.3f,%1.3f; %1.3f,%1.3f,%1.3f]', R'));
ChannelMat = bst_history('add', ChannelMat, 'transform', sprintf('Translation: [%1.3f,%1.3f,%1.3f]', T));
% Save file
if isSave
    bst_save(file_fullpath(ChannelFile), ChannelMat, 'v7');
end


%% ===== VIEW RESULTS =====
% If there was some interaction requested from the user
if isSave && (isWarning || isConfirm)
    % Close all the other windows
    bst_memory('UnloadAll', 'Forced');
    % Get leading modality
    iMeg = good_channel(ChannelMat.Channel, [], 'MEG');
    if ~isempty(iMeg)
        modality = 'MEG';
    else
        % Get the EEG modalities in this file
        [tmp, AllMod] = channel_get_modalities(ChannelMat.Channel);
        AllMod = intersect(AllMod, {'EEG','SEEG','ECOG','NIRS'});
        if ~isempty(AllMod)
            modality = AllMod{1};
        else
            modality = [];
        end
    end
    % Show the final registration
    if ~isempty(modality)
        channel_align_manual(ChannelFile, modality, 0);
    end
end
% Distance between fitted points and reference surface
if (isWarning || isConfirm)
    view_text(strReport, 'Sensors/anatomy registration');
end
disp(['BST> ' strReport]);
% Close progress bar
bst_progress('stop');


end


<|MERGE_RESOLUTION|>--- conflicted
+++ resolved
@@ -182,7 +182,6 @@
 % Find best possible rigid transformation (rotation+translation)
 [R,T,tmp,dist] = bst_meshfit(SurfaceMat.Vertices, SurfaceMat.Faces, HP, tolerance);
 % Remove outliers and fit again
-<<<<<<< HEAD
 % if ~isempty(dist) && ~isempty(tolerance) && (tolerance > 0)
 %     % Sort points by distance to scalp
 %     [tmp__, iSort] = sort(dist, 1, 'descend');
@@ -194,21 +193,6 @@
 % else
 %     nRemove = 0;
 % end
-% Save point-to-scalp distances for display and quality control
-ChannelMat.HeadPoints.Dist = dist';
-=======
-if ~isempty(dist) && ~isempty(tolerance) && (tolerance > 0)
-    % Sort points by distance to scalp
-    [tmp__, iSort] = sort(dist, 1, 'descend');
-    iRemove = iSort(1:nRemove);
-    % Remove from list of destination points
-    HP(iRemove,:) = [];
-    % Fit again
-    [R,T,tmp,dist] = bst_meshfit(SurfaceMat.Vertices, SurfaceMat.Faces, HP);
-else
-    nRemove = 0;
-end
->>>>>>> 2e8bc094
 % Current position cannot be optimized
 if isempty(R)
     bst_progress('stop');
