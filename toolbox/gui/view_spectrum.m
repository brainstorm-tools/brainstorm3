--- conflicted
+++ resolved
@@ -1,219 +1,212 @@
-function [hFig, iDS, iFig] = view_spectrum(TimefreqFile, DisplayMode, RowName, isNewFigure)
-% VIEW_SPECTRUM: Display power spectrum density in a new figure.
-%
-% USAGE: [hFig, iDS, iFig] = view_spectrum(TimefreqFile, DisplayMode, RowName, isNewFigure)
-%        [hFig, iDS, iFig] = view_spectrum(TimefreqFile, DisplayMode, RowName)
-%        [hFig, iDS, iFig] = view_spectrum(TimefreqFile, DisplayMode)
-%        [hFig, iDS, iFig] = view_spectrum(TimefreqFile)
-%
-% INPUT: 
-%     - TimefreqFile : Path to time-frequency file to visualize
-%     - DisplayMode  : {'Spectrum', 'TimeSeries'}
-%     - RowName      : Name of the row to display from the input timefreq file
-%                      If empty, displays everything
-%     - isNewFigure  : If 1, force the creation of a new figure
-%
-% OUTPUT : 
-%     - hFig : Matlab handle to the figure that was created or updated
-%     - iDS  : DataSet index in the GlobalData variable
-%     - iFig : Indice of returned figure in the GlobalData(iDS).Figure array
-
-% @=============================================================================
-% This function is part of the Brainstorm software:
-% https://neuroimage.usc.edu/brainstorm
-% 
-% Copyright (c)2000-2020 University of Southern California & McGill University
-% This software is distributed under the terms of the GNU General Public License
-% as published by the Free Software Foundation. Further details on the GPLv3
-% license can be found at http://www.gnu.org/copyleft/gpl.html.
-% 
-% FOR RESEARCH PURPOSES ONLY. THE SOFTWARE IS PROVIDED "AS IS," AND THE
-% UNIVERSITY OF SOUTHERN CALIFORNIA AND ITS COLLABORATORS DO NOT MAKE ANY
-% WARRANTY, EXPRESS OR IMPLIED, INCLUDING BUT NOT LIMITED TO WARRANTIES OF
-% MERCHANTABILITY AND FITNESS FOR A PARTICULAR PURPOSE, NOR DO THEY ASSUME ANY
-% LIABILITY OR RESPONSIBILITY FOR THE USE OF THIS SOFTWARE.
-%
-% For more information type "brainstorm license" at command prompt.
-% =============================================================================@
-%
-% Authors: Francois Tadel, 2012; Martin Cousineau, 2017
-
-
-%% ===== INITIALIZATION =====
-% GlobalData : create if not existing yet
-global GlobalData;
-% Parse inputs
-if (nargin < 2)
-    DisplayMode = 'Spectrum';
-end
-if (nargin < 3) || isempty(RowName)
-    RowName = [];
-elseif ischar(RowName)
-    RowName = {RowName};
-end
-if (nargin < 4) || isempty(isNewFigure) || (isNewFigure == 0)
-    CreateMode = '';
-else
-    CreateMode = 'AlwaysCreate';
-end
-   
-
-%% ===== GET ALL ACCESSIBLE DATA =====
-% Get study
-[sStudy, iStudy, iItem, DataType, sTimefreq] = bst_get('AnyFile', TimefreqFile);
-if isempty(sStudy)
-    error('File is not registered in database.');
-end
-
-
-%% ===== LOAD TIME-FREQUENCY FILE =====
-bst_progress('start', 'View time-frequency map', 'Loading data...');
-% Load file
-[iDS, iTimefreq] = bst_memory('LoadTimefreqFile', TimefreqFile);
-if isempty(iDS)
-    bst_progress('stop');
-    hFig = [];
-    iFig = [];
-    return
-end
-% Detect modality
-Modality = GlobalData.DataSet(iDS).Timefreq(iTimefreq).Modality;
-
-
-%% ===== CREATE A NEW FIGURE =====
-% Prepare FigureId structure
-FigureId.Type     = 'Spectrum';
-FigureId.SubType  = DisplayMode;
-FigureId.Modality = Modality;
-% Create TimeSeries figure
-[hFig, iFig] = bst_figures('CreateFigure', iDS, FigureId, CreateMode, sTimefreq.FileName);
-if isempty(hFig)
-    bst_error('Cannot create figure', 'View spectrum', 0);
-    return;
-end
-
-%% ===== INITIALIZE FIGURE =====
-% Configure app data
-setappdata(hFig, 'DataFile',     GlobalData.DataSet(iDS).DataFile);
-setappdata(hFig, 'StudyFile',    GlobalData.DataSet(iDS).StudyFile);
-setappdata(hFig, 'SubjectFile',  GlobalData.DataSet(iDS).SubjectFile);
-% Static dataset
-setappdata(hFig, 'isStatic', (GlobalData.DataSet(iDS).Timefreq(iTimefreq).NumberOfSamples <= 2));
-isStaticFreq = ~strcmpi(DisplayMode, 'Spectrum') && (size(GlobalData.DataSet(iDS).Timefreq(iTimefreq).TF,3) <= 1);
-setappdata(hFig, 'isStaticFreq', isStaticFreq);
-% Get figure data
-TfInfo = getappdata(hFig, 'Timefreq');
-% Create time-freq information structure
-TfInfo.FileName    = sTimefreq.FileName;
-TfInfo.Comment     = sTimefreq.Comment;
-TfInfo.DisplayMode = DisplayMode;
-TfInfo.InputTarget = RowName;
-TfInfo.RowName     = RowName;
-% Get function to apply
-TfMethod = lower(GlobalData.DataSet(iDS).Timefreq(iTimefreq).Method);
-TfMeasure = lower(GlobalData.DataSet(iDS).Timefreq(iTimefreq).Measure);
-if strcmp(TfMeasure, 'other')
-    TfInfo.Function = 'other';
-elseif ismember(TfMethod, {'fft', 'psd'})
-    % Use last chosen display function, but only if supported by this measure
-    lastDisplayFun = lower(bst_get('LastPsdDisplayFunction'));
-    if ~isempty(lastDisplayFun) && ...
-            ~(strcmp(lastDisplayFun, 'phase') && ismember(TfMeasure, {'power', 'magnitude', 'log'}))
-        TfInfo.Function = lastDisplayFun;
-    else
-        TfInfo.Function = 'log';
-    end
-else
-    TfInfo.Function = process_tf_measure('GetDefaultFunction', GlobalData.DataSet(iDS).Timefreq(iTimefreq));
-end
-% Check if this TF is normalized. For older spectrum files, look in file name.
-if isfield(GlobalData.DataSet(iDS).Timefreq(iTimefreq).Options, 'Normalized') && ~isempty(GlobalData.DataSet(iDS).Timefreq(iTimefreq).Options.Normalized)
-    TfInfo.Normalized = GlobalData.DataSet(iDS).Timefreq(iTimefreq).Options.Normalized;
-elseif ~isempty(strfind(TfInfo.FileName, 'relative2020'))
-    TfInfo.Normalized = 'relative2020';
-elseif ~isempty(strfind(TfInfo.FileName, 'relative'))
-    TfInfo.Normalized = 'relative';
-elseif ~isempty(strfind(TfInfo.FileName, 'multiply2020'))
-    TfInfo.Normalized = 'multiply2020';
-elseif ~isempty(strfind(TfInfo.FileName, 'multiply'))
-    TfInfo.Normalized = 'multiply';
-else
-    TfInfo.Normalized = 'none';
-end
-% Frequency selection: depends on the display type
-if isStaticFreq || strcmpi(DisplayMode, 'Spectrum')
-    TfInfo.iFreqs = [];
-elseif strcmpi(DisplayMode, 'TimeSeries')
-    TfInfo.iFreqs = GlobalData.UserFrequencies.iCurrentFreq;
-end
-% Set figure data
-setappdata(hFig, 'Timefreq', TfInfo);
-
-% Save time series display mode
-TsInfo = db_template('TsInfo');
-if strcmpi(DisplayMode, 'Spectrum')
-    TsInfo.DisplayMode = 'butterfly';
-else
-    % Force display mode for 
-    if (length(RowName) == 1) || (isempty(RowName) && (size(GlobalData.DataSet(iDS).Timefreq(iTimefreq).TF,1) == 1))
-        TsInfo.DisplayMode = 'butterfly';
-    else
-        TsInfo.DisplayMode = bst_get('TSDisplayMode');
-    end
-end
-TsInfo.ShowXGrid = bst_get('ShowXGrid');
-TsInfo.ShowYGrid = bst_get('ShowYGrid');
-TsInfo.ShowZeroLines = bst_get('ShowZeroLines');
-TsInfo.ShowEventsMode = bst_get('ShowEventsMode');
-TsInfo.XScale = bst_get('XScale');
-<<<<<<< HEAD
-if isequal(TfInfo.Function, 'log') || any(GlobalData.DataSet(iDS).Timefreq(iTimefreq).TF(:) <= 0)
-    TsInfo.YScale = 'linear';
-else
-    TsInfo.YScale = bst_get('YScale');
-=======
-if strcmpi(GlobalData.DataSet(iDS).Timefreq(iTimefreq).Method, 'psd')
-    TsInfo.YScale = bst_get('YScale');
-else
-    TsInfo.YScale = 'linear';
->>>>>>> 913752ba
-end
-setappdata(hFig, 'TsInfo', TsInfo);
-
-% Display options panel
-isDisplayTab = ~strcmpi(TfInfo.Function, 'other') || ~isempty(TfInfo.RowName);
-if isDisplayTab
-    gui_brainstorm('ShowToolTab', 'Display');
-end
-
-
-%% ===== PLOT SPECTRUM =====
-% Update figure display
-figure_spectrum('UpdateFigurePlot', hFig);
-% Update figure name
-bst_figures('UpdateFigureName', hFig);
-
-
-%% ===== UPDATE ENVIRONMENT =====
-% Update figure selection
-bst_figures('SetCurrentFigure', hFig, 'TF');
-% Select display options
-if isDisplayTab
-    panel_display('UpdatePanel', hFig);
-end
-% Set current figure
-bst_figures('SetCurrentFigure', hFig, '2D');
-panel_record('UpdateDisplayOptions', hFig);
-% Set figure visible
-set(hFig, 'Visible', 'on');
-% Set the time label visible
-figure_timeseries('SetTimeVisible', hFig, 1);
-bst_progress('stop');
-
-
-
-
-
-
-
-
+function [hFig, iDS, iFig] = view_spectrum(TimefreqFile, DisplayMode, RowName, isNewFigure)
+% VIEW_SPECTRUM: Display power spectrum density in a new figure.
+%
+% USAGE: [hFig, iDS, iFig] = view_spectrum(TimefreqFile, DisplayMode, RowName, isNewFigure)
+%        [hFig, iDS, iFig] = view_spectrum(TimefreqFile, DisplayMode, RowName)
+%        [hFig, iDS, iFig] = view_spectrum(TimefreqFile, DisplayMode)
+%        [hFig, iDS, iFig] = view_spectrum(TimefreqFile)
+%
+% INPUT: 
+%     - TimefreqFile : Path to time-frequency file to visualize
+%     - DisplayMode  : {'Spectrum', 'TimeSeries'}
+%     - RowName      : Name of the row to display from the input timefreq file
+%                      If empty, displays everything
+%     - isNewFigure  : If 1, force the creation of a new figure
+%
+% OUTPUT : 
+%     - hFig : Matlab handle to the figure that was created or updated
+%     - iDS  : DataSet index in the GlobalData variable
+%     - iFig : Indice of returned figure in the GlobalData(iDS).Figure array
+
+% @=============================================================================
+% This function is part of the Brainstorm software:
+% https://neuroimage.usc.edu/brainstorm
+% 
+% Copyright (c)2000-2020 University of Southern California & McGill University
+% This software is distributed under the terms of the GNU General Public License
+% as published by the Free Software Foundation. Further details on the GPLv3
+% license can be found at http://www.gnu.org/copyleft/gpl.html.
+% 
+% FOR RESEARCH PURPOSES ONLY. THE SOFTWARE IS PROVIDED "AS IS," AND THE
+% UNIVERSITY OF SOUTHERN CALIFORNIA AND ITS COLLABORATORS DO NOT MAKE ANY
+% WARRANTY, EXPRESS OR IMPLIED, INCLUDING BUT NOT LIMITED TO WARRANTIES OF
+% MERCHANTABILITY AND FITNESS FOR A PARTICULAR PURPOSE, NOR DO THEY ASSUME ANY
+% LIABILITY OR RESPONSIBILITY FOR THE USE OF THIS SOFTWARE.
+%
+% For more information type "brainstorm license" at command prompt.
+% =============================================================================@
+%
+% Authors: Francois Tadel, 2012; Martin Cousineau, 2017
+
+
+%% ===== INITIALIZATION =====
+% GlobalData : create if not existing yet
+global GlobalData;
+% Parse inputs
+if (nargin < 2)
+    DisplayMode = 'Spectrum';
+end
+if (nargin < 3) || isempty(RowName)
+    RowName = [];
+elseif ischar(RowName)
+    RowName = {RowName};
+end
+if (nargin < 4) || isempty(isNewFigure) || (isNewFigure == 0)
+    CreateMode = '';
+else
+    CreateMode = 'AlwaysCreate';
+end
+   
+
+%% ===== GET ALL ACCESSIBLE DATA =====
+% Get study
+[sStudy, iStudy, iItem, DataType, sTimefreq] = bst_get('AnyFile', TimefreqFile);
+if isempty(sStudy)
+    error('File is not registered in database.');
+end
+
+
+%% ===== LOAD TIME-FREQUENCY FILE =====
+bst_progress('start', 'View time-frequency map', 'Loading data...');
+% Load file
+[iDS, iTimefreq] = bst_memory('LoadTimefreqFile', TimefreqFile);
+if isempty(iDS)
+    bst_progress('stop');
+    hFig = [];
+    iFig = [];
+    return
+end
+% Detect modality
+Modality = GlobalData.DataSet(iDS).Timefreq(iTimefreq).Modality;
+
+
+%% ===== CREATE A NEW FIGURE =====
+% Prepare FigureId structure
+FigureId.Type     = 'Spectrum';
+FigureId.SubType  = DisplayMode;
+FigureId.Modality = Modality;
+% Create TimeSeries figure
+[hFig, iFig] = bst_figures('CreateFigure', iDS, FigureId, CreateMode, sTimefreq.FileName);
+if isempty(hFig)
+    bst_error('Cannot create figure', 'View spectrum', 0);
+    return;
+end
+
+%% ===== INITIALIZE FIGURE =====
+% Configure app data
+setappdata(hFig, 'DataFile',     GlobalData.DataSet(iDS).DataFile);
+setappdata(hFig, 'StudyFile',    GlobalData.DataSet(iDS).StudyFile);
+setappdata(hFig, 'SubjectFile',  GlobalData.DataSet(iDS).SubjectFile);
+% Static dataset
+setappdata(hFig, 'isStatic', (GlobalData.DataSet(iDS).Timefreq(iTimefreq).NumberOfSamples <= 2));
+isStaticFreq = ~strcmpi(DisplayMode, 'Spectrum') && (size(GlobalData.DataSet(iDS).Timefreq(iTimefreq).TF,3) <= 1);
+setappdata(hFig, 'isStaticFreq', isStaticFreq);
+% Get figure data
+TfInfo = getappdata(hFig, 'Timefreq');
+% Create time-freq information structure
+TfInfo.FileName    = sTimefreq.FileName;
+TfInfo.Comment     = sTimefreq.Comment;
+TfInfo.DisplayMode = DisplayMode;
+TfInfo.InputTarget = RowName;
+TfInfo.RowName     = RowName;
+% Get function to apply
+TfMethod = lower(GlobalData.DataSet(iDS).Timefreq(iTimefreq).Method);
+TfMeasure = lower(GlobalData.DataSet(iDS).Timefreq(iTimefreq).Measure);
+if strcmp(TfMeasure, 'other')
+    TfInfo.Function = 'other';
+elseif ismember(TfMethod, {'fft', 'psd'})
+    % Use last chosen display function, but only if supported by this measure
+    lastDisplayFun = lower(bst_get('LastPsdDisplayFunction'));
+    if ~isempty(lastDisplayFun) && ...
+            ~(strcmp(lastDisplayFun, 'phase') && ismember(TfMeasure, {'power', 'magnitude', 'log'}))
+        TfInfo.Function = lastDisplayFun;
+    else
+        TfInfo.Function = 'log';
+    end
+else
+    TfInfo.Function = process_tf_measure('GetDefaultFunction', GlobalData.DataSet(iDS).Timefreq(iTimefreq));
+end
+% Check if this TF is normalized. For older spectrum files, look in file name.
+if isfield(GlobalData.DataSet(iDS).Timefreq(iTimefreq).Options, 'Normalized') && ~isempty(GlobalData.DataSet(iDS).Timefreq(iTimefreq).Options.Normalized)
+    TfInfo.Normalized = GlobalData.DataSet(iDS).Timefreq(iTimefreq).Options.Normalized;
+elseif ~isempty(strfind(TfInfo.FileName, 'relative2020'))
+    TfInfo.Normalized = 'relative2020';
+elseif ~isempty(strfind(TfInfo.FileName, 'relative'))
+    TfInfo.Normalized = 'relative';
+elseif ~isempty(strfind(TfInfo.FileName, 'multiply2020'))
+    TfInfo.Normalized = 'multiply2020';
+elseif ~isempty(strfind(TfInfo.FileName, 'multiply'))
+    TfInfo.Normalized = 'multiply';
+else
+    TfInfo.Normalized = 'none';
+end
+% Frequency selection: depends on the display type
+if isStaticFreq || strcmpi(DisplayMode, 'Spectrum')
+    TfInfo.iFreqs = [];
+elseif strcmpi(DisplayMode, 'TimeSeries')
+    TfInfo.iFreqs = GlobalData.UserFrequencies.iCurrentFreq;
+end
+% Set figure data
+setappdata(hFig, 'Timefreq', TfInfo);
+
+% Save time series display mode
+TsInfo = db_template('TsInfo');
+if strcmpi(DisplayMode, 'Spectrum')
+    TsInfo.DisplayMode = 'butterfly';
+else
+    % Force display mode for 
+    if (length(RowName) == 1) || (isempty(RowName) && (size(GlobalData.DataSet(iDS).Timefreq(iTimefreq).TF,1) == 1))
+        TsInfo.DisplayMode = 'butterfly';
+    else
+        TsInfo.DisplayMode = bst_get('TSDisplayMode');
+    end
+end
+TsInfo.ShowXGrid = bst_get('ShowXGrid');
+TsInfo.ShowYGrid = bst_get('ShowYGrid');
+TsInfo.ShowZeroLines = bst_get('ShowZeroLines');
+TsInfo.ShowEventsMode = bst_get('ShowEventsMode');
+TsInfo.XScale = bst_get('XScale');
+if strcmpi(GlobalData.DataSet(iDS).Timefreq(iTimefreq).Method, 'psd') || isequal(TfInfo.Function, 'log') || any(GlobalData.DataSet(iDS).Timefreq(iTimefreq).TF(:) <= 0)
+    TsInfo.YScale = 'linear';
+else
+    TsInfo.YScale = bst_get('YScale');
+end
+setappdata(hFig, 'TsInfo', TsInfo);
+
+% Display options panel
+isDisplayTab = ~strcmpi(TfInfo.Function, 'other') || ~isempty(TfInfo.RowName);
+if isDisplayTab
+    gui_brainstorm('ShowToolTab', 'Display');
+end
+
+
+%% ===== PLOT SPECTRUM =====
+% Update figure display
+figure_spectrum('UpdateFigurePlot', hFig);
+% Update figure name
+bst_figures('UpdateFigureName', hFig);
+
+
+%% ===== UPDATE ENVIRONMENT =====
+% Update figure selection
+bst_figures('SetCurrentFigure', hFig, 'TF');
+% Select display options
+if isDisplayTab
+    panel_display('UpdatePanel', hFig);
+end
+% Set current figure
+bst_figures('SetCurrentFigure', hFig, '2D');
+panel_record('UpdateDisplayOptions', hFig);
+% Set figure visible
+set(hFig, 'Visible', 'on');
+% Set the time label visible
+figure_timeseries('SetTimeVisible', hFig, 1);
+bst_progress('stop');
+
+
+
+
+
+
+
+