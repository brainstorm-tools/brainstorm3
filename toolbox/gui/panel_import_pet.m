function varargout = panel_import_pet(varargin)
% PANEL_IMPORT_PET: User options for pre-processing dynamic PET volumes.
%
% USAGE: [bstPanelNew, panelName] = panel_import_pet('CreatePanel', nFrames)
%
% petopts = gui_show_dialog('PET Pre-processing Options', @panel_import_pet, 1, [], nFrames)
% This panel is typically displayed using gui_show_dialog() to collect user inputs:
%   - Align PET frames (realignment)
%   - Smooth the volume using a specified FWHM kernel
%   - Aggregate aligned frames into a static volume
%   - Register the PET volume to the default MRI
%   - Choose whether to reslice the volume on import
%
% The panel contents are returned as a structure using GetPanelContents
%

% @=============================================================================
% This function is part of the Brainstorm software:
% https://neuroimage.usc.edu/brainstorm
%
% Copyright (c) University of Southern California & McGill University
% This software is distributed under the terms of the GNU General Public License
% as published by the Free Software Foundation. Further details on the GPLv3
% license can be found at http://www.gnu.org/copyleft/gpl.html.
%
% FOR RESEARCH PURPOSES ONLY. THE SOFTWARE IS PROVIDED "AS IS," AND THE
% UNIVERSITY OF SOUTHERN CALIFORNIA AND ITS COLLABORATORS DO NOT MAKE ANY
% WARRANTY, EXPRESS OR IMPLIED, INCLUDING BUT NOT LIMITED TO WARRANTIES OF
% MERCHANTABILITY AND FITNESS FOR A PARTICULAR PURPOSE, NOR DO THEY ASSUME ANY
% LIABILITY OR RESPONSIBILITY FOR THE USE OF THIS SOFTWARE.
%
% For more information type "brainstorm license" at command prompt.
% =============================================================================@
%
% Authors: Diellor Basha, 2025
%          Raymundo Cassani, 2025

eval(macro_method);
end

%% ===== CREATE PANEL =====
function [bstPanelNew, panelName] = CreatePanel(nFrames)
    panelName = 'panel_import_pet';
    import java.awt.*
    import javax.swing.*
    % === Main layout ===
    jPanelMain = gui_river([5, 5], [0, 10, 10, 10]);
    % === FRAME ALIGNMENT & SMOOTHING ===
    if nFrames > 1
        jPanelAlign = gui_river([2, 2], [0, 10, 10, 10], 'Frame Alignment');
        gui_component('label', jPanelAlign, 'br', ...
            sprintf('<HTML><EM>Imported volume contains %d frames.</EM><BR></HTML>', nFrames));
        jCheckAlign = gui_component('checkbox', jPanelAlign, 'br', 'Align frames');
        jCheckAlign.setSelected(true);
<<<<<<< HEAD

        jPanelAggregate = gui_river([0, 0], [2, 0, 0, 0]);  
        jCheckAggregate = gui_component('checkbox', jPanelAggregate, 'br', 'Aggregate frames: ');
        jCheckAggregate.setSelected(true);
        jComboboxAggregate = gui_component('combobox', jPanelAggregate, 'tab', [], {{'Mean', 'Sum', 'Median', 'Max', 'Min', 'First', 'Last', 'Z-score'}});
        set(handle(jCheckAggregate, 'CallbackProperties'), 'ActionPerformedCallback', ...
            @(src, evt) jComboboxAggregate.setEnabled(jCheckAggregate.isSelected()));

=======
        jCheckAverage = gui_component('checkbox', jPanelAlign, 'br', 'Aggregate aligned frames');
        jCheckAverage.setSelected(true);
>>>>>>> c7d3ac4f
        jPanelSmooth = gui_river([0, 0], [2, 0, 0, 0]);
        jCheckSmooth = gui_component('checkbox', jPanelSmooth, 'br', 'Apply smoothing');
        jCheckSmooth.setSelected(false);
        set(handle(jCheckAlign, 'CallbackProperties'), 'ActionPerformedCallback', ...
            @(src, evt) jCheckSmooth.setEnabled(jCheckAlign.isSelected()));
        jPanelFwhm = gui_river([0, 0], [0, 15, 0, 0]);
        gui_component('label', jPanelFwhm, 'br', 'FWHM (mm): ');
        jTextFwhm = gui_component('text', jPanelFwhm, 'tab', '8');
        jTextFwhm.setMaximumSize(java.awt.Dimension(50, 20));
        jTextFwhm.setEnabled(false);
        set(handle(jCheckSmooth, 'CallbackProperties'), 'ActionPerformedCallback', ...
            @(src, evt) jTextFwhm.setEnabled(jCheckSmooth.isSelected()));
        jPanelSmooth.add('br', jPanelFwhm);
        jPanelAlign.add('br', jPanelSmooth);
<<<<<<< HEAD
        jPanelAlign.add('br', jPanelAggregate);
        jPanelMain.add('br', jPanelAlign);
    else
        jCheckAlign = [];
        jCheckAggregate = [];
=======
        jPanelMain.add('br', jPanelAlign);
    else
        jCheckAlign = [];
        jCheckAverage = [];
>>>>>>> c7d3ac4f
        jCheckSmooth = [];
        jTextFwhm = [];
    end
    % === REGISTRATION PANEL ===
    jPanelReg = gui_river('Registration');
<<<<<<< HEAD
    jCheckRegister = gui_component('checkbox', jPanelReg, 'br', 'Register to MRI using:');
    jCheckRegister.setSelected(true);
    jComboboxRegister = gui_component('combobox', jPanelReg, 'tab', [], {{'SPM', 'MNI'}});
=======
    jComboboxRegister = gui_component('combobox', jPanelReg, 'br', [], {{'SPM', 'MNI', 'Ignore'}});
>>>>>>> c7d3ac4f
    jCheckReslice = gui_component('checkbox', jPanelReg, 'br', 'Reslice volume on import');
    jCheckReslice.setSelected(true);
    jPanelMain.add('br', jPanelReg);
    % === BUTTONS ===
<<<<<<< HEAD
    jPanelButtons = gui_river([2 0], [0 5 0 5]);
    gui_component('button', jPanelButtons, 'br right', 'Cancel', [], [], @ButtonCancel_Callback);
    gui_component('button', jPanelButtons, '', 'Import', [], [], @ButtonImport_Callback);
    jPanelMain.add('br right', jPanelButtons);
=======
    jPanelButtons = gui_river([10 0], [6 10 0 10]);
    gui_component('button', jPanelButtons, 'br right', 'Cancel', [], [], @ButtonCancel_Callback);
    gui_component('button', jPanelButtons, '', 'Import', [], [], @ButtonImport_Callback);
    jPanelMain.add('br', jPanelButtons);
>>>>>>> c7d3ac4f
    % === Panel Layout  ===
    if ~isempty(jCheckAlign)
        jPanelAlign.doLayout();
        jPanelReg.doLayout();
        maxWidth = max([jPanelAlign.getPreferredSize().width, jPanelReg.getPreferredSize().width]);
        jPanelAlign.setPreferredSize(java.awt.Dimension(maxWidth, jPanelAlign.getPreferredSize().height));
        jPanelReg.setPreferredSize(java.awt.Dimension(maxWidth, jPanelReg.getPreferredSize().height));
    end
    % === Create mutex ===
    bst_mutex('create', panelName);
    % === Return panel object ===
    bstPanelNew = BstPanel(panelName, ...
        jPanelMain, ...
        struct('jCheckAlign', jCheckAlign, ...
<<<<<<< HEAD
        'jCheckAggregate', jCheckAggregate, ...
        'jComboBoxAggregate', jComboboxAggregate, ...
        'jCheckSmooth', jCheckSmooth, ...
        'jTextFwhm', jTextFwhm, ...
        'jCheckRegister', jCheckRegister, ...
=======
        'jCheckAverage', jCheckAverage, ...
        'jCheckSmooth', jCheckSmooth, ...
        'jTextFwhm', jTextFwhm, ...
>>>>>>> c7d3ac4f
        'jComboboxRegister', jComboboxRegister, ...
        'jCheckReslice', jCheckReslice));

%% =================================================================================
%  === INTERNAL CALLBACKS ==========================================================
%  =================================================================================
%% ===== CANCEL BUTTON =====
    function ButtonCancel_Callback(~, ~)
        gui_hide(panelName);
    end

%% ===== IMPORT BUTTON =====
    function ButtonImport_Callback(~, ~)
        bst_mutex('release', panelName);  % Triggers gui_show_dialog to call GetPanelContents
    end
end

%% =================================================================================
%  === EXTERNAL CALLBACKS ==========================================================
%  =================================================================================
%% ===== GET PANEL CONTENTS =====
function s = GetPanelContents()
    % Get panel controls
    ctrl = bst_get('PanelControls', 'panel_import_pet');
    % Get import PET options
    s.align    = ctrl.jCheckAlign.isSelected();
<<<<<<< HEAD
    s.fwhm     = ctrl.jCheckSmooth.isSelected() * str2double(char(ctrl.jTextFwhm.getText()));
    if ctrl.jCheckAggregate.isSelected()
    s.aggregate = lower(char(ctrl.jComboBoxAggregate.getSelectedItem()));
    else
    s.aggregate = 'ignore';
    end
    if ctrl.jCheckRegister.isSelected()
    s.register = lower(char(ctrl.jComboboxRegister.getSelectedItem()));
    else
    s.register = 'ignore';
    end
=======
    s.average  = ctrl.jCheckAverage.isSelected();
    s.fwhm     = ctrl.jCheckSmooth.isSelected() * str2double(char(ctrl.jTextFwhm.getText()));
    s.register = lower(char(ctrl.jComboboxRegister.getSelectedItem()));
>>>>>>> c7d3ac4f
    s.reslice  = ctrl.jCheckReslice.isSelected();
end<|MERGE_RESOLUTION|>--- conflicted
+++ resolved
@@ -52,19 +52,8 @@
             sprintf('<HTML><EM>Imported volume contains %d frames.</EM><BR></HTML>', nFrames));
         jCheckAlign = gui_component('checkbox', jPanelAlign, 'br', 'Align frames');
         jCheckAlign.setSelected(true);
-<<<<<<< HEAD
-
-        jPanelAggregate = gui_river([0, 0], [2, 0, 0, 0]);  
-        jCheckAggregate = gui_component('checkbox', jPanelAggregate, 'br', 'Aggregate frames: ');
-        jCheckAggregate.setSelected(true);
-        jComboboxAggregate = gui_component('combobox', jPanelAggregate, 'tab', [], {{'Mean', 'Sum', 'Median', 'Max', 'Min', 'First', 'Last', 'Z-score'}});
-        set(handle(jCheckAggregate, 'CallbackProperties'), 'ActionPerformedCallback', ...
-            @(src, evt) jComboboxAggregate.setEnabled(jCheckAggregate.isSelected()));
-
-=======
         jCheckAverage = gui_component('checkbox', jPanelAlign, 'br', 'Aggregate aligned frames');
         jCheckAverage.setSelected(true);
->>>>>>> c7d3ac4f
         jPanelSmooth = gui_river([0, 0], [2, 0, 0, 0]);
         jCheckSmooth = gui_component('checkbox', jPanelSmooth, 'br', 'Apply smoothing');
         jCheckSmooth.setSelected(false);
@@ -79,45 +68,24 @@
             @(src, evt) jTextFwhm.setEnabled(jCheckSmooth.isSelected()));
         jPanelSmooth.add('br', jPanelFwhm);
         jPanelAlign.add('br', jPanelSmooth);
-<<<<<<< HEAD
-        jPanelAlign.add('br', jPanelAggregate);
-        jPanelMain.add('br', jPanelAlign);
-    else
-        jCheckAlign = [];
-        jCheckAggregate = [];
-=======
         jPanelMain.add('br', jPanelAlign);
     else
         jCheckAlign = [];
         jCheckAverage = [];
->>>>>>> c7d3ac4f
         jCheckSmooth = [];
         jTextFwhm = [];
     end
     % === REGISTRATION PANEL ===
     jPanelReg = gui_river('Registration');
-<<<<<<< HEAD
-    jCheckRegister = gui_component('checkbox', jPanelReg, 'br', 'Register to MRI using:');
-    jCheckRegister.setSelected(true);
-    jComboboxRegister = gui_component('combobox', jPanelReg, 'tab', [], {{'SPM', 'MNI'}});
-=======
     jComboboxRegister = gui_component('combobox', jPanelReg, 'br', [], {{'SPM', 'MNI', 'Ignore'}});
->>>>>>> c7d3ac4f
     jCheckReslice = gui_component('checkbox', jPanelReg, 'br', 'Reslice volume on import');
     jCheckReslice.setSelected(true);
     jPanelMain.add('br', jPanelReg);
     % === BUTTONS ===
-<<<<<<< HEAD
-    jPanelButtons = gui_river([2 0], [0 5 0 5]);
-    gui_component('button', jPanelButtons, 'br right', 'Cancel', [], [], @ButtonCancel_Callback);
-    gui_component('button', jPanelButtons, '', 'Import', [], [], @ButtonImport_Callback);
-    jPanelMain.add('br right', jPanelButtons);
-=======
     jPanelButtons = gui_river([10 0], [6 10 0 10]);
     gui_component('button', jPanelButtons, 'br right', 'Cancel', [], [], @ButtonCancel_Callback);
     gui_component('button', jPanelButtons, '', 'Import', [], [], @ButtonImport_Callback);
     jPanelMain.add('br', jPanelButtons);
->>>>>>> c7d3ac4f
     % === Panel Layout  ===
     if ~isempty(jCheckAlign)
         jPanelAlign.doLayout();
@@ -132,17 +100,9 @@
     bstPanelNew = BstPanel(panelName, ...
         jPanelMain, ...
         struct('jCheckAlign', jCheckAlign, ...
-<<<<<<< HEAD
-        'jCheckAggregate', jCheckAggregate, ...
-        'jComboBoxAggregate', jComboboxAggregate, ...
-        'jCheckSmooth', jCheckSmooth, ...
-        'jTextFwhm', jTextFwhm, ...
-        'jCheckRegister', jCheckRegister, ...
-=======
         'jCheckAverage', jCheckAverage, ...
         'jCheckSmooth', jCheckSmooth, ...
         'jTextFwhm', jTextFwhm, ...
->>>>>>> c7d3ac4f
         'jComboboxRegister', jComboboxRegister, ...
         'jCheckReslice', jCheckReslice));
 
@@ -169,22 +129,8 @@
     ctrl = bst_get('PanelControls', 'panel_import_pet');
     % Get import PET options
     s.align    = ctrl.jCheckAlign.isSelected();
-<<<<<<< HEAD
-    s.fwhm     = ctrl.jCheckSmooth.isSelected() * str2double(char(ctrl.jTextFwhm.getText()));
-    if ctrl.jCheckAggregate.isSelected()
-    s.aggregate = lower(char(ctrl.jComboBoxAggregate.getSelectedItem()));
-    else
-    s.aggregate = 'ignore';
-    end
-    if ctrl.jCheckRegister.isSelected()
-    s.register = lower(char(ctrl.jComboboxRegister.getSelectedItem()));
-    else
-    s.register = 'ignore';
-    end
-=======
     s.average  = ctrl.jCheckAverage.isSelected();
     s.fwhm     = ctrl.jCheckSmooth.isSelected() * str2double(char(ctrl.jTextFwhm.getText()));
     s.register = lower(char(ctrl.jComboboxRegister.getSelectedItem()));
->>>>>>> c7d3ac4f
     s.reslice  = ctrl.jCheckReslice.isSelected();
 end