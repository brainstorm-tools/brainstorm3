function varargout = figure_3d( varargin )
% FIGURE_3d: Creation and callbacks for 3D visualization figures.
%
% USAGE: 
%        [hFig] = figure_3d('CreateFigure',               FigureId)
%                 figure_3d('ColormapChangedCallback',    iDS, iFig)    
%                 figure_3d('FigureClickCallback',        hFig, event)  
%                 figure_3d('FigureMouseMoveCallback',    hFig, event)  
%                 figure_3d('FigureMouseUpCallback',      hFig, event)  
%                 figure_3d('FigureMouseWheelCallback',   hFig, event)  
%                 figure_3d('FigureKeyPressedCallback',   hFig, keyEvent)   
%                 figure_3d('ResetView',                  hFig)
%                 figure_3d('SetStandardView',            hFig, viewNames)
%                 figure_3d('SetLocationMri',             hFig, cs, XYZ)
%                 figure_3d('DisplayFigurePopup',         hFig)
%                 figure_3d('UpdateSurfaceColor',    hFig, iTess)
%                 figure_3d('ViewSensors',           hFig, isMarkers, isLabels, isMesh=1, Modality=[])
%                 figure_3d('ViewAxis',              hFig, isVisible)
%                 figure_3d('PlotFibers',            hFig, FibPoints, Colors)
%                 figure_3d('ColorFibers',           fibLines, Color)
%                 figure_3d('SelectFiberScouts',     hFigConn, iScouts, Color, ColorOnly)
%     [hFig,hs] = figure_3d('PlotSurface',           hFig, faces, verts, cdata, dataCMap, transparency)
%                 figure_3d('PlotCoils',             hFig, Modality, isDetails)
%
% @=============================================================================
% This function is part of the Brainstorm software:
% https://neuroimage.usc.edu/brainstorm
% 
% Copyright (c) University of Southern California & McGill University
% This software is distributed under the terms of the GNU General Public License
% as published by the Free Software Foundation. Further details on the GPLv3
% license can be found at http://www.gnu.org/copyleft/gpl.html.
% 
% FOR RESEARCH PURPOSES ONLY. THE SOFTWARE IS PROVIDED "AS IS," AND THE
% UNIVERSITY OF SOUTHERN CALIFORNIA AND ITS COLLABORATORS DO NOT MAKE ANY
% WARRANTY, EXPRESS OR IMPLIED, INCLUDING BUT NOT LIMITED TO WARRANTIES OF
% MERCHANTABILITY AND FITNESS FOR A PARTICULAR PURPOSE, NOR DO THEY ASSUME ANY
% LIABILITY OR RESPONSIBILITY FOR THE USE OF THIS SOFTWARE.
%
% For more information type "brainstorm license" at command prompt.
% =============================================================================@
%
% Authors: Francois Tadel, 2008-2022
%          Martin Cousineau, 2019

eval(macro_method);
end


%% ===== CREATE FIGURE =====
function hFig = CreateFigure(FigureId) %#ok<DEFNU>
    MatlabVersion = bst_get('MatlabVersion');
    % Get renderer name
    if (bst_get('DisableOpenGL') ~= 1)
        rendererName = 'opengl';
    elseif (MatlabVersion <= 803)   % zbuffer was removed in Matlab 2014b
        rendererName = 'zbuffer';
    else
        rendererName = 'painters';
    end

    % === CREATE FIGURE ===
    hFig = figure('Visible',       'off', ...
                  'NumberTitle',   'off', ...
                  'IntegerHandle', 'off', ...
                  'MenuBar',       'none', ...
                  'Toolbar',       'none', ...
                  'DockControls',  'on', ...
                  'Units',         'pixels', ...
                  'Color',         [0 0 0], ...
                  'Pointer',       'arrow', ...
                  'Tag',           FigureId.Type, ...
                  'Renderer',      rendererName, ...
                  'CloseRequestFcn',         @(h,ev)bst_figures('DeleteFigure',h,ev), ...
                  'KeyPressFcn',             @(h,ev)bst_call(@FigureKeyPressedCallback,h,ev), ...
                  'WindowButtonDownFcn',     @(h,ev)bst_call(@FigureClickCallback,h,ev), ...
                  'WindowButtonMotionFcn',   @(h,ev)bst_call(@FigureMouseMoveCallback,h,ev), ...
                  'WindowButtonUpFcn',       @(h,ev)bst_call(@FigureMouseUpCallback,h,ev), ...
                  bst_get('ResizeFunction'), @(h,ev)bst_call(@ResizeCallback,h,ev), ...
                  'BusyAction',    'queue', ...
                  'Interruptible', 'off');   
    % Define Mouse wheel callback separately (not supported by old versions of Matlab)
    if isprop(hFig, 'WindowScrollWheelFcn')
        set(hFig, 'WindowScrollWheelFcn',  @FigureMouseWheelCallback);
    end
    % Disable automatic legends (after 2017a)
    if (MatlabVersion >= 902) 
        set(hFig, 'defaultLegendAutoUpdate', 'off')
    end
    
    % === CREATE AXES ===
    hAxes = axes('Parent',        hFig, ...
                 'Units',         'normalized', ...
                 'Position',      [.05 .05 .9 .9], ...
                 'Tag',           'Axes3D', ...
                 'Visible',       'off', ...
                 'BusyAction',    'queue', ...
                 'Interruptible', 'off');
    % Constraints depend on the figure type
    if isequal(FigureId.SubType, '2DLayout')
        axis off
        % Recent versions of Matlab: set zoom behavior
        if (MatlabVersion >= 900)
            z = zoom(hFig);
            setAxes3DPanAndZoomStyle(z,hAxes,'camera');
        end
    else
        axis vis3d
        axis equal 
        axis off
        % Recent versions of Matlab: set zoom behavior
        if (MatlabVersion >= 900)
            z = zoom(hFig);
            setAxes3DPanAndZoomStyle(z,hAxes,'camera');
        end
    end
    
    % === APPDATA STRUCTURE ===
    setappdata(hFig, 'Surface',     repmat(db_template('TessInfo'), 0));
    setappdata(hFig, 'iSurface',    []);
    setappdata(hFig, 'StudyFile',   []);
    setappdata(hFig, 'SubjectFile', []);
    setappdata(hFig, 'DataFile',    []);
    setappdata(hFig, 'ResultsFile', []);
    setappdata(hFig, 'HeadModelFile', []);
    setappdata(hFig, 'isSelectingCorticalSpot', 0);
    setappdata(hFig, 'isSelectingCoordinates',  0);
    setappdata(hFig, 'hasMoved',    0);
    setappdata(hFig, 'isPlotEditToolbar',   0);
    setappdata(hFig, 'isSensorsOnly', 0);
    setappdata(hFig, 'ChannelsToSelect', []);
    setappdata(hFig, 'FigureId', FigureId);
    setappdata(hFig, 'isStatic', 0);
    setappdata(hFig, 'isStaticFreq', 1);
    setappdata(hFig, 'Colormap', db_template('ColormapInfo'));
    setappdata(hFig, 'ElectrodeDisplay', struct('DisplayMode', 'depth'));

    % === LIGHTING ===
    hl = [];
    % Fixed lights
    hl(1) = camlight(  0,  40, 'infinite');
    hl(2) = camlight(180,  40, 'infinite');
    hl(3) = camlight(  0, -90, 'infinite');
    hl(4) = camlight( 90,   0, 'infinite');
    hl(5) = camlight(-90,   0, 'infinite');
    % Moving camlight
    hl(6) = light('Tag', 'FrontLight', 'Color', [1 1 1], 'Style', 'infinite', 'Parent', hAxes);
    camlight(hl(6), 'headlight');
    % Mute the intensity of the lights
    for i = 1:length(hl)
        set(hl(i), 'color', .4*[1 1 1]);
    end
    % Camera basic orientation
    SetStandardView(hFig, 'top');
end


%% =========================================================================================
%  ===== FIGURE CALLBACKS ==================================================================
%  =========================================================================================  
%% ===== COLORMAP CHANGED =====
% Usage:  ColormapChangedCallback(iDS, iFig)
function ColormapChangedCallback(iDS, iFig) %#ok<DEFNU>
    global GlobalData;
    hFig = GlobalData.DataSet(iDS).Figure(iFig).hFigure;
    % Update surfaces
    panel_surface('UpdateSurfaceColormap', hFig);
    % Update dipoles
    if ~isempty(getappdata(hFig, 'Dipoles')) && gui_brainstorm('isTabVisible', 'Dipoles')
        panel_dipoles('PlotSelectedDipoles', hFig);
    end
end


%% ===== RESIZE CALLBACK =====
function ResizeCallback(hFig, ev)
    % Get colorbar and axes handles
    hColorbar = findobj(hFig, '-depth', 1, 'Tag', 'Colorbar');
    hAxes     = findobj(hFig, '-depth', 1, 'Tag', 'Axes3D');
    if isempty(hAxes)
        return
    end
    hAxes = hAxes(1);
    % Get figure position and size in pixels
    figPos = get(hFig, 'Position');
    % Scale figure
    Scaling = bst_get('InterfaceScaling') / 100;
    % Define constants
    colorbarWidth = 15 .* Scaling;
    marginHeight  = 25 .* Scaling;
    marginWidth   = 45 .* Scaling;
    
    % If there is a colorbar 
    if ~isempty(hColorbar)
        % Reposition the colorbar
        set(hColorbar, 'Units',    'pixels', ...
                       'Position', [figPos(3) - marginWidth, ...
                                    marginHeight, ...
                                    colorbarWidth, ...
                                    max(1, min(90 .* Scaling, figPos(4) - marginHeight - 3 .* Scaling))]);
        % Reposition the axes
        marginAxes = 10;
        set(hAxes, 'Units',    'pixels', ...
                   'Position', [marginAxes, ...
                                marginAxes, ...
                                max(1, figPos(3) - colorbarWidth - marginWidth - 2 .* Scaling), ... % figPos(3) - colorbarWidth - marginWidth - marginAxes, ...
                                max(1, figPos(4) - 2*marginAxes)]);
    % No colorbar : data axes can take all the figure space
    else
        % Reposition the axes
        set(hAxes, 'Units',    'normalized', ...
                   'Position', [.05, .05, .9, .9]);
    end
    
    % ===== 2DLAYOUT: REPOSITION SCALE CONTROLS =====
    FigureId = getappdata(hFig, 'FigureId');
    if isequal(FigureId.SubType, '2DLayout')
        % Get buttons
        hButtonGainMinus = findobj(hFig, '-depth', 1, 'Tag', 'ButtonGainMinus');
        hButtonGainPlus  = findobj(hFig, '-depth', 1, 'Tag', 'ButtonGainPlus');
        hButtonSetTimeWindow = findobj(hFig, '-depth', 1, 'Tag', 'ButtonSetTimeWindow');
        hButtonZoomTimePlus  = findobj(hFig, '-depth', 1, 'Tag', 'ButtonZoomTimePlus');
        hButtonZoomTimeMinus = findobj(hFig, '-depth', 1, 'Tag', 'ButtonZoomTimeMinus');
        % Reposition buttons
        butSize = 22 .* Scaling;
        if ~isempty(hButtonZoomTimePlus)
            set(hButtonZoomTimePlus,   'Position', [figPos(3) - 3*(butSize+3) + 1, 3, butSize, butSize]);
            set(hButtonZoomTimeMinus,  'Position', [figPos(3) - 2*(butSize+3) + 1, 3, butSize, butSize]);
        end
        if ~isempty(hButtonSetTimeWindow)
            set(hButtonSetTimeWindow, 'Position', [figPos(3) - butSize - 1, 3, butSize, butSize]);
        end
        if ~isempty(hButtonGainMinus)
            set(hButtonGainMinus, 'Position', [figPos(3)-butSize-1, 3 + (butSize+3), butSize, butSize]);
            set(hButtonGainPlus,  'Position', [figPos(3)-butSize-1, 3 + 2*(butSize+3), butSize, butSize]);
        end
    end
end
    
%% =========================================================================================
%  ===== KEYBOARD AND MOUSE CALLBACKS ======================================================
%  =========================================================================================
% Complete mouse and keyboard management over the main axes
% Supports : - Customized 3D-Rotation (LEFT click)
%            - Pan (SHIFT+LEFT click, OR MIDDLE click
%            - Zoom (CTRL+LEFT click, OR RIGHT click, OR WHEEL)
%            - Colorbar contrast/brightness
%            - Restore original view configuration (DOUBLE click)

%% ===== FIGURE CLICK CALLBACK =====
function FigureClickCallback(hFig, varargin)
    % Get selected object in this figure
    hObj = get(hFig,'CurrentObject');
    % Find axes
    hAxes = findobj(hFig, '-depth', 1, 'Tag', 'Axes3D');
    if isempty(hAxes)
        warning('Brainstorm:NoAxes', 'Axes could not be found');
        return;
    end
    % Get figure type
    FigureId = getappdata(hFig, 'FigureId');
    % Double click: reset view           
    if strcmpi(get(hFig, 'SelectionType'), 'open')
        ResetView(hFig);
    end
    % Check if MouseUp was executed before MouseDown
    if isappdata(hFig, 'clickAction') && strcmpi(getappdata(hFig,'clickAction'), 'MouseDownNotConsumed')
        return;
    end
   
    % Start an action (pan, zoom, rotate, contrast, luminosity)
    % Action depends on : 
    %    - the mouse button that was pressed (LEFT/RIGHT/MIDDLE), 
    %    - the keys that the user presses simultaneously (SHIFT/CTRL)
    clickAction = '';
    switch(get(hFig, 'SelectionType'))
        % Left click
        case 'normal'
            % 2DLayout: pan
            if ismember(FigureId.SubType, {'2DLayout', '2DElectrodes'})
                clickAction = 'pan';
            % 2D: nothing
            elseif ismember(FigureId.SubType, {'2DDisc', '2DSensorCap'})
                % Nothing to do
            % Else (3D): rotate
            else
                clickAction = 'rotate';
            end
        % CTRL+Mouse, or Mouse right
        case 'alt'
            clickAction = 'popup';
        % SHIFT+Mouse, or Mouse middle
        case 'extend'
            clickAction = 'pan';
    end
    
    % Record action to perform when the mouse is moved
    setappdata(hFig, 'clickAction', clickAction);
    setappdata(hFig, 'clickSource', hFig);
    setappdata(hFig, 'clickObject', hObj);
    % Reset the motion flag
    setappdata(hFig, 'hasMoved', 0);
    % Record mouse location in the figure coordinates system
    setappdata(hFig, 'clickPositionFigure', get(hFig, 'CurrentPoint'));
    % Record mouse location in the axes coordinates system
    setappdata(hFig, 'clickPositionAxes', get(hAxes, 'CurrentPoint'));
end

    
%% ===== FIGURE MOVE =====
function FigureMouseMoveCallback(hFig, varargin)  
    % Get axes handle
    hAxes = findobj(hFig, '-depth', 1, 'tag', 'Axes3D');
    % Get current mouse action
    clickAction = getappdata(hFig, 'clickAction');
    clickSource = getappdata(hFig, 'clickSource');
    clickObject = getappdata(hFig, 'clickObject');
    % If no action is currently performed
    if isempty(clickAction)
        return
    end
    % If MouseUp was executed before MouseDown
    if strcmpi(clickAction, 'MouseDownNotConsumed') || isempty(getappdata(hFig, 'clickPositionFigure'))
        % Ignore Move event
        return
    end
    % If source is not the same as the current figure: fire mouse up event
    if (clickSource ~= hFig)
        FigureMouseUpCallback(hFig);
        FigureMouseUpCallback(clickSource);
        return
    end

    % Set the motion flag
    setappdata(hFig, 'hasMoved', 1);
    % Get current mouse location in figure
    curptFigure = get(hFig, 'CurrentPoint');
    motionFigure = 0.3 * (curptFigure - getappdata(hFig, 'clickPositionFigure'));
    % Get current mouse location in axes
    curptAxes = get(hAxes, 'CurrentPoint');
    oldptAxes = getappdata(hFig, 'clickPositionAxes');
    if isempty(oldptAxes)
        return
    end
    motionAxes = curptAxes - oldptAxes;
    % Update click point location
    setappdata(hFig, 'clickPositionFigure', curptFigure);
    setappdata(hFig, 'clickPositionAxes',   curptAxes);
    % Get figure size
    figPos = get(hFig, 'Position');
       
    % Switch between different actions (Pan, Rotate, Zoom, Contrast)
    switch(clickAction)              
        case 'rotate'
            % Else : ROTATION
            % Rotation functions : 5 different areas in the figure window
            %     ,---------------------------.
            %     |             2             |
            % .75 |---------------------------| 
            %     |   3  |      5      |  4   |   
            %     |      |             |      | 
            % .25 |---------------------------| 
            %     |             1             |
            %     '---------------------------'
            %           .25           .75
            %
            % ----- AREA 1 -----
            if (curptFigure(2) < .25 * figPos(4))
                camroll(hAxes, motionFigure(1));
                camorbit(hAxes, 0,-motionFigure(2), 'camera');
            % ----- AREA 2 -----
            elseif (curptFigure(2) > .75 * figPos(4))
                camroll(hAxes, -motionFigure(1));
                camorbit(hAxes, 0,-motionFigure(2), 'camera');
            % ----- AREA 3 -----
            elseif (curptFigure(1) < .25 * figPos(3))
                camroll(hAxes, -motionFigure(2));
                camorbit(hAxes, -motionFigure(1),0, 'camera');
            % ----- AREA 4 -----
            elseif (curptFigure(1) > .75 * figPos(3))
                camroll(hAxes, motionFigure(2));
                camorbit(hAxes, -motionFigure(1),0, 'camera');
            % ----- AREA 5 -----
            else
                camorbit(hAxes, -motionFigure(1),-motionFigure(2), 'camera');
            end
            camlight(findobj(hAxes, '-depth', 1, 'Tag', 'FrontLight'), 'headlight');

        case 'pan'
            % Get camera textProperties
            pos    = get(hAxes, 'CameraPosition');
            up     = get(hAxes, 'CameraUpVector');
            target = get(hAxes, 'CameraTarget');
            % Calculate a normalised right vector
            right = cross(up, target - pos);
            up    = up ./ realsqrt(sum(up.^2));
            right = right ./ realsqrt(sum(right.^2));
            % Calculate new camera position and camera target
            panFactor = 0.001;
            pos    = pos    + panFactor .* (motionFigure(1).*right - motionFigure(2).*up);
            target = target + panFactor .* (motionFigure(1).*right - motionFigure(2).*up);
            set(hAxes, 'CameraPosition', pos, 'CameraTarget', target);

        case 'zoom'
            if (motionFigure(2) == 0)
                return;
            elseif (motionFigure(2) < 0)
                % ZOOM IN
                Factor = 1-motionFigure(2)./100;
            elseif (motionFigure(2) > 0)
                % ZOOM OUT
                Factor = 1./(1+motionFigure(2)./100);
            end
            zoom(hFig, Factor);
            
        % Popup or move slices
        case 'popup'
            FigureId = getappdata(hFig, 'FigureId');
            % TOPO: Select channels
            if strcmpi(FigureId.Type, 'Topography') && ismember(FigureId.SubType, {'2DLayout', '2DDisc', '2DSensorCap', '2DElectrodes'})
                % Get current point
                curPt = curptAxes(1,:);
                % Limit selection to current display
                curPt(1) = bst_saturate(curPt(1), get(hAxes, 'XLim'));
                curPt(2) = bst_saturate(curPt(2), get(hAxes, 'YLim'));
                if ~isappdata(hFig, 'patchSelection')
                    % Set starting position
                    setappdata(hFig, 'patchSelection', curPt);
                    % Draw patch
                    hSelPatch = patch('XData', curptAxes(1) * [1 1 1 1], ...
                                      'YData', curptAxes(2) * [1 1 1 1], ...
                                      'ZData', .0001 * [1 1 1 1], ...
                                      'LineWidth', 1, ...
                                      'FaceColor', [1 0 0], ...
                                      'FaceAlpha', 0.3, ...
                                      'EdgeColor', [1 0 0], ...
                                      'EdgeAlpha', 1, ...
                                      'BackfaceLighting', 'lit', ...
                                      'Tag',       'TopoSelectionPatch', ...
                                      'Parent',    hAxes);
                else
                    % Get starting position
                    startPt = getappdata(hFig, 'patchSelection');
                    % Update patch position
                    hSelPatch = findobj(hAxes, '-depth', 1, 'Tag', 'TopoSelectionPatch');
                    % Set new patch position
                    set(hSelPatch, 'XData', [startPt(1), curPt(1),   curPt(1), startPt(1)], ...
                                   'YData', [startPt(2), startPt(2), curPt(2), curPt(2)]);
                end
            % MRI: Move slices
            else
                % Get MRI
                [sMri,TessInfo,iTess] = panel_surface('GetSurfaceMri', hFig);
                if isempty(iTess)
                    return
                end

                % === DETECT ACTION ===
                % Is moving axis and direction are not detected yet : do it
                if (~isappdata(hFig, 'moveAxis') || ~isappdata(hFig, 'moveDirection'))
                    moveAxis = [];
                    % If a slice was clicked: move this one                   
                    if ~isempty(clickObject) && ~isempty(strfind(get(clickObject, 'Tag'), 'MriCut'))
                        clickTag = get(clickObject, 'Tag');
                        if (clickTag(end) == '1')
                            moveAxis = 1;
                        elseif (clickTag(end) == '2')
                            moveAxis = 2;
                        elseif (clickTag(end) == '3')
                            moveAxis = 3;
                        end
                    end
                    % Guess which cut the user is trying to change by getting the direction of the move
                    % Sometimes some problem occurs, leading to values > 800 for a 1-pixel movement => ignoring
                    if (max(motionAxes(1,:)) > 20)
                        return;
                    end
                    % Convert MRI-CS -> SCS
                    motionAxes = motionAxes * sMri.SCS.R;
                    % If no slice clieck: Get the maximum deplacement as the direction
                    if isempty(moveAxis)
                        [value, moveAxis] = max(abs(motionAxes(1,:)));
                        moveAxis = moveAxis(1);
                    end
                    % Get the directions of the mouse deplacement that will
                    % increase or decrease the value of the slice
                    [value, moveDirection] = max(abs(motionFigure));
                    moveDirection = sign(motionFigure(moveDirection(1))) .* ...
                                    sign(motionAxes(1,moveAxis)) .* ...
                                    moveDirection(1);
                    % Save the detected movement direction and orientation
                    if ismember(moveDirection, [1 2 3])
                        setappdata(hFig, 'moveAxis',      moveAxis);
                        setappdata(hFig, 'moveDirection', moveDirection);
                    end
                % === MOVE SLICE ===
                else                
                    % Get saved information about current motion
                    moveAxis      = getappdata(hFig, 'moveAxis');
                    moveDirection = getappdata(hFig, 'moveDirection');
                    % If a valid direction is available
                    if ~isempty(moveDirection) && ~isequal(moveDirection, 0)
                        % Get the motion value
                        val = sign(moveDirection) .* motionFigure(abs(moveDirection));
                        % Get the new position of the slice
                        oldPos = TessInfo(iTess).CutsPosition(moveAxis);
                        newPos = round(bst_saturate(oldPos + val, [1 size(sMri.Cube, moveAxis)]));
                        % Plot a patch that indicates the location of the cut
                        PlotSquareCut(hFig, TessInfo(iTess), moveAxis, newPos);
                        % Draw a new MRI cut according to the mouse motion
                        posXYZ = [NaN, NaN, NaN];
                        posXYZ(moveAxis) = newPos;
                        panel_surface('PlotMri', hFig, posXYZ, 1);
                    end
                end
            end
    
        case 'colorbar'
            % Delete legend
            % delete(findobj(hFig, 'Tag', 'ColorbarHelpMsg'));
            % Get colormap type
            ColormapInfo = getappdata(hFig, 'Colormap');
            % Changes contrast
            sColormap = bst_colormaps('ColormapChangeModifiers', ColormapInfo.Type, [motionFigure(1), motionFigure(2)] ./ 100, 0);
            if ~isempty(sColormap)
                set(hFig, 'Colormap', sColormap.CMap);
            end
    end
end

                
%% ===== FIGURE MOUSE UP =====        
function FigureMouseUpCallback(hFig, varargin)
    global GlobalData gChanAlign;
    % === 3DViz specific commands ===
    % Get application data (current user/mouse actions)
    clickAction = getappdata(hFig, 'clickAction');
    clickObject = getappdata(hFig, 'clickObject');
    hasMoved    = getappdata(hFig, 'hasMoved');
    hAxes       = findobj(hFig, '-depth', 1, 'tag', 'Axes3D');
    isSelectingCorticalSpot = getappdata(hFig, 'isSelectingCorticalSpot');
    isSelectingCoordinates  = getappdata(hFig, 'isSelectingCoordinates');
    TfInfo = getappdata(hFig, 'Timefreq');
    
    % Remove mouse appdata (to stop movements first)
    setappdata(hFig, 'hasMoved', 0);
    if isappdata(hFig, 'clickPositionFigure')
        rmappdata(hFig, 'clickPositionFigure');
    end
    if isappdata(hFig, 'clickPositionAxes')
        rmappdata(hFig, 'clickPositionAxes');
    end
    if isappdata(hFig, 'clickAction')
        rmappdata(hFig, 'clickAction');
    else
        setappdata(hFig, 'clickAction', 'MouseDownNotConsumed');
    end
    if isappdata(hFig, 'moveAxis')
        moveAxis = getappdata(hFig, 'moveAxis');
        rmappdata(hFig, 'moveAxis');
    else
        moveAxis = [];
    end
    if isappdata(hFig, 'moveDirection')
        rmappdata(hFig, 'moveDirection');
    end
    if isappdata(hFig, 'patchSelection')
        rmappdata(hFig, 'patchSelection');
    end
    % Remove SquareCut objects
    PlotSquareCut(hFig);
    % Get figure description
    [hFig, iFig, iDS] = bst_figures('GetFigure', hFig);
    if isempty(iDS)
        return
    end
    Figure = GlobalData.DataSet(iDS).Figure(iFig);
    % Update figure selection
    if strcmpi(Figure.Id.Type, '3DViz')
        bst_figures('SetCurrentFigure', hFig, '3D');
    elseif ismember(Figure.Id.SubType, {'3DSensorCap', '3DElectrodes'})
        bst_figures('SetCurrentFigure', hFig, '3D');
        bst_figures('SetCurrentFigure', hFig, '2D');
    else
        bst_figures('SetCurrentFigure', hFig, '2D');
    end
    if isappdata(hFig, 'Timefreq') && ~isempty(getappdata(hFig, 'Timefreq'))
        bst_figures('SetCurrentFigure', hFig, 'TF');
    end
    % Check if clicked object is still available
    if ~isempty(clickObject) && ~ishandle(clickObject)
        clickObject = [];
        clickAction = [];
    end
    
    % ===== SIMPLE CLICK ===== 
    % If user did not move the mouse since the click
    if ~hasMoved
        % === POPUP ===
        if strcmpi(clickAction, 'popup')
            DisplayFigurePopup(hFig);
            
        % === SELECTING CORTICAL SCOUTS ===
        elseif isSelectingCorticalSpot
            panel_scout('CreateScoutMouse', hFig);
            
        % === SELECTING POINT ===
        elseif isSelectingCoordinates
            % Selecting from Coordinates panel
            if gui_brainstorm('isTabVisible', 'Coordinates')
                panel_coordinates('SelectPoint', hFig);
            % Selecting fiducials linked with MRI viewer
            else
                hView3DHeadFig = findobj(0, 'Type', 'Figure', 'Tag', 'View3DHeadFig', '-depth', 1);
                if ~isempty(hView3DHeadFig)
                    % Find the closest surface point that was selected
                    [TessInfo, iTess, pout] = panel_coordinates('ClickPointInSurface', hView3DHeadFig);
                    if isempty(TessInfo)
                        return
                    end
                    % Get linked MRI viewer
                    hMriViewer = get(hView3DHeadFig, 'UserData');
                    % Set coordinates in linked MRI viewer
                    figure_mri('SetLocation', 'mri', hMriViewer, [], pout' / 1000);
                end
            end
            
        % === TIME-FREQ CORTICAL POINT ===
        % SHIFT + CLICK: Display time-frequency map for the selected dipole
        elseif ~isempty(TfInfo) && ~isempty(TfInfo.FileName) && strcmpi(Figure.Id.Type, '3DViz') && strcmpi(get(hFig, 'SelectionType'), 'extend')
            % Get selected vertex
            iVertex = panel_coordinates('SelectPoint', hFig, 0);
            % Show time-frequency decomposition for this source
            if ~isempty(iVertex)
                if ~isempty(strfind(TfInfo.FileName, '_psd')) || ~isempty(strfind(TfInfo.FileName, '_fft')) || ~isempty(strfind(TfInfo.FileName, '_cohere')) || ~isempty(strfind(TfInfo.FileName, '_spgranger'))
                    view_spectrum(TfInfo.FileName, 'Spectrum', iVertex, 1);
                elseif ~isempty(strfind(TfInfo.FileName, '_pac_fullmaps'))
                    view_pac(TfInfo.FileName, iVertex, 'PAC', [], 1);
                elseif ~isempty(strfind(TfInfo.FileName, '_pac'))
                    % Nothing
                else
                    view_timefreq(TfInfo.FileName, 'SingleSensor', iVertex, 1);
                end
            end
            
        % === SELECTING SCOUT ===
        elseif ~isempty(clickObject) && ismember(get(clickObject,'Tag'), {'ScoutPatch', 'ScoutContour', 'ScoutMarker'})
            % Get scouts display options
            ScoutsOptions = panel_scout('GetScoutsOptions');
            % Display/hide scouts
            if strcmpi(ScoutsOptions.showSelection, 'all')
                % Find the selected scout
                [sScout, iScout] = panel_scout('GetScoutWithHandle', clickObject);
                % If a scout was found: select it in the list
                if ~isempty(iScout)
                    % If the SHIFT key is pressed, add/remove scout in extisting selection
                    if strcmpi(get(hFig, 'SelectionType'), 'extend')
                        [sPrevScouts, iPrevScouts] = panel_scout('GetSelectedScouts');
                        % Already selected: remove from selection
                        if ismember(iScout, iPrevScouts)
                            iPrevScouts(iPrevScouts == iScout) = [];
                            iScout = iPrevScouts;
                        % Not selected yet: Add to selection
                        else
                            iScout = [iPrevScouts, iScout];
                        end
                    end
                    % Set selection
                    panel_scout('SetSelectedScouts', iScout);
                end
            end
            
        % === SELECTING DIPOLE ===
        elseif ~isempty(clickObject) && ismember(get(clickObject,'Tag'), {'DipolesLoc', 'DipolesOrient'})
            % Get the index of the selected dipole
            iDipole = get(clickObject, 'UserData');
            % Select dipole
            if ~isempty(iDipole)
                panel_dipinfo('SelectDipole', hFig, iDipole);
            end
            
        % === SELECTING NIRS PAIR ===
        elseif ~isempty(clickObject) && strcmpi(get(clickObject,'Tag'), 'NirsCapLine')
            % Get selected pair
            PairSD = get(clickObject, 'UserData');
            % Get all related data channels
            SelChan = panel_montage('GetRelatedNirsChannels', GlobalData.DataSet(iDS).Channel, sprintf('S%dD%d',PairSD));
            % Select only the last sensor
            bst_figures('ToggleSelectedRow', SelChan);
            
        % === SELECTING DEPTH ELECTRODE ===
        elseif ~isempty(clickObject) && ismember(get(clickObject,'Tag'), {'ElectrodeDepth', 'ElectrodeLabel'})
            % Get electrode name
            elecName = get(clickObject, 'UserData');
            % Select it in panel iEEG
            panel_ieeg('SetSelectedElectrodes', elecName);
            
        % === SELECTING SENSORS ===
        else
            iSelChan = [];
            % Check if sensors are displayed in this figure (as a patch)
            hSensorsPatch   = findobj(hAxes, '-depth', 1, 'Tag', 'SensorsPatch');
            hSensorsMarkers = findobj(hAxes, '-depth', 1, 'Tag', 'SensorsMarkers');
            hElectrodeGrid  = findobj(hAxes, '-depth', 1, 'Tag', 'ElectrodeGrid');
            hNirsCapPatch   = findobj(hAxes, '-depth', 1, 'Tag', 'NirsCapPatch');
            % Selecting from sensor text
            if strcmpi(get(clickObject,'Tag'), 'SensorsLabels')
                vi = get(clickObject, 'UserData');
            % Selecting from 3DElectrodes patch
            elseif ~isempty(hElectrodeGrid)
                % Select the nearest sensor from the mouse
                [p, v, vi] = select3d(hElectrodeGrid(1));
                % Get the correspondance electrodes/vertex
                UserData = get(hElectrodeGrid(1), 'UserData');
                % If sensor index is not valid
                if isempty(vi) || (vi > length(UserData)) || (vi <= 0)
                    return
                end
                % Get the channel index from the vertex index
                vi = UserData(vi);
            % Selecting from NIRS cap
            elseif ~isempty(hNirsCapPatch)
                % Select the nearest sensor from the mouse
                [p, v, vi] = select3d(hNirsCapPatch);
                % Get the correspondance electrodes/vertex
                UserData = get(hNirsCapPatch, 'UserData');
                % If sensor index is not valid
                if isempty(vi) || (vi > length(UserData)) || (vi <= 0)
                    return
                end
                % Get the sphere name (source or detector)
                sphName = UserData{vi};
                sphInd = str2num(sphName(2:end));
                % Parse the NIRS channel names
                iNirs = intersect(channel_find(GlobalData.DataSet(iDS).Channel, 'NIRS'), Figure.SelectedChannels);
                [S,D,WL] = panel_montage('ParseNirsChannelNames', {GlobalData.DataSet(iDS).Channel(iNirs).Name});
                % Find the corresponding channels of data
                if (sphName(1) == 'S')
                    vi = find(S == sphInd);
                elseif (sphName(1) == 'D')
                    vi = find(D == sphInd);
                end
            % Selecting from sensors patch
            elseif (length(hSensorsPatch) == 1)
                % Select the nearest sensor from the mouse
                [p, v, vi] = select3d(hSensorsPatch);
                % If sensor index is not valid
                if isempty(vi) || (vi > length(Figure.SelectedChannels)) || (vi <= 0)
                    return
                end
                % If clicked point is too far away (5mm) from the closest sensor
                % (Do not test Topography figures)
                if ~strcmpi(Figure.Id.Type, 'Topography') && ~isempty(p)
                    if (norm(p - v) > 0.005)
                        return
                    end
                end
            % Check if sensors are displayed in this figure (as a line object)
            elseif ~isempty(hSensorsMarkers) && ismember(clickObject, hSensorsMarkers)
                % Get the vertex index
                vi = get(clickObject, 'UserData');
            else
                vi = [];
            end
            
            % Convert to real channel indices
            if ~isempty(vi)
%                 % Is figure used only to display channels
%                 isSensorsOnly = getappdata(hFig, 'isSensorsOnly');
%                 % If not all the channels are displayed: need to convert the selected sensor indice
%                 if ~isSensorsOnly
                    % Get channel indice (in Channel array)
                    if (vi <= length(Figure.SelectedChannels))
                        iSelChan = Figure.SelectedChannels(vi);
                    end
%                 else
%                     AllModalityChannels = good_channel(GlobalData.DataSet(iDS).Channel, [], Figure.Id.Modality);
%                     iSelChan = AllModalityChannels(vi);
%                 end
            end
            
            % Check if sensors where marked to be selected somewhere else in the code
            if isempty(iSelChan)
                iSelChan = getappdata(hFig, 'ChannelsToSelect');
            end
            % Reset this field
            setappdata(hFig, 'ChannelsToSelect', []);
            
            % Select sensor
            if ~isempty(iSelChan)
                % Get channel names
                SelChan = {GlobalData.DataSet(iDS).Channel(iSelChan).Name};
                % SHIFT + CLICK: Display time-frequency map for the sensor
                if strcmpi(get(hFig, 'SelectionType'), 'extend')
                    % Select only the last sensor
                    bst_figures('SetSelectedRows', SelChan);
                    % Time-freq: view a the sensor in a separate figure
                    if ~isempty(TfInfo) && ~isempty(TfInfo.FileName)
                        if ~isempty(strfind(TfInfo.FileName, '_pac_fullmaps'))
                            view_pac(TfInfo.FileName, SelChan);
                        elseif ~isempty(strfind(TfInfo.FileName, '_pac'))
                            % Nothing
                        elseif ~isempty(strfind(TfInfo.FileName, '_psd')) || ~isempty(strfind(TfInfo.FileName, '_fft'))
                            view_spectrum(TfInfo.FileName, 'Spectrum', SelChan, 1);
                        else
                            view_timefreq(TfInfo.FileName, 'SingleSensor', SelChan{1}, 0);
                        end
                    end
                % CLICK: Normally select/unselect sensor
                else
                    % If user is editing/moving sensors: select only the new sensor
                    if ~isempty(gChanAlign) && ~gChanAlign.isMeg && isequal(gChanAlign.selectedButton, gChanAlign.hButtonMoveChan)
                        bst_figures('SetSelectedRows', SelChan);
                    else
                        bst_figures('ToggleSelectedRow', SelChan);
                    end
                    % If there are intra electrodes defined, and if the channels are SEEG/ECOG: try to select the electrode in panel_ieeg
                    if ~isempty(GlobalData.DataSet(iDS).IntraElectrodes) && all(~cellfun(@isempty, {GlobalData.DataSet(iDS).Channel(iSelChan).Group}))
                        selGroup = unique({GlobalData.DataSet(iDS).Channel(iSelChan).Group});
                        panel_ieeg('SetSelectedElectrodes', selGroup);
                    end
                end
            end
        end
    % ===== MOUSE HAS MOVED ===== 
    else
        % === COLORMAP HAS CHANGED ===
        if strcmpi(clickAction, 'colorbar')
            % Apply new colormap to all figures
            ColormapInfo = getappdata(hFig, 'Colormap');
            bst_colormaps('FireColormapChanged', ColormapInfo.Type);
            
        % === RIGHT-CLICK + MOVE ===
        elseif strcmpi(clickAction, 'popup')
            % === TOPO: Select channels ===
            if strcmpi(Figure.Id.Type, 'Topography') && ismember(Figure.Id.SubType, {'2DLayout', '2DDisc', '2DSensorCap', '2DElectrodes'})
                % Get selection patch
                hSelPatch = findobj(hAxes, '-depth', 1, 'Tag', 'TopoSelectionPatch');
                if isempty(hSelPatch)
                    return
                elseif (length(hSelPatch) > 1)
                    delete(hSelPatch);
                    return
                end
                % Get selection rectangle
                XBounds = get(hSelPatch, 'XData');
                YBounds = get(hSelPatch, 'YData');
                XBounds = [min(XBounds), max(XBounds)];
                YBounds = [min(YBounds), max(YBounds)];
                % Delete selection patch
                delete(hSelPatch);
                % Find all the sensors that are in that selection rectangle
                if strcmpi(Figure.Id.SubType, '2DLayout')
                    channelLoc = GlobalData.DataSet(iDS).Figure(iFig).Handles.BoxesCenters;
                else
                    channelLoc = GlobalData.DataSet(iDS).Figure(iFig).Handles.MarkersLocs;
                end
                iChannels = find((channelLoc(:,1) >= XBounds(1)) & (channelLoc(:,1) <= XBounds(2)) & ...
                                 (channelLoc(:,2) >= YBounds(1)) & (channelLoc(:,2) <= YBounds(2)));
                % Convert to real channel indices
                if strcmpi(Figure.Id.SubType, '2DLayout')
                    iChannels = GlobalData.DataSet(iDS).Figure(iFig).Handles.SelChanGlobal(iChannels);
                else
                    iChannels = GlobalData.DataSet(iDS).Figure(iFig).SelectedChannels(iChannels);
                end
                ChannelNames = {GlobalData.DataSet(iDS).Channel(iChannels).Name};
                % Select those channels
                bst_figures('SetSelectedRows', ChannelNames);
                
            % === SLICES WERE MOVED ===
            else
                % Update "Surfaces" panel
                panel_surface('UpdateSurfaceProperties');
                % Draw a new MRI cut according to the mouse motion (to draw tensors after moving)
                if ~isempty(moveAxis)
                    % Tensors on MRI slices
                    if isequal(Figure.Id.SubType, 'TensorsMri')
                        [sMri,TessInfo,iTess] = panel_surface('GetSurfaceMri', hFig);
                        if isempty(iTess)
                            return
                        end
                        % Update the last slice with full rendering (including tensors)
                        posXYZ = [NaN, NaN, NaN];
                        posXYZ(moveAxis) = TessInfo(iTess).CutsPosition(moveAxis);
                        panel_surface('PlotMri', hFig, posXYZ, 0);
                    % Tensors on FEM mesh
                    elseif isequal(Figure.Id.SubType, 'TensorsFem')
                        TessInfo = getappdata(TensorsFem);
                        
                        error('todo');
                    end
                end
            end
        end
    end 
end


%% ===== FIGURE MOUSE WHEEL =====
function FigureMouseWheelCallback(hFig, event, target)  
    % Parse inputs
    if (nargin < 3) || isempty(target)
        target = [];
    end
    % ONLY FOR 3D AND 2DLayout
    if isempty(event)
        return;
    elseif (event.VerticalScrollCount < 0)
        % ZOOM IN
        Factor = 1 - double(event.VerticalScrollCount) ./ 20;
    elseif (event.VerticalScrollCount > 0)
        % ZOOM OUT
        Factor = 1./(1 + double(event.VerticalScrollCount) ./ 20);
    else
        Factor = 1;
    end
    % Get figure type
    FigureId = getappdata(hFig, 'FigureId');
    % Get axes
    hAxes = findobj(hFig, 'Tag', 'Axes3D');
    % 2D Layout
    if strcmpi(FigureId.SubType, '2DLayout') 
        % Default behavior
        if isempty(target)
            % SHIFT + Wheel: Change the channel gain
            if ismember('shift', get(hFig,'CurrentModifier'))
                target = 'amplitude';
            % CONTROL + Wheel: Change the time window
            elseif ismember('control', get(hFig,'CurrentModifier'))
                target = 'time';
            % Wheel: Just zoom (like in regular figures)
            else
                target = 'camera';
            end
        end
        % Apply zoom factor
        switch (target)
            case 'amplitude'
                figure_topo('UpdateTimeSeriesFactor', hFig, Factor);
            case 'time'
                figure_topo('UpdateTopoTimeWindow', hFig, Factor);
            case 'camera'
                zoom(hAxes, Factor);
        end
    % Else: zoom
    else
        zoom(hAxes, Factor);
    end
end


%% ===== KEYBOARD CALLBACK =====
function FigureKeyPressedCallback(hFig, keyEvent)   
    global GlobalData TimeSliderMutex;
    % Prevent multiple executions
    hAxes = findobj(hFig, '-depth', 1, 'Tag', 'Axes3D');
    set([hFig hAxes], 'BusyAction', 'cancel');
    % Get figure description
    [hFig, iFig, iDS] = bst_figures('GetFigure', hFig);
    if isempty(hFig)
        return
    end
    FigureId = GlobalData.DataSet(iDS).Figure(iFig).Id;
    % ===== GET SELECTED CHANNELS =====
    % Get selected channels
    [SelChan, iSelChan] = GetFigSelectedRows(hFig);
    % Get if figure should contain all the modality sensors (display channel net)
    isSensorsOnly = getappdata(hFig, 'isSensorsOnly');
    % Check if it is a realignment figure
    isAlignFig = ~isempty(findobj(hFig, '-depth', 1, 'Tag', 'AlignToolbar'));
    % If figure is 2D
    is2D = ~strcmpi(FigureId.Type, '3DViz') && ~ismember(FigureId.SubType, {'3DSensorCap', '3DElectrodes', '3DOptodes'});
    isRaw = strcmpi(GlobalData.DataSet(iDS).Measures.DataType, 'raw');
        
    % ===== PROCESS BY CHARACTERS =====
    switch (keyEvent.Character)
        % === NUMBERS : VIEW SHORTCUTS ===
        case '0'
            if ~isAlignFig && ~is2D
                SetStandardView(hFig, {'left', 'right', 'top'});
            end
        case '1'
            if ~is2D
                SetStandardView(hFig, 'left');
            end
        case '2'
            if ~is2D
                SetStandardView(hFig, 'bottom');
            end
        case '3'
            if ~is2D
                SetStandardView(hFig, 'right');
            end
        case '4'
            if ~is2D
                SetStandardView(hFig, 'front');
            end
        case '5'
            if ~is2D
                SetStandardView(hFig, 'top');
            end
        case '6'
            if ~is2D
                SetStandardView(hFig, 'back');
            end
        case '7'
            if ~isAlignFig && ~is2D
                SetStandardView(hFig, {'left', 'right'});
            end
        case '8'
            if ~isAlignFig && ~is2D
                SetStandardView(hFig, {'bottom', 'top'});
            end
        case '9'
            if ~isAlignFig && ~is2D
                SetStandardView(hFig, {'front', 'back'});      
            end
        case '.'
            if ~isAlignFig && ~is2D
                SetStandardView(hFig, {'left', 'right', 'top', 'left_intern', 'right_intern', 'bottom'});
            end
        case {'=', 'equal'}
            if ~isAlignFig && ~is2D
                ApplyViewToAllFigures(hFig, 1, 1);
            end
        case '*'
            if ~isAlignFig && ~is2D
                ApplyViewToAllFigures(hFig, 0, 1);
            end
        % === ZOOM ===
        case '+'
            %panel_scout('EditScoutsSize', 'Grow1');
            event.VerticalScrollCount = -2;
            FigureMouseWheelCallback(hFig, event, 'amplitude');
        case '-'
            %panel_scout('EditScoutsSize', 'Shrink1');
            event.VerticalScrollCount = 2;
            FigureMouseWheelCallback(hFig, event, 'amplitude');
            
        otherwise
            % ===== PROCESS BY KEYS =====
            switch (keyEvent.Key)
                % === LEFT, RIGHT, PAGEUP, PAGEDOWN  ===
                case {'leftarrow', 'rightarrow', 'pageup', 'pagedown', 'home', 'end'}
                    if isempty(TimeSliderMutex) || ~TimeSliderMutex
                        panel_time('TimeKeyCallback', keyEvent);
                    end
               % === UP, DOWN, SPACE: Frequency or Tensor mode ===
                case {'uparrow', 'downarrow'}
                    % If there are tensors displayed: update display
                    Handles = bst_figures('GetFigureHandles', hFig);
                    if isfield(Handles, 'TensorDisplay') && ~isempty(Handles.TensorDisplay)
                        PlotTensorCut(hFig, [], [], [], keyEvent.Key, []);
                    % Up/Down: Process by Freq panel
                    else
                        panel_freq('FreqKeyCallback', keyEvent);
                    end
                % === SPACE: Toggle tensor display mode ===
                case 'space'
                    PlotTensorCut(hFig, [], [], [], [], 'toggle');
                % === DATABASE NAVIGATOR ===
                case {'f1', 'f2', 'f3', 'f4', 'f6'}
                    if ~isAlignFig 
                        if isRaw
                            panel_time('TimeKeyCallback', keyEvent);
                        else
                            bst_figures('NavigatorKeyPress', hFig, keyEvent);
                        end
                    end
                % === DATA FILES ===
                % CTRL+A : View axis
                case 'a'
                    if ismember('control', keyEvent.Modifier)
                    	ViewAxis(hFig);
                    end 
                % CTRL+D : Dock figure
                case 'd'
                    if ismember('control', keyEvent.Modifier)
                        isDocked = strcmpi(get(hFig, 'WindowStyle'), 'docked');
                        bst_figures('DockFigure', hFig, ~isDocked);
                    end
                % CTRL+E : Sensors and labels
                case 'e'
                    if ~isAlignFig && ismember('control', keyEvent.Modifier) && ~isempty(GlobalData.DataSet(iDS).ChannelFile)
                        hLabels = findobj(hAxes, '-depth', 1, 'Tag', 'SensorsLabels');
                        hElectrodeGrid = findobj(hAxes, 'Tag', 'ElectrodeGrid');
                        isMarkers = ~isempty(findobj(hAxes, '-depth', 1, 'Tag', 'SensorsPatch')) || ~isempty(findobj(hAxes, '-depth', 1, 'Tag', 'SensorsMarkers'));
                        isLabels  = ~isempty(hLabels);
                        % All figures, except "2DLayout"
                        if ~strcmpi(FigureId.SubType, '2DLayout')
                            % Cycle between two modes : Nothing, Labels
                            if ~isempty(hElectrodeGrid)
                                ViewSensors(hFig, 0, ~isLabels);
                            % Cycle between three modes : Nothing, Sensors, Sensors+labels
                            else
                                % SEEG/ECOG: Display 3D Electrodes
                                if ~isempty(FigureId.Modality) && ismember(FigureId.Modality, {'SEEG','ECOG'})
                                    view_channels(GlobalData.DataSet(iDS).ChannelFile, FigureId.Modality, 1, 0, hFig, 1);
                                elseif isMarkers && isLabels
                                    ViewSensors(hFig, 0, 0);
                                elseif isMarkers
                                    ViewSensors(hFig, 1, 1);
                                else
                                    ViewSensors(hFig, 1, 0);
                                end
                            end
                        % "2DLayout"
                        else
                            isLabelsVisible = strcmpi(get(hLabels(1), 'Visible'), 'on');
                            if isLabelsVisible
                                set(hLabels, 'Visible', 'off');
                            else
                                set(hLabels, 'Visible', 'on');
                            end
                        end
                    end
                % CTRL+I : Save as image
                case 'i'
                    if ismember('control', keyEvent.Modifier)
                        out_figure_image(hFig);
                    end
                % CTRL+J : Open as image
                case 'j'
                    if ismember('control', keyEvent.Modifier)
                        out_figure_image(hFig, 'Viewer');
                    end
                % CTRL+F : Open as figure
                case 'f'
                    if ismember('control', keyEvent.Modifier)
                        out_figure_image(hFig, 'Figure');
                    end
                % M : Jump to maximum
                case 'm'
                    JumpMaximum(hFig);
                % CTRL+R : Recordings time series
                case 'r'
                    if ismember('control', keyEvent.Modifier) && ~isempty(GlobalData.DataSet(iDS).DataFile) && ~strcmpi(FigureId.Modality, 'MEG GRADNORM')
                        view_timeseries(GlobalData.DataSet(iDS).DataFile, FigureId.Modality);
                    end
                % CTRL+S : Sources (first results file)
                case 's'
                    if ismember('control', keyEvent.Modifier)
                        bst_figures('ViewResults', hFig); 
                    end
                % CTRL+T : Default topography
                case 't'
                    if ismember('control', keyEvent.Modifier) 
                        bst_figures('ViewTopography', hFig); 
                    end
                    
                % === SCROLL MRI CUTS ===
                case {'x','y','z'}
                    % Amount to scroll: +1 (no modifier) or -1 (shift key)
                    if ismember('shift', keyEvent.Modifier)
                        value = -1;
                    else
                        value = 1;
                    end
                    % Get dimension
                    switch (keyEvent.Key)
                        case 'x',  dim = 1;
                        case 'y',  dim = 2;
                        case 'z',  dim = 3;
                    end
                    % Get Mri and figure Handles
                    [sMri, TessInfo, iTess, iMri] = panel_surface('GetSurfaceMri', hFig);
                    % If there are anatomical slices in the figure
                    if ~isempty(iTess)
                        % Draw a new X-cut according to the mouse motion
                        posXYZ = [NaN, NaN, NaN];
                        posXYZ(dim) = TessInfo(iTess).CutsPosition(dim) + value;
                        panel_surface('PlotMri', hFig, posXYZ);
                        % Update interface (Surface tab and MRI figure)
                        panel_surface('UpdateSurfaceProperties');
                    end
                    
                % === CHANNELS ===
                % RETURN: VIEW SELECTED CHANNELS
                case 'return'
                    if ~isAlignFig && ~isempty(SelChan) && ~isSensorsOnly
                        TfInfo = getappdata(hFig, 'Timefreq');
                        % Show time series for selected sensors
                        if isempty(TfInfo)
                            figure_timeseries('DisplayDataSelectedChannels', iDS, SelChan, FigureId.Modality);
                        % Show time-frequency map for selected sensors
                        elseif ~isempty(TfInfo.FileName)
                            view_timefreq(TfInfo.FileName, 'SingleSensor', SelChan{1});
                        end
                    end
                % DELETE: SET CHANNELS AS BAD
                case {'delete', 'backspace'}
                    isMulti2dLayout = (isfield(GlobalData.DataSet(iDS).Figure(iFig).Handles, 'hLines') && (length(GlobalData.DataSet(iDS).Figure(iFig).Handles.hLines) >= 2));
                    if ~isAlignFig && ~isempty(SelChan) && ~isSensorsOnly && ~isempty(GlobalData.DataSet(iDS).DataFile) && ...
                            (length(GlobalData.DataSet(iDS).Figure(iFig).SelectedChannels) ~= length(iSelChan)) && ~isMulti2dLayout
                        % Shift+Delete: Mark non-selected as bad
                        newChannelFlag = GlobalData.DataSet(iDS).Measures.ChannelFlag;
                        if ismember('shift', keyEvent.Modifier)
                            newChannelFlag(GlobalData.DataSet(iDS).Figure(iFig).SelectedChannels) = -1;
                            newChannelFlag(iSelChan) = 1;
                        % Delete: Mark selected channels as bad
                        else
                            newChannelFlag(iSelChan) = -1;
                        end
                        % Update channel flag
                        panel_channel_editor('UpdateChannelFlag', GlobalData.DataSet(iDS).DataFile, newChannelFlag);
                        % Reset selection
                        bst_figures('SetSelectedRows', []);
                    end
                % ESCAPE: RESET SELECTION
                case 'escape'
                    % Remove selection cross
                    delete(findobj(hAxes, '-depth', 1, 'tag', 'ptCoordinates'));
                    % Channel selection
                    if ~isAlignFig 
                        % Mark all channels as good
                        if ismember('shift', keyEvent.Modifier)
                            ChannelFlagGood = ones(size(GlobalData.DataSet(iDS).Measures.ChannelFlag));
                            panel_channel_editor('UpdateChannelFlag', GlobalData.DataSet(iDS).DataFile, ChannelFlagGood);
                        % Reset channel selection
                        else
                            bst_figures('SetSelectedRows', []);
                        end
                    end
            end
    end
    % Restore events
    if ~isempty(hFig) && ishandle(hFig) && ~isempty(hAxes) && ishandle(hAxes)
        set([hFig hAxes], 'BusyAction', 'queue');
    end
end


%% ===== RESET VIEW =====
% Restore initial camera position and orientation
function ResetView(hFig)
    global GlobalData;
    % Get figure description
    [hFig, iFig, iDS] = bst_figures('GetFigure', hFig);
    if isempty(hFig)
        return
    end
    % Get axes
    hAxes = findobj(hFig, 'Tag', 'Axes3D');
    % Reset zoom
    zoom(hAxes, 'out');
    % Enforce camera target at (0,0,0)
    camtarget(hAxes, [0 0 0]);
    % 2D LAYOUT: separate function
    if strcmpi(GlobalData.DataSet(iDS).Figure(iFig).Id.SubType, '2DLayout')
        GlobalData.DataSet(iDS).Figure(iFig).Handles.DisplayFactor = 1;
        GlobalData.Preferences.TopoLayoutOptions.TimeWindow = abs(GlobalData.UserTimeWindow.Time(2) - GlobalData.UserTimeWindow.Time(1)) .* [-1, 1];
        figure_topo('UpdateTopo2dLayout', iDS, iFig);
        return
    % 3D figures
    else
        % Get Axes handle
        hAxes = findobj(hFig, '-depth', 1, 'Tag', 'Axes3D');
        set(hFig, 'CurrentAxes', hAxes);
        % Camera basic orientation
        SetStandardView(hFig, 'top');
        % Try to find a light source. If found, align it with the camera
        camlight(findobj(hAxes, '-depth', 1, 'Tag', 'FrontLight'), 'headlight');
    end
end


%% ===== SET STANDARD VIEW =====
function SetStandardView(hFig, viewNames)
    % Make sure that viewNames is a cell array
    if ischar(viewNames)
        viewNames = {viewNames};
    end
    % Get Axes handle
    hAxes = findobj(hFig, '-depth', 1, 'Tag', 'Axes3D');
    % Get the data types displayed in this figure
    ColormapInfo = getappdata(hFig, 'Colormap');
    % Get surface information
    TessInfo = getappdata(hFig, 'Surface');

    % ===== ANATOMY ORIENTATION =====
    % If MRI displayed in the figure, use the orientation of the slices, instead of the orientation of the axes
    R = eye(3);
    % Get the mri surface
    Ranat = [];
    if ismember('anatomy', ColormapInfo.AllTypes)
        iTess = find(strcmpi({TessInfo.Name}, 'Anatomy'));
        if ~isempty(iTess)
            % Get the subject MRI structure in memory
            sMri = bst_memory('GetMri', TessInfo(iTess).SurfaceFile);
            % Calculate transformation: SCS => MRI  (inverse MRI => SCS)
            Ranat = pinv(sMri.SCS.R);
        end
    end
    % Displaying a surface: Load the SCS field from the MRI
    if isempty(Ranat) && ~isempty(TessInfo) && ~isempty(TessInfo(1).SurfaceFile)
        % Get subject
        sSubject = bst_get('SurfaceFile', TessInfo(1).SurfaceFile);
        % If there is an MRI associated with it
        if ~isempty(sSubject) && ~isempty(sSubject.Anatomy) && ~isempty(sSubject.Anatomy(sSubject.iAnatomy).FileName)
            % Load the SCS+MNI transformation from this file
            sMri = load(file_fullpath(sSubject.Anatomy(sSubject.iAnatomy).FileName), 'NCS', 'SCS', 'Comment');
            % Get linear MNI transformation
            transfMni = cs_convert(sMri, 'scs', 'mni');
            if ~isempty(transfMni)
                Ranat = transfMni(1:3,1:3);
            end
        end
    end
    % Get the rotation to change orientation
    if ~isempty(Ranat)
        R = [0 1 0;-1 0 0; 0 0 1] * Ranat;
    end    
    
    % ===== MOVE CAMERA =====
    % Apply the first orientation to the target figure
    switch lower(viewNames{1})
        case {'left', 'right_intern'}
            newView = [0,1,0];
            newCamup = [0 0 1];
        case {'right', 'left_intern'}
            newView = [0,-1,0];
            newCamup = [0 0 1];
        case 'back'
            newView = [-1,0,0];
            newCamup = [0 0 1];
        case 'front'
            newView = [1,0,0];
            newCamup = [0 0 1];
        case 'bottom'
            newView = [0,0,-1];
            newCamup = [1 0 0];
        case 'top'
            newView = [0,0,1];
            newCamup = [1 0 0];
    end
    % Update camera position
    view(hAxes, newView * R);
    % view() changes the camera target. Enforce (0,0,0).
    camtarget(hAxes, [0,0,0]);
    camup(hAxes, double(newCamup * R));
    % Update head light position
    camlight(findobj(hAxes, '-depth', 1, 'Tag', 'FrontLight'), 'headlight');
    % Select only one hemisphere
    if any(ismember(viewNames, {'right_intern', 'left_intern'}))
        bst_figures('SetCurrentFigure', hFig, '3D');
        drawnow;
        if strcmpi(viewNames{1}, 'right_intern')
            panel_surface('SelectHemispheres', 'right');
        elseif strcmpi(viewNames{1}, 'left_intern')
            panel_surface('SelectHemispheres', 'left');
        else
            panel_surface('SelectHemispheres', 'none');
        end
    end
    
    % ===== OTHER FIGURES =====
    % If there are other view to represent
    if (length(viewNames) > 1)
        hClones = bst_figures('GetClones', hFig);
        % Process the other required views
        for i = 2:length(viewNames)
            if ~isempty(hClones)
                % Use an already cloned figure
                hNewFig = hClones(1);
                hClones(1) = [];
            else
                % Clone figure
                hNewFig = bst_figures('CloneFigure', hFig);
            end
            % Set orientation
            SetStandardView(hNewFig, viewNames(i));
        end
        % If there are some cloned figures left : close them
        if ~isempty(hClones)
            close(hClones);
            % Update figures layout
            gui_layout('Update');
        end
    end
end


%% ===== GET COORDINATES =====
function GetCoordinates(varargin)
    % Show Coordinates panel
    gui_show('panel_coordinates', 'JavaWindow', 'Get coordinates', [], 0, 1, 0);
    % Start point selection
    panel_coordinates('SetSelectionState', 1);
end


%% ===== APPLY VIEW TO ALL FIGURES =====
function ApplyViewToAllFigures(hSrcFig, isView, isSurfProp)
    % Get Axes handle
    hSrcAxes = findobj(hSrcFig, '-depth', 1, 'Tag', 'Axes3D');
    % Get surface descriptions
    SrcTessInfo = getappdata(hSrcFig, 'Surface');
    % Get all figures
    hAllFig = bst_figures('GetFiguresByType', {'3DViz', 'Topography', 'MriViewer'});
    hAllFig = setdiff(hAllFig, hSrcFig);
    % Process all figures
    for i = 1:length(hAllFig)
        % Get Axes handle
        hDestFig = hAllFig(i);
        hDestAxes = findobj(hDestFig, '-depth', 1, 'Tag', 'Axes3D');
        is3D = ~isempty(hDestAxes);
        % Check figure type
        FigureId = getappdata(hDestFig, 'FigureId');
        if isempty(FigureId) || (strcmpi(FigureId.Type, 'Topography') && ~ismember(FigureId.SubType, {'3DElectrodes', '3DSensorCap', '3DOptodes'}))
            continue;
        end
        
        % === COPY CAMERA ===
        if isView && is3D
            % Copy view angle
            [az,el] = view(hSrcAxes);
            view(hDestAxes, az, el);
            % Copy cam position
            pos = campos(hSrcAxes);
            campos(hDestAxes, pos);
            % Copy cam target
            tar = camtarget(hSrcAxes);
            camtarget(hDestAxes, tar);
            % Copy cam up vector
            up = camup(hSrcAxes);
            camup(hDestAxes, up);
            % Copy zoom factor
            camva = get(hSrcAxes, 'CameraViewAngle');
            set(hDestAxes, 'CameraViewAngle', camva);

            % Update head light position
            camlight(findobj(hDestAxes, '-depth', 1, 'Tag', 'FrontLight'), 'headlight');
        end
        
        % === COPY SURFACES PROPERTIES ===
        if isSurfProp
            DestTessInfo = getappdata(hDestFig, 'Surface');
            % Process each surface of the figure
            for iTess = 1:length(DestTessInfo)
                % Find surface name in source figure
                if (length(DestTessInfo) > 1)
                    iTessInSrc = find(strcmpi(DestTessInfo(iTess).Name, {SrcTessInfo.Name}));
                else
                    iTessInSrc = 1;
                end
                % If surface is also available in source figure
                if ~isempty(iTessInSrc)
                    % Copy surf properties
                    iTessInSrc = iTessInSrc(1);
                    DestTessInfo(iTess).SurfAlpha        = SrcTessInfo(iTessInSrc).SurfAlpha;
                    DestTessInfo(iTess).DataAlpha        = SrcTessInfo(iTessInSrc).DataAlpha;
                    DestTessInfo(iTess).SizeThreshold    = SrcTessInfo(iTessInSrc).SizeThreshold;
                    % Copy only if surfaces have the same type                    
                    if strcmpi(DestTessInfo(iTess).Name, SrcTessInfo(iTessInSrc).Name)
                        DestTessInfo(iTess).SurfShowSulci    = SrcTessInfo(iTessInSrc).SurfShowSulci;
                        DestTessInfo(iTess).SurfShowEdges    = SrcTessInfo(iTessInSrc).SurfShowEdges;
                        DestTessInfo(iTess).AnatomyColor     = SrcTessInfo(iTessInSrc).AnatomyColor;
                        DestTessInfo(iTess).SurfSmoothValue  = SrcTessInfo(iTessInSrc).SurfSmoothValue;
                        DestTessInfo(iTess).CutsPosition     = SrcTessInfo(iTessInSrc).CutsPosition;
                        DestTessInfo(iTess).Resect           = SrcTessInfo(iTessInSrc).Resect;
                    end
                    % Do not update data threshold for stat surfaces (has to remain 0)
                    if ~isempty(DestTessInfo(iTess).DataSource.FileName) && ~ismember(file_gettype(DestTessInfo(iTess).DataSource.FileName), {'pdata','presults','ptimfreq','pmatrix'})
                        DestTessInfo(iTess).DataThreshold    = SrcTessInfo(iTessInSrc).DataThreshold;
                    end
                    % Update surfaces structure
                    setappdata(hDestFig, 'Surface', DestTessInfo);
                    % Update display
                    if strcmpi(DestTessInfo(iTess).Name, 'Anatomy')
                        if strcmpi(FigureId.Type, 'MriViewer')
                            figure_mri('UpdateMriDisplay', hDestFig, [], DestTessInfo, iTess);
                        else
                            UpdateMriDisplay(hDestFig, [], DestTessInfo, iTess);
                        end
                    else
                        UpdateSurfaceAlpha(hDestFig, iTess);
                        UpdateSurfaceColor(hDestFig, iTess);
                    end
                    % Update scouts displayed on this surfce
                    panel_scout('UpdateScoutsVertices', DestTessInfo(iTess).SurfaceFile);
                end
            end
        end
    end
end


%% ===== POPUP MENU =====
% Show a popup dialog about the target 3DViz figure
function DisplayFigurePopup(hFig)
    import java.awt.event.KeyEvent;
    import javax.swing.KeyStroke;
    import org.brainstorm.icon.*;
    
    global GlobalData;
    % Get figure description
    [hFig, iFig, iDS] = bst_figures('GetFigure', hFig);
    if isempty(iDS)
        return
    end
    % Get DataFile associated with this figure
    DataFile    = GlobalData.DataSet(iDS).DataFile;
    ResultsFile = getappdata(hFig, 'ResultsFile');
    Dipoles     = getappdata(hFig, 'Dipoles');
    % Get surfaces information
    TessInfo = getappdata(hFig, 'Surface');
    TsInfo   = getappdata(hFig, 'TsInfo');
    % Get time freq information
    TfInfo = getappdata(hFig, 'Timefreq');
    if ~isempty(TfInfo)
        TfFile = TfInfo.FileName;
    else
        TfFile = [];
    end

    % Create popup menu
    jPopup = java_create('javax.swing.JPopupMenu');
    
    % Get selected channels
    [SelChan, iSelChan] = GetFigSelectedRows(hFig);   
    % Menu title: Selected sensors
    if (length(iSelChan) == 1)
        menuTitle = sprintf('Channel #%d: %s', iSelChan, SelChan{1});
        jTitle = gui_component('Label', jPopup, [], ['<HTML><B>' menuTitle '</B>']);
        jTitle.setBorder(javax.swing.BorderFactory.createEmptyBorder(5,35,0,0));
        jPopup.addSeparator();
    end

    % ==== DISPLAY OTHER FIGURES ====
    if ~isempty(TfFile)
        % Check the type of data: recordings or sources
        [sStudyTf, iStudyTf, iTf] = bst_get('TimefreqFile', TfFile);
        % Display source menus only for sources
        if ~isempty(sStudyTf) && strcmpi(sStudyTf.Timefreq(iTf).DataType, 'results')
            % Get selected vertex
            iVertex = panel_coordinates('SelectPoint', hFig, 0);
            % Menu for selected vertex
            if ~isempty(iVertex)
                if isempty(strfind(TfFile, '_psd')) && isempty(strfind(TfFile, '_fft')) && isempty(strfind(TfFile, '_pac'))
                    jItem = gui_component('MenuItem', jPopup, [], 'Source: Time-frequency', IconLoader.ICON_TIMEFREQ, [], @(h,ev)bst_call(@view_timefreq, TfFile, 'SingleSensor', iVertex, 1));
                    jItem.setAccelerator(KeyStroke.getKeyStroke(KeyEvent.VK_SHIFT, 0));
                    gui_component('MenuItem', jPopup, [], 'Source: Time series',    IconLoader.ICON_DATA,     [], @(h,ev)bst_call(@view_spectrum, TfFile, 'TimeSeries', iVertex, 1));
                end
                if isempty(strfind(TfFile, '_pac'))
                    gui_component('MenuItem', jPopup, [], 'Source: Power spectrum', IconLoader.ICON_SPECTRUM, [], @(h,ev)bst_call(@view_spectrum, TfFile, 'Spectrum', iVertex, 1));
                end
                if ~isempty(strfind(TfFile, '_pac_fullmaps'))
                    jItem = gui_component('MenuItem', jPopup, [], 'Sensor PAC map', IconLoader.ICON_PAC, [], @(h,ev)view_pac(TfFile, iVertex, 'DynamicPAC', [], 1));
                    jItem.setAccelerator(KeyStroke.getKeyStroke(KeyEvent.VK_SHIFT, 0));
                end
                if (jPopup.getComponentCount() > 0)
                    jPopup.addSeparator();
                end
            end
        end
    end
    % Only for MEG and EEG time series
    Modality = GlobalData.DataSet(iDS).Figure(iFig).Id.Modality;  
    FigureType = GlobalData.DataSet(iDS).Figure(iFig).Id.Type;  
    if ~isempty(DataFile) && ~ismember(Modality, {'MEG GRADNORM', 'MEG GRAD2', 'MEG GRAD3'})
        % Get study
        sStudy = bst_get('AnyFile', DataFile);
        % === View RECORDINGS ===
        jItem = gui_component('MenuItem', jPopup, [], [Modality ' Recordings'], IconLoader.ICON_TS_DISPLAY, [], @(h,ev)view_timeseries(DataFile, Modality));
        jItem.setAccelerator(KeyStroke.getKeyStroke(KeyEvent.VK_R, KeyEvent.CTRL_MASK));
        % === View TOPOGRAPHY ===
        if isempty(TfFile) && ~strcmpi(FigureType, 'Topography')
            jItem = gui_component('MenuItem', jPopup, [], [Modality ' Topography'], IconLoader.ICON_TOPOGRAPHY, [], @(h,ev)bst_figures('ViewTopography',hFig));
            jItem.setAccelerator(KeyStroke.getKeyStroke(KeyEvent.VK_T, KeyEvent.CTRL_MASK));
        end
        % === View SOURCES ===
        if isempty(TfFile) && isempty(ResultsFile) && isfield(sStudy, 'Result') && ~isempty(sStudy.Result)
            jItem = gui_component('MenuItem', jPopup, [], 'View sources', IconLoader.ICON_RESULTS, [], @(h,ev)bst_figures('ViewResults',hFig));
            jItem.setAccelerator(KeyStroke.getKeyStroke(KeyEvent.VK_S, KeyEvent.CTRL_MASK));
        end
        % === VIEW PAC/TIME-FREQ ===
        if strcmpi(FigureType, 'Topography') && ~isempty(SelChan) && ~isempty(Modality) && (Modality(1) ~= '$')
            if ~isempty(strfind(TfFile, '_pac_fullmaps'))
                jItem = gui_component('MenuItem', jPopup, [], 'Sensor PAC map', IconLoader.ICON_PAC, [], @(h,ev)view_pac(TfFile, SelChan{1}));
                jItem.setAccelerator(KeyStroke.getKeyStroke(KeyEvent.VK_SHIFT, 0));
            elseif ~isempty(strfind(TfFile, '_pac'))
                % Nothing
            elseif ~isempty(strfind(TfFile, '_psd')) || ~isempty(strfind(TfFile, '_fft'))
                jItem = gui_component('MenuItem', jPopup, [], 'Sensor spectrum', IconLoader.ICON_SPECTRUM, [], @(h,ev)view_spectrum(TfFile, 'Spectrum', SelChan{1}, 1));
                jItem.setAccelerator(KeyStroke.getKeyStroke(KeyEvent.VK_SHIFT, 0));
            elseif ~isempty(TfFile) && (~isfield(TfInfo, 'RefRowName') || isempty(TfInfo.RefRowName))
                jItem = gui_component('MenuItem', jPopup, [], 'Sensor time-freq map', IconLoader.ICON_TIMEFREQ, [], @(h,ev)view_timefreq(TfFile, 'SingleSensor', SelChan{1}, 0));
                jItem.setAccelerator(KeyStroke.getKeyStroke(KeyEvent.VK_SHIFT, 0));
            end
        end
        jPopup.addSeparator();
    end

    % ==== MENU: 2DLAYOUT ====
    if strcmpi(FigureType, 'Topography') && strcmpi(GlobalData.DataSet(iDS).Figure(iFig).Id.SubType, '2DLayout')
        % Get current options
        TopoLayoutOptions = bst_get('TopoLayoutOptions');
        % Create menu
        jMenu = gui_component('Menu', jPopup, [], '2DLayout options', IconLoader.ICON_2DLAYOUT);
        gui_component('MenuItem', jMenu, [], 'Set time window...', [], [], @(h,ev)figure_topo('SetTopoLayoutOptions', 'TimeWindow'));
        jItem = gui_component('CheckBoxMenuItem', jMenu, [], 'White background', [], [], @(h,ev)figure_topo('SetTopoLayoutOptions', 'WhiteBackground', ~TopoLayoutOptions.WhiteBackground));
        jItem.setSelected(TopoLayoutOptions.WhiteBackground);
        jItem = gui_component('CheckBoxMenuItem', jMenu, [], 'Show reference lines', [], [], @(h,ev)figure_topo('SetTopoLayoutOptions', 'ShowRefLines', ~TopoLayoutOptions.ShowRefLines));
        jItem.setSelected(TopoLayoutOptions.ShowRefLines);
        jItem = gui_component('CheckBoxMenuItem', jMenu, [], 'Show legend', [], [], @(h,ev)figure_topo('SetTopoLayoutOptions', 'ShowLegend', ~TopoLayoutOptions.ShowLegend));
        jItem.setSelected(TopoLayoutOptions.ShowLegend);
        jItem = gui_component('CheckBoxMenuItem', jMenu, [], 'Flip Y axis', [], [], @(h,ev)figure_topo('SetTopoLayoutOptions', 'FlipYAxis', ~TopoLayoutOptions.FlipYAxis));
        jItem.setSelected(TopoLayoutOptions.FlipYAxis);
        jPopup.addSeparator();
    end
    
    % ==== MENU CONTOUR LINES =====
    if strcmpi(FigureType, 'Topography') && ismember(GlobalData.DataSet(iDS).Figure(iFig).Id.SubType, {'2DSensorCap', '2DDisc'})
        % Get current options
        TopoLayoutOptions = bst_get('TopoLayoutOptions');
        % Create menu
        jMenu = gui_component('Menu', jPopup, [], 'Contour lines', IconLoader.ICON_TOPOGRAPHY);
        jItem = gui_component('CheckBoxMenuItem', jMenu, [], 'No contour lines', [], [], @(h,ev)figure_topo('SetTopoLayoutOptions', 'ContourLines', 0));
        jItem.setSelected(TopoLayoutOptions.ContourLines == 0);
        jItem = gui_component('CheckBoxMenuItem', jMenu, [], '5 lines', [], [], @(h,ev)figure_topo('SetTopoLayoutOptions', 'ContourLines', 5));
        jItem.setSelected(TopoLayoutOptions.ContourLines == 5);
        jItem = gui_component('CheckBoxMenuItem', jMenu, [], '10 lines', [], [], @(h,ev)figure_topo('SetTopoLayoutOptions', 'ContourLines', 10));
        jItem.setSelected(TopoLayoutOptions.ContourLines == 10);
        jItem = gui_component('CheckBoxMenuItem', jMenu, [], '15 lines', [], [], @(h,ev)figure_topo('SetTopoLayoutOptions', 'ContourLines', 15));
        jItem.setSelected(TopoLayoutOptions.ContourLines == 15);
        jItem = gui_component('CheckBoxMenuItem', jMenu, [], '20 lines', [], [], @(h,ev)figure_topo('SetTopoLayoutOptions', 'ContourLines', 20));
        jItem.setSelected(TopoLayoutOptions.ContourLines == 20);
        jPopup.addSeparator();
    end
    
    % ==== MENU: CHANNELS =====
    % Check if it is a realignment figure
    isAlignFig = ~isempty(findobj(hFig, '-depth', 1, 'Tag', 'AlignToolbar'));
    % Are there multiple 2DLayout overlays in this figure
    isMulti2dLayout = (isfield(GlobalData.DataSet(iDS).Figure(iFig).Handles, 'hLines') && (length(GlobalData.DataSet(iDS).Figure(iFig).Handles.hLines) >= 2));
    % Not for align figures
    if ~isAlignFig && ~isempty(GlobalData.DataSet(iDS).ChannelFile)
        jMenuChannels = gui_component('Menu', jPopup, [], 'Channels', IconLoader.ICON_CHANNEL);
        % ==== Selected channels submenu ====
        isMarkers = ~isempty(GlobalData.DataSet(iDS).Figure(iFig).Handles.hSensorMarkers) || ...
                    ismember(GlobalData.DataSet(iDS).Figure(iFig).Id.SubType, {'2DLayout', '3DElectrodes', '3DOptodes', '2DElectrodes'});
        % Time-frequency: Show selected sensor
        if ~isempty(TfFile) && isMarkers && ~isempty(SelChan)
            jItem = gui_component('MenuItem', jMenuChannels, [], 'View selected', IconLoader.ICON_TIMEFREQ, [], @(h,ev)view_timefreq(TfFile, 'SingleSensor', SelChan{1}));
            jItem.setAccelerator(KeyStroke.getKeyStroke(KeyEvent.VK_ENTER, 0)); % ENTER
        end
        % Excludes figures without selection and display-only figures (modality name starts with '$')
        if ~isempty(DataFile) && isMarkers && ~isempty(SelChan) && ~isempty(Modality) && (Modality(1) ~= '$') 
            % === VIEW TIME SERIES ===
            jItem = gui_component('MenuItem', jMenuChannels, [], 'View selected', IconLoader.ICON_TS_DISPLAY, [], @(h,ev)figure_timeseries('DisplayDataSelectedChannels', iDS, SelChan, Modality));
            if isempty(TfFile)
                jItem.setAccelerator(KeyStroke.getKeyStroke(KeyEvent.VK_ENTER, 0)); % ENTER
            end
            % Not for multiple 2DLayout
            if ~isMulti2dLayout
                % === SET SELECTED AS BAD CHANNELS ===
                newChannelFlag = GlobalData.DataSet(iDS).Measures.ChannelFlag;
                newChannelFlag(iSelChan) = -1;
                jItem = gui_component('MenuItem', jMenuChannels, [], 'Mark selected as bad', IconLoader.ICON_BAD, [], @(h,ev)panel_channel_editor('UpdateChannelFlag', DataFile, newChannelFlag));
                jItem.setAccelerator(KeyStroke.getKeyStroke(KeyEvent.VK_DELETE, 0)); % DEL
                % === SET NON-SELECTED AS BAD CHANNELS ===
                newChannelFlag = GlobalData.DataSet(iDS).Measures.ChannelFlag;
                newChannelFlag(GlobalData.DataSet(iDS).Figure(iFig).SelectedChannels) = -1;
                newChannelFlag(iSelChan) = 1;
                jItem = gui_component('MenuItem', jMenuChannels, [], 'Mark non-selected as bad', IconLoader.ICON_BAD, [], @(h,ev)panel_channel_editor('UpdateChannelFlag', DataFile, newChannelFlag));
                jItem.setAccelerator(KeyStroke.getKeyStroke(KeyEvent.VK_DELETE, KeyEvent.SHIFT_MASK));
            end
            % === RESET SELECTION ===
            jItem = gui_component('MenuItem', jMenuChannels, [], 'Reset selection', IconLoader.ICON_SURFACE, [], @(h,ev)bst_figures('SetSelectedRows', []));
            jItem.setAccelerator(KeyStroke.getKeyStroke(KeyEvent.VK_ESCAPE, 0)); % ESCAPE
        end
        % Separator if previous items
        if (jMenuChannels.getItemCount() > 0)
            jMenuChannels.addSeparator();
        end
        
        % ==== CHANNEL FLAG =====
        if ~isempty(DataFile) && isMarkers && ~isMulti2dLayout
            % ==== MARK ALL CHANNELS AS GOOD ====
            ChannelFlagGood = ones(size(GlobalData.DataSet(iDS).Measures.ChannelFlag));
            jItem = gui_component('MenuItem', jMenuChannels, [], 'Mark all channels as good', IconLoader.ICON_GOOD, [], @(h, ev)panel_channel_editor('UpdateChannelFlag', GlobalData.DataSet(iDS).DataFile, ChannelFlagGood));
            jItem.setAccelerator(KeyStroke.getKeyStroke(KeyEvent.VK_ESCAPE, KeyEvent.SHIFT_MASK));
            % ==== EDIT CHANNEL FLAG ====
            gui_component('MenuItem', jMenuChannels, [], 'Edit good/bad channels...', IconLoader.ICON_GOODBAD, [], @(h,ev)gui_edit_channelflag(DataFile));
            % Separator if previous items
            if (jMenuChannels.getItemCount() > 0)
                jMenuChannels.addSeparator();
            end
        end
        
        % ==== View Sensors ====
        % Check if there are already 3DElectrodes displayed
        hElectrodeGrid = findobj(hFig, 'Tag', 'ElectrodeGrid');
        % 2DLayout
        if strcmpi(GlobalData.DataSet(iDS).Figure(iFig).Id.SubType, '2DLayout')
            % Menu "View sensor labels"
            isLabels = ~isempty(GlobalData.DataSet(iDS).Figure(iFig).Handles.hSensorLabels);
            if isLabels
                % Get current state
                isLabelsVisible = strcmpi(get(GlobalData.DataSet(iDS).Figure(iFig).Handles.hSensorLabels(1), 'Visible'), 'on');
                if isLabelsVisible
                    targetVisible = 'off';
                else
                    targetVisible = 'on';
                end
                % Create menu
                jItem = gui_component('CheckBoxMenuItem', jMenuChannels, [], 'Display labels', IconLoader.ICON_CHANNEL_LABEL, [], @(h,ev)set(GlobalData.DataSet(iDS).Figure(iFig).Handles.hSensorLabels, 'Visible', targetVisible));
                jItem.setAccelerator(KeyStroke.getKeyStroke(KeyEvent.VK_E, KeyEvent.CTRL_MASK));
                jItem.setSelected(isLabelsVisible);
            end
        % 3DElectrodes
        elseif ~isempty(hElectrodeGrid)
            % Menu "View sensor labels"
            isLabels = ~isempty(GlobalData.DataSet(iDS).Figure(iFig).Handles.hSensorLabels);
            jItem = gui_component('CheckBoxMenuItem', jMenuChannels, [], 'Display labels', IconLoader.ICON_CHANNEL_LABEL, [], @(h,ev)ViewSensors(hFig, [], ~isLabels));
            jItem.setAccelerator(KeyStroke.getKeyStroke(KeyEvent.VK_E, KeyEvent.CTRL_MASK));
            jItem.setSelected(isLabels);
            % Configure 3D electrode display
            jMenuChannels.addSeparator();
            gui_component('MenuItem', jMenuChannels, [], 'Configure display', IconLoader.ICON_CHANNEL, [], @(h,ev)SetElectrodesConfig(hFig));
        % Other figures
        else
            % Menu "View sensors"
            jItem = gui_component('CheckBoxMenuItem', jMenuChannels, [], 'Display sensors', IconLoader.ICON_CHANNEL, [], @(h,ev)ViewSensors(hFig, ~isMarkers, []));
            jItem.setAccelerator(KeyStroke.getKeyStroke(KeyEvent.VK_E, KeyEvent.CTRL_MASK));
            jItem.setSelected(isMarkers);
            % Menu "View sensor labels"
            isLabels = ~isempty(GlobalData.DataSet(iDS).Figure(iFig).Handles.hSensorLabels);
            jItem = gui_component('CheckBoxMenuItem', jMenuChannels, [], 'Display labels', IconLoader.ICON_CHANNEL_LABEL, [], @(h,ev)ViewSensors(hFig, [], ~isLabels));
            jItem.setAccelerator(KeyStroke.getKeyStroke(KeyEvent.VK_E, KeyEvent.CTRL_MASK));
            jItem.setSelected(isLabels);
            % View ECOG/SEEG
            AllTypes = unique({GlobalData.DataSet(iDS).Channel.Type});
            if ~isempty(AllTypes) && ismember('ECOG', AllTypes)
                ChannelFile = GlobalData.DataSet(iDS).ChannelFile;
                gui_component('MenuItem', jMenuChannels, [], 'ECOG contacts', IconLoader.ICON_CHANNEL, [], @(h,ev)view_channels(ChannelFile, 'ECOG', 1, 0, hFig, 1));
            end
            if ~isempty(AllTypes) && ismember('SEEG', AllTypes)
                ChannelFile = GlobalData.DataSet(iDS).ChannelFile;
                gui_component('MenuItem', jMenuChannels, [], 'SEEG contacts', IconLoader.ICON_CHANNEL, [], @(h,ev)view_channels(ChannelFile, 'SEEG', 1, 0, hFig, 1));
            end
        end
    end
    
    % ==== MENU: MONTAGE ====
    if strcmpi(FigureType, 'Topography') && ~isempty(Modality) && (Modality(1) ~= '$') && (isempty(TsInfo) || isempty(TsInfo.RowNames))
        jMenuMontage = gui_component('Menu', jPopup, [], 'Montage', IconLoader.ICON_TS_DISPLAY_MODE);
        panel_montage('CreateFigurePopupMenu', jMenuMontage, hFig);
    end
    
    % ==== MENU: COLORMAPS ====
    % Create the colormaps menus
    bst_colormaps('CreateAllMenus', jPopup, hFig, 0);
    
    % ==== MENU: MRI DISPLAY ====
    ColormapInfo = getappdata(hFig, 'Colormap');
    if ismember('anatomy', ColormapInfo.AllTypes)
        jMenuMri = gui_component('Menu', jPopup, [], 'MRI display', IconLoader.ICON_ANATOMY);
        MriOptions = bst_get('MriOptions');
        % MIP: Anatomy
        jItem = gui_component('CheckBoxMenuItem', jMenuMri, [], 'MIP: Anatomy', [], [], @(h,ev)MipAnatomy_Callback(hFig,ev));
        jItem.setSelected(MriOptions.isMipAnatomy);
        % MIP: Functional
        isOverlay = any(ismember({'source','stat1','stat2','timefreq','eeg','meg'}, ColormapInfo.AllTypes));
        if isOverlay
            jItem = gui_component('checkboxmenuitem', jMenuMri, [], 'MIP: Functional', [], [], @(h,ev)MipFunctional_Callback(hFig,ev));
            jItem.setSelected(MriOptions.isMipFunctional);
        end
        % Smooth factor
        if isOverlay
            jMenuMri.addSeparator();
            jItem0 = gui_component('radiomenuitem', jMenuMri, [], 'Smooth: None', [], [], @(h,ev)SetMriSmooth(hFig, 0));
            jItem1 = gui_component('radiomenuitem', jMenuMri, [], 'Smooth: 1',    [], [], @(h,ev)SetMriSmooth(hFig, 1));
            jItem2 = gui_component('radiomenuitem', jMenuMri, [], 'Smooth: 2',    [], [], @(h,ev)SetMriSmooth(hFig, 2));
            jItem3 = gui_component('radiomenuitem', jMenuMri, [], 'Smooth: 3',    [], [], @(h,ev)SetMriSmooth(hFig, 3));
            jItem4 = gui_component('radiomenuitem', jMenuMri, [], 'Smooth: 4',    [], [], @(h,ev)SetMriSmooth(hFig, 4));
            jItem5 = gui_component('radiomenuitem', jMenuMri, [], 'Smooth: 5',    [], [], @(h,ev)SetMriSmooth(hFig, 5));
            jItem0.setSelected(MriOptions.OverlaySmooth == 0);
            jItem1.setSelected(MriOptions.OverlaySmooth == 1);
            jItem2.setSelected(MriOptions.OverlaySmooth == 2);
            jItem3.setSelected(MriOptions.OverlaySmooth == 3);
            jItem4.setSelected(MriOptions.OverlaySmooth == 4);
            jItem5.setSelected(MriOptions.OverlaySmooth == 5);
            jMenuMri.addSeparator();
            % MENU: Interpolation MRI/sources
            % Interpolate values
            jMenuInterp = gui_component('Menu', jMenuMri, [], 'Interpolation sources>MRI', IconLoader.ICON_ANATOMY);
            jCheck = gui_component('checkboxmenuitem', jMenuInterp, [], 'Grid interpolation', [], [], @(h,ev)SetGridSmooth(hFig, ~TessInfo(1).DataSource.GridSmooth));
            jCheck.setSelected(TessInfo(1).DataSource.GridSmooth);
            % Distance threshold
            jMenuInterp.addSeparator();
            jItem1 = gui_component('radiomenuitem', jMenuInterp, [], 'Distance threshold: 2mm', [], [], @(h,ev)SetDistanceThresh(hFig, 2));
            jItem2 = gui_component('radiomenuitem', jMenuInterp, [], 'Distance threshold: 4mm', [], [], @(h,ev)SetDistanceThresh(hFig, 4));
            jItem3 = gui_component('radiomenuitem', jMenuInterp, [], 'Distance threshold: 6mm', [], [], @(h,ev)SetDistanceThresh(hFig, 6));
            jItem4 = gui_component('radiomenuitem', jMenuInterp, [], 'Distance threshold: 9mm', [], [], @(h,ev)SetDistanceThresh(hFig, 9));
            jItem1.setSelected(MriOptions.DistanceThresh == 2);
            jItem2.setSelected(MriOptions.DistanceThresh == 4);
            jItem3.setSelected(MriOptions.DistanceThresh == 6);
            jItem4.setSelected(MriOptions.DistanceThresh == 9);
%             jMenuMri = gui_component('Menu', jPopup, [], 'Sources resolution', IconLoader.ICON_ANATOMY);
%             jItem1 = gui_component('radiomenuitem', jMenuMri, [], '1mm',    [], [], @(h,ev)SetMriResolution(hFig, 1));
%             jItem2 = gui_component('radiomenuitem', jMenuMri, [], '2mm',    [], [], @(h,ev)SetMriResolution(hFig, 2));
%             jItem3 = gui_component('radiomenuitem', jMenuMri, [], '3mm',    [], [], @(h,ev)SetMriResolution(hFig, 3));
%             jItem1.setSelected(MriOptions.InterpDownsample == 1);
%             jItem2.setSelected(MriOptions.InterpDownsample == 2);
%             jItem3.setSelected(MriOptions.InterpDownsample == 3);
        end
        jMenuMri.addSeparator();
        % Upsample image
        jItem0 = gui_component('radiomenuitem', jMenuMri, [], 'Upsample: No', [], [], @(h,ev)SetMriUpsample(hFig, 0));
        jItem1 = gui_component('radiomenuitem', jMenuMri, [], 'Upsample: 4x', [], [], @(h,ev)SetMriUpsample(hFig, 4));
        jItem2 = gui_component('radiomenuitem', jMenuMri, [], 'Upsample: 8x', [], [], @(h,ev)SetMriUpsample(hFig, 8));
        jItem0.setSelected(MriOptions.UpsampleImage == 0);
        jItem1.setSelected(MriOptions.UpsampleImage == 4);
        jItem2.setSelected(MriOptions.UpsampleImage == 8);
    end
    
    % ==== MENU: TENSORS DISPLAY ====
    Handles = bst_figures('GetFigureHandles', hFig);
    if isfield(Handles, 'TensorDisplay') && ~isempty(Handles.TensorDisplay)
        jMenuTensors = gui_component('Menu', jPopup, [], 'FEM tensors', IconLoader.ICON_FEM);
        % Display mode
        jItemEllipse = gui_component('radiomenuitem', jMenuTensors, [], 'Ellipses', [], [], @(h,ev)PlotTensorCut(hFig, [], [], [], [], 'ellipse'));
        jItemEllipse.setAccelerator(KeyStroke.getKeyStroke(KeyEvent.VK_SPACE, 0));
        jItemArrows = gui_component('radiomenuitem', jMenuTensors, [], 'Arrows', [], [], @(h,ev)PlotTensorCut(hFig, [], [], [], [], 'arrow'));
        jItemArrows.setAccelerator(KeyStroke.getKeyStroke(KeyEvent.VK_SPACE, 0));
        switch lower(Handles.TensorDisplay.DisplayMode)
            case 'ellipse',  jItemEllipse.setSelected(1);
            case 'arrow',    jItemArrows.setSelected(1);
        end
        jMenuTensors.addSeparator();  
        jItemPlus = gui_component('radiomenuitem', jMenuTensors, [], 'Increase size', IconLoader.ICON_PLUS, [], @(h,ev)PlotTensorCut(hFig, [], [], [], 'uparrow', []));
        jItemPlus.setAccelerator(KeyStroke.getKeyStroke(KeyEvent.VK_UP, 0));
        jItemMinus = gui_component('radiomenuitem', jMenuTensors, [], 'Decrease size', IconLoader.ICON_MINUS, [], @(h,ev)PlotTensorCut(hFig, [], [], [], 'downarrow', []));
        jItemMinus.setAccelerator(KeyStroke.getKeyStroke(KeyEvent.VK_DOWN, 0));
    end
    
    % ==== MENU: NAVIGATOR ====
    if ~isempty(DataFile) && ~strcmpi(GlobalData.DataSet(iDS).Measures.DataType, 'raw')
        jMenuNavigator = gui_component('Menu', jPopup, [], 'Navigator', IconLoader.ICON_NEXT_SUBJECT);
        bst_navigator('CreateNavigatorMenu', jMenuNavigator);
        jPopup.addSeparator();        
    end
    
    % ==== MENU: GET COORDINATES ====
    if ~strcmpi(FigureType, 'Topography')
        gui_component('MenuItem', jPopup, [], 'Get coordinates...', IconLoader.ICON_SCOUT_NEW, [], @GetCoordinates);
    end
    
    % ==== MENU: SNAPSHOT ====
    jMenuSave = gui_component('Menu', jPopup, [], 'Snapshot', IconLoader.ICON_SNAPSHOT);
        % Default output dir
        LastUsedDirs = bst_get('LastUsedDirs');
        DefaultOutputDir = LastUsedDirs.ExportImage;
        % Is there a time window defined
        isTime = ~isempty(GlobalData) && ~isempty(GlobalData.UserTimeWindow.CurrentTime) && ~isempty(GlobalData.UserTimeWindow.Time) ...
                 && (~isempty(DataFile) || ~isempty(ResultsFile) || ~isempty(Dipoles) || ~isempty(TfFile));
        isFreq = ~isempty(GlobalData) && ~isempty(GlobalData.UserFrequencies.iCurrentFreq) && ~isempty(TfFile);
        % === SAVE AS IMAGE ===
        jItem = gui_component('MenuItem', jMenuSave, [], 'Save as image', IconLoader.ICON_SAVE, [], @(h,ev)out_figure_image(hFig));
        jItem.setAccelerator(KeyStroke.getKeyStroke(KeyEvent.VK_I, KeyEvent.CTRL_MASK));
        % === OPEN AS IMAGE ===
        jItem = gui_component('MenuItem', jMenuSave, [], 'Open as image', IconLoader.ICON_IMAGE, [], @(h,ev)out_figure_image(hFig, 'Viewer'));
        jItem.setAccelerator(KeyStroke.getKeyStroke(KeyEvent.VK_J, KeyEvent.CTRL_MASK));
        jItem = gui_component('MenuItem', jMenuSave, [], 'Open as figure', IconLoader.ICON_IMAGE, [], @(h,ev)out_figure_image(hFig, 'Figure'));
        jItem.setAccelerator(KeyStroke.getKeyStroke(KeyEvent.VK_F, KeyEvent.CTRL_MASK));
        % === SAVE AS SSP ===
        if strcmpi(FigureType, 'Topography') && isempty(TfFile)
            jMenuSave.addSeparator();
            % Raw file: use it directly
            if strcmpi(GlobalData.DataSet(iDS).Measures.DataType, 'raw')
                gui_component('MenuItem', jMenuSave, [], 'Use as SSP projector', IconLoader.ICON_TOPOGRAPHY, [], @(h,ev)panel_ssp_selection('SaveFigureAsSsp', hFig, 1));
            end
            if ismember(GlobalData.DataSet(iDS).Measures.DataType, {'raw','recordings'})
                gui_component('MenuItem', jMenuSave, [], 'Save as SSP projector', IconLoader.ICON_TOPOGRAPHY, [], @(h,ev)panel_ssp_selection('SaveFigureAsSsp', hFig, 0));
            end
        end
        % === SAVE SURFACE ===
        if ~isempty(TessInfo)
            if ~isempty([TessInfo.hPatch]) && any([TessInfo.nVertices] > 5)
                jMenuSave.addSeparator();
            end
            % Loop on all the surfaces
            for it = 1:length(TessInfo)
                if ~isempty(TessInfo(it).SurfaceFile) && ~isempty(TessInfo(it).hPatch) && (TessInfo(it).nVertices > 5)
                    jItem = gui_component('MenuItem', jMenuSave, [], ['Save surface: ' TessInfo(it).Name], IconLoader.ICON_SAVE, [], @(h,ev)SaveSurface(TessInfo(it)));
                end
            end
        end
        % === MOVIES ===
        % WARNING: Windows ONLY (for the moment)
        % And NOT for 2DLayout figures
        if (exist('avifile', 'file') || exist('VideoWriter', 'file')) && ~strcmpi(GlobalData.DataSet(iDS).Figure(iFig).Id.SubType, '2DLayout')
            % Separator
            jMenuSave.addSeparator();
            % === MOVIE (TIME) ===
            if isTime
                gui_component('MenuItem', jMenuSave, [], 'Movie (time): Selected figure', IconLoader.ICON_MOVIE, [], @(h,ev)out_figure_movie(hFig, DefaultOutputDir, 'time'));
                gui_component('MenuItem', jMenuSave, [], 'Movie (time): All figures',     IconLoader.ICON_MOVIE, [], @(h,ev)out_figure_movie(hFig, DefaultOutputDir, 'allfig'));
            end
            % If not topography
            if ~strcmpi(FigureType, 'Topography')
                if isTime
                    jMenuSave.addSeparator();
                end
                % === MOVIE (HORIZONTAL) ===
                gui_component('MenuItem', jMenuSave, [], 'Movie (horizontal)', IconLoader.ICON_MOVIE, [], @(h,ev)out_figure_movie(hFig, DefaultOutputDir, 'horizontal'));
                % === MOVIE (VERTICAL) ===
                gui_component('MenuItem', jMenuSave, [], 'Movie (vertical)', IconLoader.ICON_MOVIE, [], @(h,ev)out_figure_movie(hFig, DefaultOutputDir, 'vertical'));
            end
        end
        % === CONTACT SHEETS ===
        % If time, and if not 2DLayout
        if isTime && ~strcmpi(GlobalData.DataSet(iDS).Figure(iFig).Id.SubType, '2DLayout')
            jMenuSave.addSeparator();
            gui_component('MenuItem', jMenuSave, [], 'Time contact sheet: Figure', IconLoader.ICON_CONTACTSHEET, [], @(h,ev)view_contactsheet(hFig, 'time', 'fig', DefaultOutputDir));
        end
        % If frequency
        if isFreq && ~strcmpi(GlobalData.DataSet(iDS).Figure(iFig).Id.SubType, '2DLayout')
            gui_component('MenuItem', jMenuSave, [], 'Frequency contact sheet: Figure', IconLoader.ICON_CONTACTSHEET, [], @(h,ev)view_contactsheet(hFig, 'freq', 'fig', DefaultOutputDir));
        end
        % === CONTACT SHEET / SLICES ===
        if ismember('anatomy', ColormapInfo.AllTypes)
            if isTime
                jMenuSave.addSeparator();
                gui_component('MenuItem', jMenuSave, [], 'Time contact sheet: Coronal',  IconLoader.ICON_CONTACTSHEET, [], @(h,ev)view_contactsheet(hFig, 'time', 'y', DefaultOutputDir));
                gui_component('MenuItem', jMenuSave, [], 'Time contact sheet: Sagittal', IconLoader.ICON_CONTACTSHEET, [], @(h,ev)view_contactsheet(hFig, 'time', 'x', DefaultOutputDir));
                gui_component('MenuItem', jMenuSave, [], 'Time contact sheet: Axial',    IconLoader.ICON_CONTACTSHEET, [], @(h,ev)view_contactsheet(hFig, 'time', 'z', DefaultOutputDir));
            end
            jMenuSave.addSeparator();
            gui_component('MenuItem', jMenuSave, [], 'Volume contact sheet: Coronal',  IconLoader.ICON_CONTACTSHEET, [], @(h,ev)view_contactsheet(hFig, 'volume', 'y', DefaultOutputDir));
            gui_component('MenuItem', jMenuSave, [], 'Volume contact sheet: Sagittal', IconLoader.ICON_CONTACTSHEET, [], @(h,ev)view_contactsheet(hFig, 'volume', 'x', DefaultOutputDir));
            gui_component('MenuItem', jMenuSave, [], 'Volume contact sheet: Axial',    IconLoader.ICON_CONTACTSHEET, [], @(h,ev)view_contactsheet(hFig, 'volume', 'z', DefaultOutputDir));
            % === SAVE OVERLAY ===
            if isOverlay
                jMenuSave.addSeparator();
                gui_component('MenuItem', jMenuSave, [], 'Save overlay as MRI',  IconLoader.ICON_SAVE, [], @(h,ev)figure_mri('ExportOverlay', hFig));
            end
        end
    
    % ==== MENU: FIGURE ====
    jMenuFigure = gui_component('Menu', jPopup, [], 'Figure', IconLoader.ICON_LAYOUT_SHOWALL);
        % Show axes
        isAxis = ~isempty(findobj(hFig, 'Tag', 'AxisXYZ'));
        jItem = gui_component('CheckBoxMenuItem', jMenuFigure, [], 'View axis', IconLoader.ICON_AXES, [], @(h,ev)ViewAxis(hFig, ~isAxis));
        jItem.setSelected(isAxis);
        jItem.setAccelerator(KeyStroke.getKeyStroke(KeyEvent.VK_A, KeyEvent.CTRL_MASK)); 
        % Show Head points
        isHeadPoints = ~isempty(GlobalData.DataSet(iDS).HeadPoints) && ~isempty(GlobalData.DataSet(iDS).HeadPoints.Loc);
        if isHeadPoints && ~strcmpi(FigureType, 'Topography')
            % Are head points visible
            hHeadPointsMarkers = findobj(GlobalData.DataSet(iDS).Figure(iFig).hFigure, 'Tag', 'HeadPointsMarkers');
            isVisible = ~isempty(hHeadPointsMarkers) && strcmpi(get(hHeadPointsMarkers, 'Visible'), 'on');
            jItem = gui_component('CheckBoxMenuItem', jMenuFigure, [], 'View head points', IconLoader.ICON_CHANNEL, [], @(h,ev)ViewHeadPoints(hFig, ~isVisible));
            jItem.setSelected(isVisible);
        end
        jMenuFigure.addSeparator();
        % Change background color
        gui_component('MenuItem', jMenuFigure, [], 'Change background color', IconLoader.ICON_COLOR_SELECTION, [], @(h,ev)bst_figures('SetBackgroundColor', hFig));
        jMenuFigure.addSeparator();
        % Show Matlab controls
        isMatlabCtrl = ~strcmpi(get(hFig, 'MenuBar'), 'none') && ~strcmpi(get(hFig, 'ToolBar'), 'none');
        jItem = gui_component('CheckBoxMenuItem', jMenuFigure, [], 'Matlab controls', IconLoader.ICON_MATLAB_CONTROLS, [], @(h,ev)bst_figures('ShowMatlabControls', hFig, ~isMatlabCtrl));
        jItem.setSelected(isMatlabCtrl);
        % Show plot edit toolbar
        isPlotEditToolbar = getappdata(hFig, 'isPlotEditToolbar');
        jItem = gui_component('CheckBoxMenuItem', jMenuFigure, [], 'Plot edit toolbar', IconLoader.ICON_PLOTEDIT, [], @(h,ev)bst_figures('TogglePlotEditToolbar', hFig));
        jItem.setSelected(isPlotEditToolbar);
        % Dock figure
        isDocked = strcmpi(get(hFig, 'WindowStyle'), 'docked');
        jItem = gui_component('CheckBoxMenuItem', jMenuFigure, [], 'Dock figure', IconLoader.ICON_DOCK, [], @(h,ev)bst_figures('DockFigure', hFig, ~isDocked));
        jItem.setSelected(isDocked);
        jItem.setAccelerator(KeyStroke.getKeyStroke(KeyEvent.VK_D, KeyEvent.CTRL_MASK)); 

    % ==== MENU: VIEWS ====    
    % Not for Topography
    if ~strcmpi(FigureType, 'Topography')
        jMenuView = gui_component('Menu', jPopup, [], 'Views', IconLoader.ICON_AXES);
        % Check if it is a realignment figure
        isAlignFigure = ~isempty(findobj(hFig, 'Tag', 'AlignToolbar'));
        % STANDARD VIEWS
        jItemViewLeft   = gui_component('MenuItem', jMenuView, [], 'Left',   [], [], @(h,ev)SetStandardView(hFig, {'left'}));
        jItemViewBottom = gui_component('MenuItem', jMenuView, [], 'Bottom', [], [], @(h,ev)SetStandardView(hFig, {'bottom'}));
        jItemViewRight  = gui_component('MenuItem', jMenuView, [], 'Right',  [], [], @(h,ev)SetStandardView(hFig, {'right'}));
        jItemViewFront  = gui_component('MenuItem', jMenuView, [], 'Front',  [], [], @(h,ev)SetStandardView(hFig, {'front'}));
        jItemViewTop    = gui_component('MenuItem', jMenuView, [], 'Top',    [], [], @(h,ev)SetStandardView(hFig, {'top'}));
        jItemViewBack   = gui_component('MenuItem', jMenuView, [], 'Back',   [], [], @(h,ev)SetStandardView(hFig, {'back'}));
        % Keyboard shortcuts
        jItemViewLeft.setAccelerator(  KeyStroke.getKeyStroke('1', 0)); 
        jItemViewBottom.setAccelerator(KeyStroke.getKeyStroke('2', 0)); 
        jItemViewRight.setAccelerator( KeyStroke.getKeyStroke('3', 0));
        jItemViewFront.setAccelerator( KeyStroke.getKeyStroke('4', 0));
        jItemViewTop.setAccelerator(   KeyStroke.getKeyStroke('5', 0));
        jItemViewBack.setAccelerator(  KeyStroke.getKeyStroke('6', 0));
        % MULTIPLE VIEWS
        if ~isAlignFigure
            jItemViewLR     = gui_component('MenuItem', jMenuView, [], '[Left, Right]',              [], [], @(h,ev)SetStandardView(hFig, {'left', 'right'}));
            jItemViewTB     = gui_component('MenuItem', jMenuView, [], '[Top, Bottom]',              [], [], @(h,ev)SetStandardView(hFig, {'top', 'bottom'}));
            jItemViewFB     = gui_component('MenuItem', jMenuView, [], '[Front, Back]',              [], [], @(h,ev)SetStandardView(hFig, {'front','back'}));
            jItemViewLTR    = gui_component('MenuItem', jMenuView, [], '[Left, Top, Right]',         [], [], @(h,ev)SetStandardView(hFig, {'left', 'top', 'right'}));
            jItemViewLRIETB = gui_component('MenuItem', jMenuView, [], '[L/R, Int/Extern, Top/Bot]', [], [], @(h,ev)SetStandardView(hFig, {'left', 'right', 'top', 'left_intern', 'right_intern', 'bottom'}));
            % Keyboard shortcuts
            jItemViewLR.setAccelerator(    KeyStroke.getKeyStroke('7', 0));
            jItemViewTB.setAccelerator(    KeyStroke.getKeyStroke('8', 0));
            jItemViewFB.setAccelerator(    KeyStroke.getKeyStroke('9', 0));
            jItemViewLTR.setAccelerator(   KeyStroke.getKeyStroke('0', 0));
            jItemViewLRIETB.setAccelerator(KeyStroke.getKeyStroke('.', 0));
            % APPLY THRESHOLD TO ALL FIGURES
            jMenuView.addSeparator();
            if ismember('source', ColormapInfo.AllTypes)
                jItem = gui_component('MenuItem', jMenuView, [], 'Apply threshold to all figures', [], [], @(h,ev)ApplyViewToAllFigures(hFig, 0, 1));
                jItem.setAccelerator(KeyStroke.getKeyStroke('*', 0));
            end
            % SET SAME VIEW FOR ALL FIGURES
            jItem = gui_component('MenuItem', jMenuView, [], 'Apply this view to all figures', [], [], @(h,ev)ApplyViewToAllFigures(hFig, 1, 1));
            jItem.setAccelerator(KeyStroke.getKeyStroke('=', 0));
            % JUMP TO MAXIMUM
            if ismember('anatomy', ColormapInfo.AllTypes) && isOverlay
                jItem = gui_component('MenuItem', jMenuView, [], 'Find maximum', [], [], @(h,ev)JumpMaximum(hFig));
                jItem.setAccelerator(KeyStroke.getKeyStroke('m', 0));
            end
            % CLONE FIGURE
            jMenuView.addSeparator();
            gui_component('MenuItem', jMenuView, [], 'Clone figure', [], [], @(h,ev)bst_figures('CloneFigure', hFig));
        end
    end
    % CLONE FIGURE
    jMenuFigure.addSeparator();
    gui_component('MenuItem', jMenuFigure, [], 'Clone figure', [], [], @(h,ev)bst_figures('CloneFigure', hFig));

    % ==== Display menu ====
    gui_popup(jPopup, hFig);
end


%% ===== FIGURE CONFIGURATION FUNCTIONS =====
% CHECKBOX: MIP ANATOMY
function MipAnatomy_Callback(hFig, ev)
    MriOptions = bst_get('MriOptions');
    MriOptions.isMipAnatomy = ev.getSource().isSelected();
    bst_set('MriOptions', MriOptions);
    % bst_figures('FireCurrentTimeChanged', 1);
    UpdateMriDisplay(hFig);
end
% CHECKBOX: MIP FUNCTIONAL
function MipFunctional_Callback(hFig, ev)
    MriOptions = bst_get('MriOptions');
    MriOptions.isMipFunctional = ev.getSource().isSelected();
    bst_set('MriOptions', MriOptions);
    bst_figures('FireCurrentTimeChanged', 1);
end
% RADIO: MRI SMOOTH
function SetMriSmooth(hFig, OverlaySmooth)
    MriOptions = bst_get('MriOptions');
    MriOptions.OverlaySmooth = OverlaySmooth;
    bst_set('MriOptions', MriOptions);
    bst_figures('FireCurrentTimeChanged', 1);
end
% RADIO: MRI UPSAMPLE
function SetMriUpsample(hFig, UpsampleImage)
    MriOptions = bst_get('MriOptions');
    MriOptions.UpsampleImage = UpsampleImage;
    bst_set('MriOptions', MriOptions);
    UpdateMriDisplay(hFig);
end
% RADIO: DISTANCE THRESHOLD
function SetDistanceThresh(hFig, DistanceThresh)
    global GlobalData;
    % Update MRI display options
    MriOptions = bst_get('MriOptions');
    MriOptions.DistanceThresh = DistanceThresh;
    bst_set('MriOptions', MriOptions);
    % Update display
    TessInfo = getappdata(hFig, 'Surface');
    if ~isempty(TessInfo(1).DataSource.FileName)
        [iDS, iResult] = bst_memory('GetDataSetResult', TessInfo(1).DataSource.FileName);
        if ~isempty(iDS)
            GlobalData.DataSet(iDS).Results(iResult).grid2mri_interp = [];
            bst_figures('FireCurrentTimeChanged', 1);
        end
    end
end
% RADIO: MRI RESOLUTION
function SetMriResolution(hFig, InterpDownsample)
    global GlobalData;
    % Update MRI display options
    MriOptions = bst_get('MriOptions');
    MriOptions.InterpDownsample = InterpDownsample;
    bst_set('MriOptions', MriOptions);
    % Update display
    TessInfo = getappdata(hFig, 'Surface');
    if ~isempty(TessInfo(1).DataSource.FileName)
        [iDS, iResult] = bst_memory('GetDataSetResult', TessInfo(1).DataSource.FileName);
        if ~isempty(iDS)
            GlobalData.DataSet(iDS).Results(iResult).grid2mri_interp = [];
            bst_figures('FireCurrentTimeChanged', 1);
        end
    end
end
% CHECKBOX: GRID SMOOTH
function SetGridSmooth(hFig, GridSmooth)
    global GlobalData;
    % Get figure configuration
    TessInfo = getappdata(hFig, 'Surface');
    if isempty(TessInfo(1).DataSource.FileName)
        return;
    end
    % Update figure configuration 
    TessInfo(1).DataSource.GridSmooth = GridSmooth;
    setappdata(hFig, 'Surface', TessInfo);
    % Update display
    if ~isempty(TessInfo(1).DataSource.FileName)
        [iDS, iResult] = bst_memory('GetDataSetResult', TessInfo(1).DataSource.FileName);
        if ~isempty(iDS)
            GlobalData.DataSet(iDS).Results(iResult).grid2mri_interp = [];
            bst_figures('FireCurrentTimeChanged', 1);
        end
    end
end


%% ==============================================================================================
%  ====== SURFACES ==============================================================================
%  ==============================================================================================           
%% ===== GET SELECTED ROWS =====
% USAGE:   [SelRows, iRows] = GetFigSelectedRows(hFig);
%           SelRows         = GetFigSelectedRows(hFig);
function [SelRows, iRows] = GetFigSelectedRows(hFig)
    global GlobalData;
    % Initialize retuned values
    SelRows = [];
    iRows = [];
    % Find figure
    [hFig, iFig, iDS] = bst_figures('GetFigure', hFig);
    % Get indices of the channels displayed in this figure
    iDispRows = GlobalData.DataSet(iDS).Figure(iFig).SelectedChannels;
    if isempty(iDispRows) || isempty(GlobalData.DataViewer.SelectedRows)
        return;
    end
    % Get all the sensors displayed in the figure
    DispRows = {GlobalData.DataSet(iDS).Channel(iDispRows).Name};
    % Get the general list of selected rows
    SelRows = intersect(GlobalData.DataViewer.SelectedRows, DispRows);
    % If required: get the indices
    if (nargout >= 2) && ~isempty(SelRows)
        % Find row indices in the full list
        for i = 1:length(SelRows)
            iRows = [iRows, iDispRows(strcmpi(SelRows{i}, DispRows))];
        end
    end
end
    
    
%% ===== GET SELECTED ROWS =====
% USAGE:   UpdateFigSelectedRows(iDS, iFig);
function UpdateFigSelectedRows(iDS, iFig)
    global GlobalData;
    % Get figure handles
    sHandles = GlobalData.DataSet(iDS).Figure(iFig).Handles;
    % If no sensor information: return
    iDispChan = GlobalData.DataSet(iDS).Figure(iFig).SelectedChannels;
    if isempty(iDispChan)
        return;
    end
    % Get all the sensors displayed in the figure
    DispChan = {GlobalData.DataSet(iDS).Channel(iDispChan).Name};
    % Remove spaces in channel names
    DispChan = cellfun(@(c)strrep(c,' ',''), DispChan, 'UniformOutput', 0);
    % Get the general list of selected rows
    SelChan = intersect(GlobalData.DataViewer.SelectedRows, DispChan);
    % Find row indices in the full list
    iSelChan = [];
    for i = 1:length(SelChan)
        iSelChan = [iSelChan, find(strcmpi(SelChan{i}, DispChan))];
    end
    % Compute the unselected channels
    iUnselChan = setdiff(1:length(iDispChan), iSelChan);
    % Get electrodes patch
    hFig = GlobalData.DataSet(iDS).Figure(iFig).hFigure;
    hElectrodeGrid = findobj(hFig, 'Tag', 'ElectrodeGrid');
        
    % For 2DLayout figures only
    if strcmpi(GlobalData.DataSet(iDS).Figure(iFig).Id.SubType, '2DLayout')
        % Check that there is something displayed in the figure
        if ~isfield(sHandles, 'SelChanGlobal') || isempty(sHandles.SelChanGlobal)
            return;
        end
        % Get selected lines
        iSelLines = find(ismember(sHandles.SelChanGlobal, iDispChan(iSelChan)));
        % Selected channels : Paint lines in red
        if ~isempty(iSelLines)
            set(sHandles.hLines{1}(iSelLines), 'Color', 'r');
            set(sHandles.hSensorLabels(iSelLines), ...
                'Color',      [.2 1 .4], ...
                'FontUnits', 'points', ...
                'FontSize',   bst_get('FigFont') + 1, ...
                'FontWeight', 'bold');
        end
        % Get deselected lines
        iUnselLines = find(ismember(sHandles.SelChanGlobal, iDispChan(iUnselChan)));
        % Deselected channels : Restore initial color
        if ~isempty(iUnselLines)
            for i = 1:length(iUnselLines)
                set(sHandles.hLines{1}(iUnselLines(i)), 'Color', sHandles.LinesColor{1}(iUnselLines(i),:));
            end
            set(sHandles.hSensorLabels(iUnselLines), ...
                'Color',      .8*[1 1 1], ...
                'FontUnits', 'points', ...
                'FontSize',   bst_get('FigFont'), ...
                'FontWeight', 'normal');
        end
    % For 3DElectrodes figures only
    elseif ~isempty(hElectrodeGrid)
        % Get vertices
        sphVertices = get(hElectrodeGrid, 'Vertices');
        sphUserData = get(hElectrodeGrid, 'UserData');
        % Get copy of spheres patch
        hElectrodeSelect = findobj(hFig, 'Tag', 'ElectrodeSelect');
        % If the selection doesn't exist yet: copy initial patch
        if isempty(hElectrodeSelect) && ~isempty(iSelChan)
            % Extend the size of all the electrodes
            iAllChan = unique(sphUserData);
            for i = 1:length(iAllChan)
                % Get the center of the electrode
                iVert = find(sphUserData == iAllChan(i));
                chanCenter = mean(sphVertices(iVert,:),1);
                % Increase size from the center of the electrode
                sphVertices(iVert,:) = bst_bsxfun(@minus, sphVertices(iVert,:), chanCenter);
                sphVertices(iVert,:) = 1.3 * sphVertices(iVert,:);
                sphVertices(iVert,:) = bst_bsxfun(@plus, sphVertices(iVert,:), chanCenter);
            end
            % Make initial object copy
            hElectrodeSelect = copyobj(hElectrodeGrid, get(hElectrodeGrid, 'Parent'));
            % Selected color depends on the figure colormap
            sColormap = bst_colormaps('GetColormap', hFig);
            if ~isempty(sColormap) && ismember(sColormap.Name, {'cmap_rbw'})
                selColor = [0 1 0];
            else
                selColor = [1 0 0];
            end
            
            % Change properties
            set(hElectrodeSelect, ...
                'FaceColor', selColor, ...
                'EdgeColor', 'none', ...
                'FaceAlpha', 'flat', ...
                'FaceVertexAlphaData', zeros(size(sphVertices,1),1), ...
                'Vertices', sphVertices, ...
                'Tag',      'ElectrodeSelect');
        end
        % If there is something to update
        if ~isempty(hElectrodeSelect)
            % Get current list of visible vertices
            AlphaData = get(hElectrodeSelect, 'FaceVertexAlphaData');
            % Selected channels: Make visible
            for i = 1:length(iSelChan)
                AlphaData(sphUserData == iSelChan(i)) = 0.7;
            end
            % Deselected channels: Hide them
            for i = 1:length(iUnselChan)
                AlphaData(sphUserData == iUnselChan(i)) = 0;
            end
            % Hide completely the object
            if all(AlphaData == 0)
                Visible = 'off';
            else
                Visible = 'on';
            end
            % Update Alpha vector
            set(hElectrodeSelect, 'FaceVertexAlphaData', AlphaData, ...
                                  'Visible', Visible);
        end
        
    % All other 2D/3D figures
    else
        % If valid sensor markers exist 
        hMarkers = sHandles.hSensorMarkers;
        if ~isempty(hMarkers) && all(ishandle(hMarkers))
            if strcmpi(get(hMarkers(1), 'Type'), 'patch')
                % Get the color of all the vertices
                VerticesColors = get(hMarkers, 'FaceVertexCData');
                % Update the vertices that changed
                if ~isempty(iSelChan)
                    VerticesColors(iSelChan, :) = repmat([1 0.3 0], [length(iSelChan), 1]);
                end
                if ~isempty(iUnselChan)
                    VerticesColors(iUnselChan, :) = repmat([1 1 1], [length(iUnselChan), 1]);
                end
                % Update patch object
                set(hMarkers, 'FaceVertexCData', VerticesColors);
                
            elseif strcmpi(get(hMarkers(1), 'Type'), 'line')
                % Get the vertex indices
                UserData = get(hMarkers, 'UserData');
                if iscell(UserData)
                    iVertices = [UserData{:}];
                else
                    iVertices = UserData;
                end
                % Update the vertices that changed
                for i = 1:length(iSelChan)
                    set(hMarkers(iSelChan(i) == iVertices), 'MarkerFaceColor', [1 0.3 0]);
                end
                for i = 1:length(iUnselChan)
                    set(hMarkers(iUnselChan(i) == iVertices), 'MarkerFaceColor', [1 1 1]);
                end
            end
        end
    end
end


%% ===== PLOT SURFACE =====
% Convenient function to consistently plot surfaces.
% USAGE : [hFig,hs] = PlotSurface(hFig, faces, verts, cdata, dataCMap, transparency)
% Parameters :
%     - hFig         : figure handle to use
%     - faces        : the triangle listing (array)
%     - verts        : the corresponding vertices (array)
%     - surfaceColor : color data used to display the surface itself (FaceVertexCData for each vertex, or a unique color for all vertices)
%     - dataColormap : colormap used to display the data on the surface
%     - transparency : surface transparency ([0,1])
% Returns :
%     - hFig : figure handle used
%     - hs   : handle to the surface
function varargout = PlotSurface( hFig, faces, verts, surfaceColor, transparency) %#ok<DEFNU>
    % Check inputs
    if (nargin ~= 5)
        error('Invalid call to PlotSurface');
    end
    % If vertices are assumed transposed (if the assumption is wrong, will crash below anyway)
    if (size(verts,2) > 3)
        verts = verts';
    end
    % If vertices are assumed transposed (if the assumption is wrong, will crash below anyway)
    if (size(faces,2) > 3)
        faces = faces';  
    end
    % Surface color
    if (length(surfaceColor) == 3)
        FaceVertexCData = [];
        FaceColor = surfaceColor;
        EdgeColor = 'none';
    elseif (length(surfaceColor) == length(verts))
        FaceVertexCData = surfaceColor;
        FaceColor = 'interp';
        EdgeColor = 'interp';
    else
        error('Invalid surface color.');
    end
    % Set figure as current
    set(0, 'CurrentFigure', hFig);
    
    % Create patch
    hs = patch(...
        'Faces',            faces, ...
        'Vertices',         verts,...
        'FaceVertexCData',  FaceVertexCData, ...
        'FaceColor',        FaceColor, ...
        'FaceAlpha',        1 - transparency, ...
        'AlphaDataMapping', 'none', ...
        'EdgeColor',        EdgeColor, ...
        'EdgeAlpha',        1, ...
        'BackfaceLighting', 'lit', ...
        'AmbientStrength',  0.5, ...
        'DiffuseStrength',  0.5, ...
        'SpecularStrength', 0.2, ...
        'SpecularExponent', 1, ...
        'SpecularColorReflectance', 0.5, ...
        'FaceLighting',     'gouraud', ...
        'EdgeLighting',     'gouraud', ...
        'Tag',              'AnatSurface');
    
    % Set output variables
    if(nargout>0)
        varargout{1} = hFig;
        varargout{2} = hs;
    end
end

%% ===== PLOT FIBERS =====
function varargout = PlotFibers(hFig, FibPoints, Colors)
    dims = size(Colors);
    if length(dims) < 3
        Colors = permute(repmat(Colors, 1, 1, size(FibPoints, 2)), [1,3,2]);
    end

    % Set figure as current
    set(0, 'CurrentFigure', hFig);
    
    % If we are displaying too many fibers, warn user...
    numMaxFibers = 5000;
    numFibers = size(FibPoints,1);
    if numFibers > numMaxFibers
        questionOptions = {'Display a subset for now', 'Display all anyway'};
        [res, isCancel] = java_dialog('question', ...
            ['You are trying to display ', num2str(numFibers), ...
            ' fibers. Displaying this' 10 'amount of fibers at the same time ', ...
            'can be challenging for the' 10 'average computer. We recommend ', ...
            'you downsample them first.'], 'Display fibers', [], questionOptions);
        if isCancel || strcmp(res, questionOptions{1})
            iFibers = sort(randperm(numFibers, numMaxFibers));
        else
            iFibers = 1:numFibers;
        end
    else
        iFibers = 1:numFibers;
    end
    
    numFibers = length(iFibers);
    
    % Plot fibers
    for iFib = 1:numFibers
        lines(iFib) = surface([FibPoints(iFibers(iFib),:,1); FibPoints(iFibers(iFib),:,1)], ...
            [FibPoints(iFibers(iFib),:,2); FibPoints(iFibers(iFib),:,2)], ...
            [FibPoints(iFibers(iFib),:,3); FibPoints(iFibers(iFib),:,3)], ...
            [Colors(iFibers(iFib),:,1:3); Colors(iFibers(iFib),:,1:3)], ...
            'FaceColor','none',...
            'EdgeColor','flat');
    end
    if numFibers == 0
        lines = [];
    end
    
    % Set output variables
    if nargout > 0
        varargout{1} = hFig;
        varargout{2} = lines;
    end
end

function lines = ColorFibers(lines, Color)
    if isempty(Color) || isempty(lines)
        return;
    end
    
    bst_progress('start', 'Fiber viewer', 'Coloring fibers...');
    
    dims = size(Color);
    nFibers = length(lines);
    
    % Create a full Color matrix if required
    if length(dims) < 3
        nPoints = size(lines(1).XData, 2);
        if dims(1) == 1
            % One color value for all fibers and points
            Color = permute(repmat(Color, nFibers, 1, nPoints), [1,3,2]);
        else
            % One color value per fiber
            Color = permute(repmat(Color, 1, 1, nPoints), [1,3,2]);
        end
    end
    
    % Set color
    for iFib = 1:length(lines)
        lines(iFib).CData = [Color(iFib,:,:); Color(iFib,:,:)];
    end
    
    drawnow;
    bst_progress('stop');
end

%% ===== PLOT SQUARE/CUT =====
% USAGE:  PlotSquareCut(hFig, TessInfo, dim, pos)
%         PlotSquareCut(hFig)  : Remove all square cuts displayed
function PlotSquareCut(hFig, TessInfo, dim, pos)
    % Get figure description and MRI
    [hFig, iFig, iDS] = bst_figures('GetFigure', hFig);
    % Delete the previous patch
    delete(findobj(hFig, 'Tag', 'squareCut'));
    if (nargin < 4)
        return
    end
    hAxes  = findobj(hFig, '-depth', 1, 'tag', 'Axes3D');
    % Get maximum dimensions (MRI size)
    sMri = bst_memory('GetMri', TessInfo.SurfaceFile);
    mriSize = size(sMri.Cube);

    % Get locations of the slice
    nbPts = 50;
    baseVect = linspace(-.01, 1.01, nbPts);
    switch(dim)
        case 1
            voxX = ones(nbPts)         .* (pos + 2); 
            voxY = meshgrid(baseVect)  .* mriSize(2);   
            voxZ = meshgrid(baseVect)' .* mriSize(3); 
            surfColor = [1 .5 .5];
        case 2
            voxX = meshgrid(baseVect)  .* mriSize(1); 
            voxY = ones(nbPts)         .* (pos + 2) + .1;    
            voxZ = meshgrid(baseVect)' .* mriSize(3); 
            surfColor = [.5 1 .5];
        case 3
            voxX = meshgrid(baseVect)  .* mriSize(1); 
            voxY = meshgrid(baseVect)' .* mriSize(2); 
            voxZ = ones(nbPts)         .* (pos + 2) + .1;        
            surfColor = [.5 .5 1];
    end

    % === Switch coordinates from MRI-CS to SCS ===
    % Apply Rotation/Translation
    voxXYZ = [voxX(:), voxY(:), voxZ(:)];
    scsXYZ = cs_convert(sMri, 'voxel', 'scs', voxXYZ);

    % === PLOT SURFACE ===
    % Plot new surface  
    hCut = surface('XData',     reshape(scsXYZ(:,1),nbPts,nbPts), ...
                   'YData',     reshape(scsXYZ(:,2),nbPts,nbPts), ...
                   'ZData',     reshape(scsXYZ(:,3),nbPts,nbPts), ...
                   'CData',     ones(nbPts), ...
                   'FaceColor',        surfColor, ...
                   'FaceAlpha',        .3, ...
                   'EdgeColor',        'none', ...
                   'AmbientStrength',  .5, ...
                   'DiffuseStrength',  .9, ...
                   'SpecularStrength', .1, ...
                   'Tag',    'squareCut', ...
                   'Parent', hAxes);
end


%% ===== UPDATE MRI DISPLAY =====
% USAGE:  UpdateMriDisplay(hFig, dims, TessInfo, iTess)
%         UpdateMriDisplay(hFig, dims)
%         UpdateMriDisplay(hFig)
function UpdateMriDisplay(hFig, dims, TessInfo, iTess)
    % Parse inputs
    if (nargin < 4)
        [sMri,TessInfo,iTess] = panel_surface('GetSurfaceMri', hFig);
    end
    if (nargin < 2) || isempty(dims)
        dims = [1 2 3];
    end
    % Get the slices that need to be redrawn
    newPos = [NaN, NaN, NaN];
    newPos(dims) = TessInfo(iTess).CutsPosition(dims);
    % Redraw the three slices
    panel_surface('PlotMri', hFig, newPos);
end



%% ===== UPDATE SURFACE COLOR =====
% Compute color RGB values for each vertex of the surface, taking in account : 
%     - the surface color,
%     - the sulci map
%     - the data matrix displayed over the surface (and the data threshold),
%     - the data colormap : RGB values, normalized?, absolute values?, limits
%     - the data transparency
% Parameters : 
%     - hFig : handle to a 3DViz figure
%     - iTess     : indice of the surface to update
function UpdateSurfaceColor(hFig, iTess)
    % Get surfaces list 
    TessInfo = getappdata(hFig, 'Surface');
    % Ignore empty surfaces and MRI slices
    if isempty(TessInfo(iTess).hPatch) || ~any(ishandle(TessInfo(iTess).hPatch))
        return 
    end
    
    % === ColorMap ===
    % Get best colormap to display data
    sColormap = bst_colormaps('GetColormap', TessInfo(iTess).ColormapType);
    if sColormap.UseStatThreshold && (~isempty(TessInfo(iTess).StatThreshUnder) || ~isempty(TessInfo(iTess).StatThreshOver))
        % Extend the color of null value to non-significant values and put all the color dynamics for significant values
        sColormap.CMap = bst_colormaps('StatThreshold', sColormap.CMap, TessInfo(iTess).DataLimitValue(1), TessInfo(iTess).DataLimitValue(2), ...
                                       sColormap.isAbsoluteValues, TessInfo(iTess).StatThreshUnder, TessInfo(iTess).StatThreshOver, ...
                                       [0.7 0.7 0.7]);
        
        % Update figure colorbar accordingly
        set(hFig, 'Colormap', sColormap.CMap);
        % Create/Delete colorbar
        bst_colormaps('SetColorbarVisible', hFig, sColormap.DisplayColorbar);
    end
    
    % Initialize list of independent vertices to plot
    GridLoc    = zeros(0,3);
    GridValues = zeros(0,1);
    GridInd    = zeros(1,0);
    
    % === MRI ===
    if strcmpi(TessInfo(iTess).Name, 'Anatomy')
        % Update display
        UpdateMriDisplay(hFig, [], TessInfo, iTess);
        
    % === FIBERS ===
    elseif strcmpi(TessInfo(iTess).Name, 'Fibers')
        % Set line color if applicable
        if any(TessInfo(iTess).AnatomyColor(:) ~= 0)
            TessInfo(iTess).hPatch = ColorFibers(TessInfo(iTess).hPatch, TessInfo(iTess).AnatomyColor(1,1:3));
        end
        
    % === SURFACE ===
    else
        % === BUILD VALUES ===
        % If there is no data overlay
        if isempty(TessInfo(iTess).Data)
            DataSurf = [];
        else
            % Apply absolute value
            DataSurf = TessInfo(iTess).Data;
            if sColormap.isAbsoluteValues
                DataSurf = abs(DataSurf);
            end
            % Apply data threshold
            [DataSurf, ThreshBar] = ThresholdSurfaceData(DataSurf, TessInfo(iTess).DataLimitValue, TessInfo(iTess).DataThreshold, sColormap);
            % If there is an atlas defined for this surface: replicate the values for each patch
            if ~isempty(TessInfo(iTess).DataSource.Atlas) && ~isempty(TessInfo(iTess).DataSource.Atlas.Scouts)
                % Initialize full cortical map
                DataScout = DataSurf;
                DataSurf = zeros(TessInfo(iTess).nVertices,1);
                % Duplicate the value of each scout to all the vertices
                sScouts = TessInfo(iTess).DataSource.Atlas.Scouts;
                for i = 1:length(sScouts)
                    DataSurf(sScouts(i).Vertices,:) = DataScout(i,:);
                end
            % Regular surface values
            else
                % Get the cortex surface (for the vertices connectivity)
                sSurf = bst_memory('GetSurface', TessInfo(iTess).SurfaceFile);
                % Mixed source models: keep only the surface values
                if ~isempty(TessInfo(iTess).DataSource.GridAtlas) && ~isempty(TessInfo(iTess).DataSource.GridLoc)
%                     % Find the source model atlas in the cortex surface
%                     iAtlas = find(strcmpi('Source model', {sSurf.Atlas.Name}));
%                     if isempty(iAtlas)
%                         error('Atlas "Source model" cannot be found in the cortex surface.');
%                     end
                    % Extract the vertex indices that correspond to a surface value
                    iSurfVert = [];
                    iGridVert = [];
                    sGridScouts = TessInfo(iTess).DataSource.GridAtlas.Scouts;
                    for i = 1:length(sGridScouts)
                        switch (sGridScouts(i).Region(2))
                            case 'V'
                                % Add to the list of independent vertices to plot
                                GridLoc    = [GridLoc;    TessInfo(iTess).DataSource.GridLoc(sGridScouts(i).GridRows,:)];
                                GridInd    = [GridInd,    sGridScouts(i).GridRows];
                                GridValues = [GridValues; DataSurf(sGridScouts(i).GridRows,:)];
                            case 'S'
                                % Add to the list of matching vertices
                                iSurfVert = [iSurfVert, sGridScouts(i).Vertices];
                                iGridVert = [iGridVert, sGridScouts(i).GridRows];
                        end
                    end
                    % Remap the values of the sources with the correct order
                    DataSurfGrid = DataSurf;
                    DataSurf = zeros(TessInfo(iTess).nVertices, 1);
                    DataSurf(iSurfVert) = DataSurfGrid(iGridVert);
                end
                % Apply size threshold (surface only)
                if (TessInfo(iTess).SizeThreshold > 1)
                    % Get clusters that are above the threshold
                    iVertOk = bst_cluster_threshold(abs(DataSurf), TessInfo(iTess).SizeThreshold, sSurf.VertConn);
                    DataSurf(~iVertOk) = 0;
                end
            end
            % Add threshold markers to colorbar
            AddThresholdMarker(hFig, TessInfo(iTess).DataLimitValue, ThreshBar);
        end
   
        % SHOW SULCI MAP
        if TessInfo(iTess).SurfShowSulci
            % Get surface
            sSurf = bst_memory('GetSurface', TessInfo(iTess).SurfaceFile);
            SulciMap = sSurf.SulciMap;
        % DO NOT SHOW SULCI MAP
        else
            SulciMap = zeros(TessInfo(iTess).nVertices, 1);
        end
        % Compute RGB values
        FaceVertexCdata = BlendAnatomyData(SulciMap, ...                                  % Anatomy: Sulci map
                                           TessInfo(iTess).AnatomyColor([1,end], :), ...  % Anatomy: color
                                           DataSurf, ...                                  % Data: values map
                                           TessInfo(iTess).DataLimitValue, ...            % Data: limit value
                                           TessInfo(iTess).DataAlpha,...                  % Data: transparency
                                           sColormap);                                    % Colormap
        % Edge display : on/off
        if ~TessInfo(iTess).SurfShowEdges
            EdgeColor = 'none';
        else
            EdgeColor = TessInfo(iTess).AnatomyColor(1, :);
        end
        % Set surface colors
        set(TessInfo(iTess).hPatch, 'FaceVertexCdata', FaceVertexCdata, ...
                                    'FaceColor',       'interp', ...
                                    'EdgeColor',       EdgeColor);
        % Plot independent vertices as spheres
        if ~isempty(GridLoc)
            PlotGrid(hFig, GridLoc, GridValues, GridInd, TessInfo(iTess).DataAlpha, TessInfo(iTess).DataLimitValue, sColormap);
        end
    end
end


%% ===== PLOT GRID =====
% Display a volume grid or set of electrodes
function hGrid = PlotGrid(hFig, GridLoc, GridValues, GridInd, DataAlpha, DataLimit, sColormap)
    % Number of points
    N = 12;
    % Grid transparency
    FaceAlpha = repmat(1-DataAlpha, size(GridLoc,1) * N, 1);
    % If data values are passed to the function
    if ~isempty(DataLimit)
        % Replicate the grid data to match the number of vertices per sphere
        GridValues = repmat(GridValues', N, 1);
        GridValues = GridValues(:);
        % Get color values
        if ~isempty(GridValues) && (length(DataLimit) == 2) && (DataLimit(2) ~= DataLimit(1)) && ~any(isnan(DataLimit)) && ~any(isinf(DataLimit))
            iDataCmap = round( ((size(sColormap.CMap,1)-1)/(DataLimit(2)-DataLimit(1))) * (GridValues - DataLimit(1))) + 1;
            iDataCmap((iDataCmap <= 0) | isnan(iDataCmap)) = 1;
            iDataCmap(iDataCmap > size(sColormap.CMap,1)) = size(sColormap.CMap,1);
            dataRGB = sColormap.CMap(iDataCmap, :);
        else
            % return;
            dataRGB = repmat([.6 .6 .6], size(GridLoc,1) * N, 1);
        end
        % Spheres transparency: Hide values that are strictly zero
        FaceAlpha(GridValues == 0) = min(1-DataAlpha, 0.05);
    else
        dataRGB = repmat([.9,.9,0], size(GridLoc,1) * N, 1);
    end
    % Find previously create grid
    GridTag = 'GridSpheres';
    hAxes = findobj(hFig, '-depth', 1, 'Tag', 'Axes3D');
    hGrid = findobj(hAxes, 'Tag', GridTag);
    % Create a set of spheres
    if isempty(hGrid)
        % Create one sphere
        SpheresSize = 0.0016;
        [sphVertex, sphFace] = tess_sphere(N);
        sphVertex = sphVertex .* SpheresSize ./ 2;
        % Multiply this sphere
        Vertex = zeros(0,3);
        Faces  = zeros(0,3);
        for i = 1:size(GridLoc,1)
            tmpVertex = bst_bsxfun(@plus, GridLoc(i,:), sphVertex);
            Vertex = [Vertex; tmpVertex];
            Faces  = [Faces;  sphFace + N*(i-1)];
        end
        % Set the GridLoc index in the UserData to get a match with the surface vertex 
        if ~isempty(GridInd)
            UserData = reshape(repmat(GridInd, N, 1), [], 1);
        else
            UserData = [];
        end
        % Create patch
        hGrid = patch(...
            'Faces',               Faces, ...
            'Vertices',            Vertex,...
            'FaceVertexCData',     dataRGB, ...
            'FaceColor',           'interp', ...
            'FaceAlpha',           'flat', ...
            'FaceVertexAlphaData', FaceAlpha, ...
            'AlphaDataMapping',    'none', ...
            'EdgeColor',           'none', ...
            'FaceAlpha',           1, ...
            'LineWidth',           1, ...
            'BackfaceLighting',    'unlit', ...
            'AmbientStrength',     1, ...
            'DiffuseStrength',     0, ...
            'SpecularStrength',    0, ...
            'SpecularExponent',    1, ...
            'SpecularColorReflectance', 0, ...
            'FaceLighting',        'flat', ...
            'EdgeLighting',        'flat', ...
            'Tag',                 GridTag, ...
            'UserData',            UserData, ...
            'Parent',              hAxes);
    else
        set(hGrid, ...
            'FaceVertexCData',     dataRGB, ...
            'FaceVertexAlphaData', FaceAlpha);
    end
end


%% ===== PLOT 3D ELECTRODES =====
function [hElectrodeGrid, ChanLoc] = PlotSensors3D(iDS, iFig, Channel, ChanLoc, TopoType) %#ok<DEFNU>
    global GlobalData;
    % Initialize returned variable
    hElectrodeGrid = [];
    % Get current electrodes positions
    if (nargin < 4) || isempty(TopoType)
        TopoType = '3DElectrodes';
    end
    if (nargin < 3) || isempty(Channel) || isempty(ChanLoc)
        selChan = GlobalData.DataSet(iDS).Figure(iFig).SelectedChannels;
        Channel = GlobalData.DataSet(iDS).Channel(selChan);
        [AllLoc, ChanLoc] = GetChannelPositions(iDS, selChan);
    end
    % Get axes
    hFig = GlobalData.DataSet(iDS).Figure(iFig).hFigure;
    hAxes = findobj(hFig, '-depth', 1, 'Tag', 'Axes3D');
    % Get font size
    fontSize = bst_get('FigFont') + 2;
    % Delete previously created electrodes
    delete(findobj(hFig, 'Tag', 'ElectrodeGrid'));
    delete(findobj(hFig, 'Tag', 'ElectrodeSelect'));
    delete(findobj(hFig, 'Tag', 'ElectrodeDepth'));
    delete(findobj(hFig, 'Tag', 'ElectrodeWire'));
    delete(findobj(hFig, 'Tag', 'ElectrodeLabel'));
    % Get electrodes definitions
    sElectrodes = GlobalData.DataSet(iDS).IntraElectrodes;
    % Get SEEG and ECOG devices
    iSeeg = [];
    iEcog = [];
    if ~isempty(sElectrodes)
        iSeeg = find(strcmpi({sElectrodes.Type}, 'SEEG'));
        iEcog = find(strcmpi({sElectrodes.Type}, 'ECOG') | strcmpi({sElectrodes.Type}, 'ECOG-mid'));
        % Remove all SEEG if no SEEG channels are available (same for ECOG)
        if ~isempty(iSeeg) && ~any(strcmpi({Channel.Type}, 'SEEG'))
            sElectrodes(iSeeg) = [];
        end
        if ~isempty(iEcog) && ~any(strcmpi({Channel.Type}, 'ECOG') | strcmpi({Channel.Type}, 'ECOG-mid'))
            sElectrodes(iEcog) = [];
        end
        if ~isempty(sElectrodes)
            iSeeg = find(strcmpi({sElectrodes.Type}, 'SEEG'));
            iEcog = find(strcmpi({sElectrodes.Type}, 'ECOG') | strcmpi({sElectrodes.Type}, 'ECOG-mid'));
        end
    end
    
    
    % === 2D ELECTRODES ===
    % If using a 2D plot: use standard positions for electrodes and contacts
    if strcmpi(TopoType, '2DElectrodes')
        % Extract SEEG global properties
        maxContactNumberSeeg = max([sElectrodes(iSeeg).ContactNumber]);
        maxLengthSeeg = max([sElectrodes(iSeeg).ElecLength]);
        % Extract ECOG global properties
        maxContactsEcog = max(cellfun(@(c)c(1), {sElectrodes(iEcog).ContactNumber}));
        X = 0;
        % Display electrodes in successive rows
        for iElec = length(sElectrodes):-1:1
            % Define default electrode properties just for display
            switch (sElectrodes(iElec).Type)
                case 'SEEG'
                    if isempty(sElectrodes(iElec).ElecLength)
                        sElectrodes(iElec).ElecLength = 0.070;
                    end
                    if isempty(maxLengthSeeg)
                        maxLengthSeeg = sElectrodes(iElec).ElecLength;
                    end
                    if isempty(sElectrodes(iElec).ContactSpacing) || (sElectrodes(iElec).ContactSpacing == 0) || (sElectrodes(iElec).ContactSpacing * sElectrodes(iElec).ContactNumber > sElectrodes(iElec).ElecLength)
                        sElectrodes(iElec).ContactSpacing = sElectrodes(iElec).ElecLength / maxContactNumberSeeg;
                    end
                    if isempty(sElectrodes(iElec).ElecDiameter)
                        sElectrodes(iElec).ElecDiameter = 0.0008;
                    end
                    X = X + 6 * sElectrodes(iElec).ElecDiameter + 0.0001;
                    Y = [maxLengthSeeg - sElectrodes(iElec).ElecLength, maxLengthSeeg];
                    sElectrodes(iElec).Loc = [X, X; Y; 0, 0];
                case {'ECOG', 'ECOG-mid'}
                    % Force to be ECOG-mid to prevent any projection on the cortex
                    maxDiameterEcog = 0.004;
                    sElectrodes(iElec).Type = 'ECOG';
                    sElectrodes(iElec).ElecDiameter = 0.004;
                    sElectrodes(iElec).ContactDiameter = maxDiameterEcog;
                    % ECOG strip
                    if (length(sElectrodes(iElec).ContactNumber) == 1)
                        X = X + 1.5 * maxDiameterEcog + 0.0001;
                        Y = 1.5 * maxDiameterEcog * [maxContactsEcog, maxContactsEcog - sElectrodes(iElec).ContactNumber(1) + 1];
                        sElectrodes(iElec).Loc = [X, X; Y; 0, 0];
                    % ECOG grid
                    else
                        nRowsElec = sElectrodes(iElec).ContactNumber(2);
                        Xgrid = X + 1.5 * maxDiameterEcog * [1, nRowsElec];
                        X = X + 1.5 * maxDiameterEcog * nRowsElec;
                        Y = 1.5 * maxDiameterEcog * [maxContactsEcog, maxContactsEcog - sElectrodes(iElec).ContactNumber(1) + 1];
                        sElectrodes(iElec).Loc = [Xgrid(2), Xgrid(2), Xgrid(1), Xgrid(1); Y(1), Y(2), Y(2), Y(1); 0, 0, 0, 0];
                    end
            end
        end
        % Set corresponding contact positions
        Channel = panel_ieeg('AlignContacts', iDS, iFig, 'default', sElectrodes, Channel, 0, 0);
        if isempty(Channel)
            return;
        end
        ChanLoc = [Channel.Loc]';
        isProjectEcog = 0;
    else
        isProjectEcog = 1;
    end
    
    % Create objects geometry
    [ElectrodeDepth, ElectrodeLabel, ElectrodeWire, ElectrodeGrid] = panel_ieeg('CreateGeometry3DElectrode', iDS, iFig, Channel, ChanLoc, sElectrodes, isProjectEcog);
    % Plot depth electrodes
    for iElec = 1:length(ElectrodeDepth)
        if strcmpi(GlobalData.DataSet(iDS).Figure(iFig).Id.Type, 'Topography')
            faceColor = [.5 .5 .5];
        else
            faceColor = ElectrodeDepth(iElec).FaceColor;
        end
        hElectrodeDepth = patch(...
            'Faces',     ElectrodeDepth(iElec).Faces, ...
            'Vertices',  ElectrodeDepth(iElec).Vertices,...
            'FaceColor', faceColor, ...
            'FaceAlpha', ElectrodeDepth(iElec).FaceAlpha, ...
            'Parent',    hAxes, ...
            ElectrodeDepth(iElec).Options{:});
    end
    % 2DElectrodes: Add ECOG labels (or recompute them)
    if strcmpi(TopoType, '2DElectrodes') && ~isempty(iEcog)
        for i = 1:length(iEcog)
            % Find existing label
            if ~isempty(ElectrodeLabel)
                iLabel = find(strcmpi({ElectrodeLabel.Name}, sElectrodes(iEcog(i)).Name));
            end
            % Otherwise add new label
            if isempty(iLabel)
                iLabel = length(ElectrodeLabel) + 1;
            end
            ElectrodeLabel(iLabel).Loc   = sElectrodes(iEcog(i)).Loc(:,1) + [0; 2*sElectrodes(iEcog(i)).ContactDiameter; 0];
            ElectrodeLabel(iLabel).Name  = sElectrodes(iEcog(i)).Name;
            ElectrodeLabel(iLabel).Color = sElectrodes(iEcog(i)).Color;
            ElectrodeLabel(iLabel).Options = {...
                'FontUnits',   'points', ...
                'Tag',         'ElectrodeLabel', ...
                'Interpreter', 'none', ...
                'UserData',    sElectrodes(iEcog(i)).Name};
        end
    end
    % Plot electrode labels
    for iElec = 1:length(ElectrodeLabel)
        hElectrodeLabel = text(...
            ElectrodeLabel(iElec).Loc(1), ElectrodeLabel(iElec).Loc(2), ElectrodeLabel(iElec).Loc(3), ...
            ElectrodeLabel(iElec).Name, ...
            'Parent',              hAxes, ...
            'HorizontalAlignment', 'center', ...
            'FontSize',            fontSize, ...
            'FontWeight',          'bold', ...
            'Color',               ElectrodeLabel(iElec).Color, ...
            ElectrodeLabel(iElec).Options{:});
    end
    % Plot ECOG wires
    for iElec = 1:length(ElectrodeWire)
        hElectrodeWire = line(...
            ElectrodeWire(iElec).Loc(:,1), ElectrodeWire(iElec).Loc(:,2), ElectrodeWire(iElec).Loc(:,3), ...           
            'LineWidth',  ElectrodeWire(iElec).LineWidth, ...
            'Color',      ElectrodeWire(iElec).Color, ...
            'Parent',     hAxes, ...
            ElectrodeWire(iElec).Options{:});
    end
    % Plot grid of contacts
    if ~isempty(ElectrodeGrid)
        hElectrodeGrid = patch(...
            'Faces',               ElectrodeGrid.Faces, ...
            'Vertices',            ElectrodeGrid.Vertices,...
            'FaceVertexCData',     ElectrodeGrid.FaceVertexCData, ...
            'FaceVertexAlphaData', ElectrodeGrid.FaceVertexAlphaData, ...
            'FaceColor',           'flat', ...
            'FaceAlpha',           'flat', ...
            'AlphaDataMapping',    'none', ...
            'Parent',              hAxes, ...
            ElectrodeGrid.Options{:});
    end
    % Repaint selected sensors for this figure
    UpdateFigSelectedRows(iDS, iFig);
end


%% ===== SET ELECTRODES CONFIGURATION =====
function SetElectrodesConfig(hFig)
    global GlobalData;
    % Get figure description
    [hFig,iFig,iDS] = bst_figures('GetFigure', hFig);
    % Get modality
    Modality = GlobalData.DataSet(iDS).Figure(iFig).Id.Modality;
    % Get saved user properties
    ElectrodeConfig = bst_get('ElectrodeConfig', Modality);

    % Fields to edit in the saved displayed properties
    addFields = struct();
    % Configuration for SEEG electrodes
    if strcmpi(ElectrodeConfig.Type, 'seeg')
        res = java_dialog('input', {'Contact diameter (mm):', 'Contact length (mm):', 'Depth electrode diameter (mm):', 'Depth electrode length (mm):'}, 'Electrode display', [], ...
                              {num2str(1000 * ElectrodeConfig.ContactDiameter), num2str(1000 * ElectrodeConfig.ContactLength), num2str(1000 * ElectrodeConfig.ElecDiameter), num2str(1000 * ElectrodeConfig.ElecLength)});
        if isempty(res) || (length(res) < 2)
            return
        end
        if ~isnan(str2double(res{1})) && ~isempty(str2double(res{1})) && (str2double(res{1}) >= 0)
            addFields.ContactDiameter = str2double(res{1}) / 1000;
        end
        if ~isnan(str2double(res{2})) && ~isempty(str2double(res{2})) && (str2double(res{2}) >= 0)
            addFields.ContactLength = str2double(res{2}) / 1000;
        end
        if ~isnan(str2double(res{3})) && ~isempty(str2double(res{3})) && (str2double(res{3}) >= 0)
            addFields.ElecDiameter = str2double(res{3}) / 1000;
        end
        if ~isnan(str2double(res{4})) && ~isempty(str2double(res{4})) && (str2double(res{4}) >= 0)
            addFields.ElecLength = str2double(res{4}) / 1000;
        end
        Modality = 'SEEG';
    % Configuration for ECOG electrodes
    elseif strcmpi(ElectrodeConfig.Type, 'ecog')
        res = java_dialog('input', {'Contact diameter (mm):', 'Contact height (mm):', 'Width of the wires:'}, 'Electrode display', [], ...
                              {num2str(1000 * ElectrodeConfig.ContactDiameter), num2str(1000 * ElectrodeConfig.ContactLength), num2str(ElectrodeConfig.ElecDiameter)});
        if isempty(res) || (length(res) < 3)
            return
        end
        if ~isnan(str2double(res{1})) && ~isempty(str2double(res{1})) && (str2double(res{1}) >= 0)
            addFields.ContactDiameter = str2double(res{1}) / 1000;
        end
        if ~isnan(str2double(res{2})) && ~isempty(str2double(res{2})) && (str2double(res{2}) >= 0)
            addFields.ContactLength = str2double(res{2}) / 1000;
        end
        if ~isnan(str2double(res{3})) && ~isempty(str2double(res{3})) && (str2double(res{3}) >= 0)
            addFields.ElecDiameter = str2double(res{3});
        end
        Modality = 'ECOG';
    % Configuration for other types of electrodes electrodes
    else
        res = java_dialog('input', {'Contact diameter (mm):', 'Contact height (mm):'}, 'Electrode display', [], ...
                              {num2str(1000 * ElectrodeConfig.ContactDiameter), num2str(1000 * ElectrodeConfig.ContactLength)});
        if isempty(res) || (length(res) < 2)
            return
        end
        if ~isnan(str2double(res{1})) && ~isempty(str2double(res{1})) && (str2double(res{1}) >= 0)
            addFields.ContactDiameter = str2double(res{1}) / 1000;
        end
        if ~isnan(str2double(res{2})) && ~isempty(str2double(res{2})) && (str2double(res{2}) >= 0)
            addFields.ContactLength = str2double(res{2}) / 1000;
        end
        Modality = 'EEG';
    end
    % Save new values in user properties
    if ~isempty(fieldnames(addFields))
        % Get saved user properties
        ElectrodeConfig = bst_get('ElectrodeConfig', Modality);
        % Update fields
        ElectrodeConfig = struct_copy_fields(ElectrodeConfig, addFields, 1);
        % Save modifications
        bst_set('ElectrodeConfig', Modality, ElectrodeConfig);
        % Update the current figure as well
        ElectrodeConfig = struct_copy_fields(ElectrodeConfig, addFields, 1);
    end
    % Update the electrodes configuration
    bst_set('ElectrodeConfig', Modality, ElectrodeConfig);
    % Redraw figure
    panel_ieeg('UpdateFigures');
end



%% ===== THRESHOLD DATA =====
function [Data, ThreshBar] = ThresholdSurfaceData(Data, DataLimit, DataThreshold, sColormap)
    if ~sColormap.isAbsoluteValues && (DataLimit(1) == -DataLimit(2))
        ThreshBar = DataThreshold * max(abs(DataLimit)) * [-1,1];
        Data(abs(Data) < ThreshBar(2)) = 0;
    elseif (DataLimit(2) <= 0)
        ThreshBar = DataLimit(2);
        Data((Data < DataLimit(1) + (DataLimit(2)-DataLimit(1)) * DataThreshold)) = DataLimit(1);
        Data(Data > DataLimit(2)) = 0;
    else
        ThreshBar = DataLimit(1) + (DataLimit(2)-DataLimit(1)) * DataThreshold;
        Data((Data < ThreshBar)) = 0;
        Data(Data > DataLimit(2)) = DataLimit(2);
    end
end


%% ===== ADD THRESHOLD MARKER =====
function AddThresholdMarker(hFig, DataLimit, ThreshBar)
    hColorbar = findobj(hFig, '-depth', 1, 'Tag', 'Colorbar');
    if ~isempty(hColorbar)
        % Delete existing threshold bars
        hThreshBar = findobj(hColorbar, 'Tag', 'ThreshBar');
        delete(hThreshBar);
        % Draw all the threshold bars
        if ((length(ThreshBar) == 1) || (ThreshBar(2) ~= ThreshBar(1)))
            for i = 1:length(ThreshBar)
                yval = (ThreshBar(i) - DataLimit(1)) / (DataLimit(2) - DataLimit(1)) * 256;
                line([0 1], yval.*[1 1], [1 1], 'Color', [1 1 1], 'Parent', hColorbar, 'Tag', 'ThreshBar');
            end
        end
    end
end


%% ===== BLEND ANATOMY DATA =====
% Compute the RGB color values for each vertex of an enveloppe.
% INPUT:
%    - SulciMap     : [nVertices] vector with 0 or 1 values (0=gyri, 1=sulci)
%    - Data         : [nVertices] vector 
%    - DataLimit    : [absMaxVal] or [minVal, maxVal], or []
%    - DataAlpha    : Transparency value for the data (if alpha=0, we only see the anatomy color)
%    - AnatomyColor : [2x3] colors for anatomy (sulci / gyri)
%    - sColormap    : Colormap for the data
% OUTPUT:
%    - mixedRGB     : [nVertices x 3] RGB color value for each vertex
function mixedRGB = BlendAnatomyData(SulciMap, AnatomyColor, Data, DataLimit, DataAlpha, sColormap)
    % Create a background: light 1st color for gyri, 2nd color for sulci
    anatRGB = AnatomyColor(2-SulciMap, :);
    % === OVERLAY: DATA MAP ===
    if ~isempty(Data) && (length(DataLimit) == 2) && (DataLimit(2) ~= DataLimit(1)) && ~any(isnan(DataLimit)) && ~any(isinf(DataLimit))
        Data(isnan(Data)) = 0;
        iDataCmap = round( ((size(sColormap.CMap,1)-1)/(DataLimit(2)-DataLimit(1))) * (Data - DataLimit(1))) + 1;
        iDataCmap(iDataCmap <= 0) = 1;
        iDataCmap(iDataCmap > size(sColormap.CMap,1)) = size(sColormap.CMap,1);
        dataRGB = sColormap.CMap(iDataCmap, :);
    else
        dataRGB = [];
    end
    % === MIX ANATOMY/DATA RGB ===
    mixedRGB = anatRGB;
    if ~isempty(dataRGB)
        toBlend = find(Data ~= 0); % Find vertex indices holding non-zero activation (after thresholding)
        mixedRGB(toBlend,:) = DataAlpha * anatRGB(toBlend,:) + (1-DataAlpha) * dataRGB(toBlend,:);
    end
end

%% ===== SMOOTH SURFACE CALLBACK =====
function SmoothSurface(hFig, iTess, smoothValue)
    % Get surfaces list 
    TessInfo = getappdata(hFig, 'Surface');
    % Ignore MRI slices
    if ismember(TessInfo(iTess).Name, {'Anatomy', 'FEM'})
        return
    end
    % Get surfaces vertices
    sSurf = bst_memory('GetSurface', TessInfo(iTess).SurfaceFile);
    if (length(sSurf) > 1)
        sSurf = sSurf(1);
    end
    % If all the Z coordinates are the same: can't smooth
    if all(sSurf.Vertices(:,3) == sSurf.Vertices(1,3))
        return;
    end
    % If smoothValue is null: restore initial vertices
    if (smoothValue == 0)
        set(TessInfo(iTess).hPatch, 'Vertices', sSurf.Vertices);
        return
    end

    % ===== SMOOTH SURFACE =====
    % Get only the cortex vertices
    iVertices = [];
    iAtlasStruct = find(strcmpi('Structures', {sSurf.Atlas.Name}));
    if ~isempty(iAtlasStruct)
        iScouts = find(ismember({sSurf.Atlas(iAtlasStruct).Scouts.Label}, {'lh', '01_Lhemi L', 'Cortex L', 'rh', '01_Rhemi R', 'Cortex R', 'Cortex', 'Cerebellum L','LCer','Cerebellum R','RCer', 'Cerebellum'}));
        if ~isempty(iScouts)
            iVertices = [sSurf.Atlas(iAtlasStruct).Scouts(iScouts).Vertices];
        end
    end
    if isempty(iVertices)
        iVertices = 1:length(sSurf.Vertices);
    end
    % Smoothing factor
    SurfSmoothIterations = ceil(300 * smoothValue * length(iVertices) / 100000);
    % Calculate smoothed vertices locations
    Vertices_sm = sSurf.Vertices;
    Vertices_sm(iVertices,:) = tess_smooth(sSurf.Vertices(iVertices,:), smoothValue, SurfSmoothIterations, sSurf.VertConn(iVertices,iVertices), 1);
    % Apply smoothed locations
    set(TessInfo(iTess).hPatch, 'Vertices',  Vertices_sm);
end


%% ===== SET STRUCTURES LAYOUT =====
function SetStructLayout(hFig, iTess)
    % Get surfaces list 
    TessInfo = getappdata(hFig, 'Surface');
    % Ignore MRI slices
    if strcmpi(TessInfo(iTess).Name, 'Anatomy')
        return
    end
    % Get surfaces vertices
    sSurf = bst_memory('GetSurface', TessInfo(iTess).SurfaceFile);
    if (length(sSurf) > 1)
        sSurf = sSurf(1);
    end

    % ===== SEPARATE STRUCTURES =====
    % Get the Structures atlas
    iAtlasStruct = find(strcmpi('Structures', {sSurf.Atlas.Name}));
    % If there is none: nothing to do here
    if isempty(iAtlasStruct)
        return;
    end
    sScouts = sSurf.Atlas(iAtlasStruct).Scouts;
    % Get surface bounding box
    Vertices = get(TessInfo(iTess).hPatch, 'Vertices');
    dx = max(Vertices(:,1)) - min(Vertices(:,1));
    dy = max(Vertices(:,2)) - min(Vertices(:,2));
    dz = max(Vertices(:,3)) - min(Vertices(:,3));
    % Region by region
    for i = 1:length(sScouts)
        % Define the structure offset
        switch (sScouts(i).Label)
            % Cortex + cerebellum
            case {'lh', '01_Lhemi L', 'Cortex L'},   offSet = [0,  0.6*dy, 0];
            case {'rh', '01_Rhemi R', 'Cortex R'},   offSet = [0, -0.6*dy, 0];
            case {'Cerebellum L', 'LCer'},           offSet = [0,  0.6*dy, -0.6*dz];
            case {'Cerebellum R', 'RCer'},           offSet = [0, -0.6*dy, -0.6*dz];
            case 'Brainstem',                        offSet = [-.2*dx, 0, -0.4*dz];
            % Midbrain
            case {'Accumbens L', 'LAcc'},            offSet = [ .4*dx,  0.3*dy, 0];
            case {'Accumbens R', 'RAcc'},            offSet = [ .4*dx, -0.3*dy, 0];
            case {'Amygdala L','LAmy','LAmy L'},     offSet = [ .2*dx,  0.3*dy, -0.2*dz];
            case {'Amygdala R','RAmy','RAmy R'},     offSet = [ .2*dx, -0.3*dy, -0.2*dz];
            case {'Pallidum L','LEgp', 'LIgp'},      offSet = [0,  0.2*dy, 0.2*dz];
            case{ 'Pallidum R','REgp', 'RIgp'},      offSet = [0, -0.2*dy, 0.2*dz];
            case {'Putamen L','LPut'},               offSet = [0,  0.3*dy, 0];
            case {'Putamen R','RPut'},               offSet = [0, -0.3*dy, 0];
            case {'Caudate L','LCau'},               offSet = [0,  0.3*dy, 0.4*dz];
            case {'Caudate R','RCau'},               offSet = [0, -0.3*dy, 0.4*dz];
            case {'Hippocampus L','LHip','LHip L'},  offSet = [ .1*dx,  0.3*dy, -0.4*dz];
            case {'Hippocampus R','RHip','RHip R'},  offSet = [ .1*dx, -0.3*dy, -0.4*dz];
            case {'Thalamus L','LTha'},              offSet = [-.3*dx,  0.2*dy, -0.3*dz];
            case {'Thalamus R','RTha'},              offSet = [-.3*dx, -0.2*dy, -0.3*dz];
            otherwise,                               offSet = [];
        end
        % Apply offset to this region
        if ~isempty(offSet)
            iVert = sScouts(i).Vertices;
            Vertices(iVert,:) = bst_bsxfun(@plus, Vertices(iVert,:), offSet);
        end
    end
    % Apply modified locations
    set(TessInfo(iTess).hPatch, 'Vertices',  Vertices);
end



%% ===== UPDATE SURFACE ALPHA =====
% Update Alpha values for the given surface.
% Fields that are used from TessInfo:
%    - SurfAlpha : Transparency of the surface patch
%    - Resect    : [x,y,z] doubles : Resect surfaces at these coordinates
%                  or string {'left', 'right', 'all'} : Display only selected part of the surface
function UpdateSurfaceAlpha(hFig, iTess)
    % Get surfaces list 
    TessInfo = getappdata(hFig, 'Surface');
    Surface = TessInfo(iTess);
       
    % Ignore empty surfaces and MRI slices
    if strcmpi(Surface.Name, 'Anatomy') || isempty(Surface.hPatch) || all(~ishandle(Surface.hPatch))
        return 
    end
    % Fibers
    if strcmpi(Surface.Name, 'Fibers')
        lineAlpha = 1 - Surface.SurfAlpha;
        lineWidth = 0.5 + 2.5 * Surface.SurfSmoothValue;
        for iFib = 1:length(Surface.hPatch)
            % Transparency
            Surface.hPatch(iFib).EdgeAlpha = lineAlpha;
            % Smoothing
            Surface.hPatch(iFib).LineWidth = lineWidth;
        end
        return;
    end
    % Apply current smoothing
    SmoothSurface(hFig, iTess, Surface.SurfSmoothValue);
    % Apply structures selection
    if isequal(Surface.Resect, 'struct')
        SetStructLayout(hFig, iTess);
    end
    % Get surfaces vertices
    Vertices = get(Surface.hPatch, 'Vertices');
    nbVertices = length(Vertices);
    % Get vertex connectivity
    sSurf = bst_memory('GetSurface', TessInfo(iTess).SurfaceFile);
    VertConn = sSurf.VertConn;
    if (length(sSurf) > 1)
        sSurf = sSurf(1);
    end
    % Create Alpha data
    FaceVertexAlphaData = ones(length(sSurf.Faces),1) * (1-Surface.SurfAlpha);
    
    % ===== HEMISPHERE SELECTION (CHAR) =====
    if ischar(Surface.Resect) && ~strcmpi(Surface.Resect, 'none')
        % Detect hemispheres
        if strcmpi(Surface.Name, 'FEM')
            isConnected = 1;
        else
            [rH, lH, isConnected] = tess_hemisplit(sSurf);
        end
        % If there is no separation between  left and right: use the numeric split
        if isConnected
            iHideVert = [];
            switch (Surface.Resect)
                case 'right', Surface.Resect = [0  0.0000001 0];
                case 'left',  Surface.Resect = [0 -0.0000001 0];
            end
        % If there is a structural separation between left and right: usr
        else
            switch (Surface.Resect)
                case 'right', iHideVert = lH;
                case 'left',  iHideVert = rH;
                otherwise,    iHideVert = [];
            end
        end
        % Update Alpha data
        if ~isempty(iHideVert)
            isHideFaces = any(ismember(sSurf.Faces, iHideVert), 2);
            FaceVertexAlphaData(isHideFaces) = 0;
        end
    end
        
    % ===== RESECT (DOUBLE) =====
    if isnumeric(Surface.Resect) && (length(Surface.Resect) == 3) && (~all(Surface.Resect == 0) || strcmpi(Surface.Name, 'FEM'))
        % Regular triangular surface
        if ~strcmpi(Surface.Name, 'FEM')
            iNoModif = [];
            % Compute mean and max of the coordinates
            meanVertx = mean(Vertices, 1);
            maxVertx  = max(abs(Vertices), [], 1);
            % Limit values
            resectVal = Surface.Resect .* maxVertx + meanVertx;
            % Get vertices that are kept in all the cuts
            for iCoord = 1:3
                if Surface.Resect(iCoord) > 0
                    iNoModif = union(iNoModif, find(Vertices(:,iCoord) < resectVal(iCoord)));
                elseif Surface.Resect(iCoord) < 0
                    iNoModif = union(iNoModif, find(Vertices(:,iCoord) > resectVal(iCoord)));
                end
            end
            % Get all the faces that are partially visible
            ShowVert = zeros(nbVertices,1);
            ShowVert(iNoModif) = 1;
            facesStatus = sum(ShowVert(sSurf.Faces), 2);
            isFacesVisible = (facesStatus > 0);

            % Get the vertices of the faces that are partially visible
            iVerticesVisible = sSurf.Faces(isFacesVisible,:);
            iVerticesVisible = unique(iVerticesVisible(:))';
            % Hide some vertices
            FaceVertexAlphaData(~isFacesVisible) = 0;

            % Get vertices to project
            iVerticesToProject = [iVerticesVisible, tess_scout_swell(iVerticesVisible, VertConn)];
            iVerticesToProject = setdiff(iVerticesToProject, iNoModif);
            % If there are some vertices to project
            if ~isempty(iVerticesToProject)
                % === FIRST PROJECTION ===
                % For the projected vertices: get the distance from each cut
                distToCut = abs(Vertices(iVerticesToProject, :) - repmat(resectVal, [length(iVerticesToProject), 1]));
                % Set the distance to the cuts that are not required to infinite
                distToCut(:,(Surface.Resect == 0)) = Inf;
                % Get the closest cut
                [minDist, closestCut] = min(distToCut, [], 2);

                % Project each vertex       
                Vertices(sub2ind(size(Vertices), iVerticesToProject, closestCut')) = resectVal(closestCut);

                % === SECOND PROJECTION ===            
                % In the faces that have visible and invisible vertices: project the invisible vertices on the visible vertices
                % Get the mixed faces (partially visible)
                ShowVert = zeros(nbVertices,1);
                ShowVert(iVerticesVisible) = 1;
                facesStatus = sum(ShowVert(sSurf.Faces), 2);
                iFacesMixed = find((facesStatus > 0) & (facesStatus < 3));
                % Project vertices
                projectList = logical(ShowVert(sSurf.Faces(iFacesMixed,:)));
                for iFace = 1:length(iFacesMixed)
                    iVertVis = sSurf.Faces(iFacesMixed(iFace), projectList(iFace,:));
                    iVertHid = sSurf.Faces(iFacesMixed(iFace), ~projectList(iFace,:));
                    % Project hidden vertices on first visible vertex
                    Vertices(iVertHid, :) = repmat(Vertices(iVertVis(1), :), length(iVertHid), 1);
                end
                % Update patch
                set(Surface.hPatch, 'Vertices', Vertices);
            end
        % FEM tetrahedral meshes: Remove the entire tetrahedrons
        else
            % Create a surface for the outside surface of this tissue
            Elements = get(Surface.hPatch, 'UserData');
            Faces = tess_voledge(Vertices, Elements, Surface.Resect);
            % Update patch
            set(Surface.hPatch, 'Faces', Faces);
        end
    end
    
    % ===== HIDE NON-SELECTED STRUCTURES =====
    % Hide non-selected Structures scouts
    if ~isempty(sSurf.Atlas) && ismember(sSurf.Atlas(sSurf.iAtlas).Name, {'Structures', 'Source model'})
%         % Get scouts display options
%         ScoutsOptions = panel_scout('GetScoutsOptions');
%         % Get selected scouts
%         sScouts = panel_scout('GetSelectedScouts');
%         % Get all the selected vertices
%         if ~isempty(sScouts) && strcmpi(ScoutsOptions.showSelection, 'select')
%             % Get the list of hidden vertices
%             iSelVert = unique([sScouts.Vertices]);
%             isSelVert = zeros(length(sSurf.Vertices),1);
%             isSelVert(iSelVert) = 1;
%             % Get the list of hidden faces 
%             isSelFaces = any(isSelVert(sSurf.Faces), 2);
%             % Add hidden faces to current mask
%             FaceVertexAlphaData(~isSelFaces) = 0;
%         end
        FaceVertexAlphaData = 0*FaceVertexAlphaData;
    end
   
    % Update surface
    if all(FaceVertexAlphaData)
        set(Surface.hPatch, 'FaceAlpha', 1-Surface.SurfAlpha, ...
                            'EdgeAlpha', 1);
    else
        set(Surface.hPatch, 'FaceVertexAlphaData', FaceVertexAlphaData, ...
                            'FaceAlpha',           'flat', ...
                            'EdgeAlpha',           'flat');
    end
end


%% ===== GET CHANNELS POSITIONS =====
% USAGE:  [chan_loc, markers_loc, vertices] = GetChannelPositions(iDS, selChan)
%         [chan_loc, markers_loc, vertices] = GetChannelPositions(iDS, Modality)
%         [chan_loc, markers_loc, vertices] = GetChannelPositions(ChannelMat, ...)
function [chan_loc, markers_loc, vertices] = GetChannelPositions(iDS, selChan)
    global GlobalData;
    % Initialize returned variables
    chan_loc    = zeros(3,0);
    markers_loc = zeros(3,0);
    vertices    = zeros(3,0);
    % Get device type
    if isstruct(iDS)
        ChannelMat = iDS;
        [tag, Device] = channel_detect_device(ChannelMat);
        Channel = ChannelMat.Channel;
    else
        Device = bst_get('ChannelDevice', GlobalData.DataSet(iDS).ChannelFile);
        Channel = GlobalData.DataSet(iDS).Channel;
    end
    % Get selected channels
    if ischar(selChan)
        Modality = selChan;
        selChan = good_channel(Channel, [], Modality);
    end
    Channel = Channel(selChan);
    % Find magnetometers
    if strcmpi(Device, 'Vectorview306')
        iMag = good_channel(Channel, [], 'MEG MAG');
    end
    % Loop on all the sensors
    for i = 1:length(Channel)
        % If position is not defined
        if isempty(Channel(i).Loc)
            Channel(i).Loc = [0;0;0];
        end
        % Get number of integration points or coils
        nIntegPoints = size(Channel(i).Loc, 2);
        % Switch depending on the device
        switch (Device)
            case {'CTF', '4D', 'KIT', 'RICOH'}
                if (nIntegPoints >= 4)
                    chan_loc    = [chan_loc,    mean(Channel(i).Loc(:,1:4),2)];
                    markers_loc = [markers_loc, mean(Channel(i).Loc(:,1:4),2)];
                    vertices    = [vertices,    Channel(i).Loc(:,1:4)];
                else
                    chan_loc    = [chan_loc,    mean(Channel(i).Loc,2)];
                    markers_loc = [markers_loc, mean(Channel(i).Loc,2)];
                    vertices    = [vertices,    Channel(i).Loc];
                end
            case 'KRISS'
                if (nIntegPoints >= 4)
                    chan_loc    = [chan_loc,    mean(Channel(i).Loc(:,1:4),2)];
                    markers_loc = [markers_loc, mean(Channel(i).Loc(:,1:4),2)];
                    vertices    = [vertices,    Channel(i).Loc(:,1:4)];
                else
                    chan_loc    = [chan_loc,    Channel(i).Loc(:,1)];
                    markers_loc = [markers_loc, Channel(i).Loc(:,1)];
                    vertices    = [vertices,    Channel(i).Loc(:,1)];
                end
            case 'Vectorview306'
                chan_loc    = [chan_loc,    mean(Channel(i).Loc, 2)];
                markers_loc = [markers_loc, Channel(i).Loc(:,1)];
                if isempty(iMag) || ismember(i, iMag)
                    vertices = [vertices, Channel(i).Loc];
                end
            case 'BabySQUID'
                chan_loc    = [chan_loc,    Channel(i).Loc(:,1)];
                markers_loc = [markers_loc, Channel(i).Loc(:,1)];
                vertices    = [vertices,    Channel(i).Loc(:,1)];
            case 'BabyMEG'
                chan_loc    = [chan_loc,    mean(Channel(i).Loc,2)];
                markers_loc = [markers_loc, Channel(i).Loc(:,1)];
                vertices    = [vertices,    Channel(i).Loc];
            case {'NIRS-BRS', 'NIRS'}
%                 % Parse channel name
%                 [S,D,WL] = panel_montage('ParseNirsChannelNames', Channel(i).Name);
%                 if (WL == 0)
%                     Factor = 1;
%                 else
%                     Factor = 1 + WL / 100000;
%                 end
                Factor = 1;
                % Position of the channel: mid-way between source and detector, organized in layers by wavelength
                chan_loc    = [chan_loc,    mean(Channel(i).Loc,2) .* Factor];
                markers_loc = [markers_loc, mean(Channel(i).Loc,2) .* Factor];
                vertices    = [vertices,    mean(Channel(i).Loc,2) .* Factor];
            otherwise
                chan_loc    = [chan_loc,    mean(Channel(i).Loc,2)];
                markers_loc = [markers_loc, Channel(i).Loc(:,1)];
                vertices    = [vertices,    Channel(i).Loc];
        end
    end
    chan_loc    = double(chan_loc');
    markers_loc = double(markers_loc');
    vertices    = double(vertices');
end


%% ===== VIEW SENSORS =====
%Display sensors markers and labels in a 3DViz figure.
% Usage:   ViewSensors(hFig, isMarkers, isLabels)           : Display selected channels of figure hFig
%          ViewSensors(hFig, isMarkers, isLabels, Modality) : Display channels of target Modality in figure hFig
% Parameters :
%     - hFig      : target '3DViz' figure
%     - isMarkers : Sensors markers status : {0 (hide), 1 (show), [] (ignore)}
%     - isLabels  : Sensors labels status  : {0 (hide), 1 (show), [] (ignore)}
%     - isMesh    : If 1, display a mesh; if 0, display only the markers
%     - Modality  : Sensor type to display
function ViewSensors(hFig, isMarkers, isLabels, isMesh, Modality)
    global GlobalData;
    % Parse inputs
    if (nargin < 5) || isempty(Modality)
        Modality = '';
    end
    if (nargin < 4) || isempty(isMesh)
        isMesh = 1;
    end
    % Get figure description
    [hFig, iFig, iDS] = bst_figures('GetFigure', hFig);
    if isempty(iDS)
        return
    end
    % Check if there is a channel file associated with this figure
    if isempty(GlobalData.DataSet(iDS).Channel)
        return
    end
    Figure = GlobalData.DataSet(iDS).Figure(iFig);
    PlotHandles = Figure.Handles;
    isTopography = strcmpi(Figure.Id.Type, 'Topography') && ~ismember(Figure.Id.SubType, {'3DElectrodes', '3DOptodes'});
    is2D = 0;
    
    % ===== MARKERS LOCATIONS =====
    % === TOPOGRAPHY ===
    if isTopography
        % Markers locations where stored in the Handles structure while creating topography patch
        if isempty(PlotHandles.MarkersLocs)
            return
        end
        % Get a location to display the Markers
        markersLocs = PlotHandles.MarkersLocs;
        % Flag=1 if 2D display
        is2D = ismember(Figure.Id.SubType, {'2DDisc','2DSensorCap'});
        % Get selected channels
        selChan = Figure.SelectedChannels;
        markersOrient = [];
        
    % === 3DVIZ ===
    else
        Channel = GlobalData.DataSet(iDS).Channel;
        % If not modality information, pick the default one
        if isempty(Modality) && isempty(Figure.SelectedChannels)
            [AllMod,DispMod,Modality] = bst_get('ChannelModalities',  GlobalData.DataSet(iDS).ChannelFile);
        end
        % Find sensors of the target modality, select and display them
        if isempty(Modality)
            selChan = Figure.SelectedChannels;
        else
            selChan = good_channel(Channel, [], Modality);
        end
        % If no channels for this modality
        if isempty(selChan)
            bst_error(['No "' Modality '" sensors in channel file: "' GlobalData.DataSet(iDS).ChannelFile '".'], 'View sensors', 0);
            return
        end
        % Get sensors positions
        [tmp, markersLocs] = GetChannelPositions(iDS, selChan);
        % Markers orientations: only for MEG
        if ismember(Modality, {'MEG', 'MEG GRAD', 'MEG MAG', 'Vectorview306', 'CTF', '4D', 'KIT', 'KRISS', 'BabyMEG', 'RICOH'})
            markersOrient = cell2mat(cellfun(@(c)c(:,1), {Channel(selChan).Orient}, 'UniformOutput', 0))';
        else
            markersOrient = [];
        end
    end
    % Make sure that electrodes locations are in double precision
    markersLocs = double(markersLocs);
    markersOrient = double(markersOrient);
    
    % ===== DISPLAY MARKERS OBJECTS =====
    % Put focus on target figure
    hAxes = findobj(hFig, '-depth', 1, 'Tag', 'Axes3D');
    % === SENSORS ===
    if ~isempty(isMarkers)
        % Delete sensor markers
        if ~isempty(PlotHandles.hSensorMarkers) && all(ishandle(PlotHandles.hSensorMarkers))
            delete(PlotHandles.hSensorMarkers);
            delete(PlotHandles.hSensorOrient);
            PlotHandles.hSensorMarkers = [];
            PlotHandles.hSensorOrient = [];
        end
        
        % Display sensors markers
        if isMarkers
            % Is display of a flat 2D topography map
            if is2D
                PlotHandles.hSensorMarkers = PlotSensors2D(hAxes, markersLocs);
            % If more than one patch : transparent sensor cap
            elseif ~isempty(findobj(hAxes, 'type', 'patch')) || ~isempty(findobj(hAxes, 'type', 'surface'))
                [PlotHandles.hSensorMarkers, PlotHandles.hSensorOrient] = PlotSensorsNet(hAxes, markersLocs, 0, isMesh, markersOrient);
            % Else, sensor cap is the only patch => display its faces
            else
                [PlotHandles.hSensorMarkers, PlotHandles.hSensorOrient] = PlotSensorsNet(hAxes, markersLocs, 1, isMesh, markersOrient);
            end
        end
    end
    
    % === LABELS ===
    if ~isempty(isLabels)
        % Delete sensor labels
        if ~isempty(PlotHandles.hSensorLabels)
            delete(PlotHandles.hSensorLabels(ishandle(PlotHandles.hSensorLabels)));
            PlotHandles.hSensorLabels = [];
        end
        % Display sensor labels
        if isLabels && ~isempty(selChan)
            % Check if the channels are ECOG/SEEG
            isIntraEEG = ismember(upper(GlobalData.DataSet(iDS).Channel(selChan(1)).Type), {'SEEG', 'ECOG'});
            % 3DElectrodes: Bright green for higher readability
            hElectrodeObjects = [findobj(Figure.hFigure, 'Tag', 'ElectrodeGrid'); findobj(Figure.hFigure, 'Tag', 'ElectrodeDepth'); findobj(Figure.hFigure, 'Tag', 'ElectrodeWire')];
            if ~isempty(hElectrodeObjects)
                markerColor = [.4,1,.4];
            % Default color for sensors text: bright yellow
            else
                markerColor = [1,1,.2];
            end
            % Get sensor names
            sensorNames = {GlobalData.DataSet(iDS).Channel(selChan).Name}';
            % SEEG/ECOG: Special display
            if isIntraEEG
                % Get the sensor groups available and simplify the names of the sensors
                [iGroupEeg, GroupNames, displayNames] = panel_montage('GetEegGroups', GlobalData.DataSet(iDS).Channel(selChan), [], 1);
            else
                displayNames = sensorNames;
            end
            % Add a small offset to the marker location to display the label
            if strcmpi(Figure.Id.Type, 'Topography') && strcmpi(Figure.Id.SubType, '2DElectrodes')
                X = markersLocs(:,1) + 0.0025;
                Y = markersLocs(:,2);
                Z = markersLocs(:,3) + 0.010;
            else
                X = 1.05*markersLocs(:,1);
                Y = 1.05*markersLocs(:,2);
                Z = 1.03*markersLocs(:,3);
            end
            % Plot the sensors
            PlotHandles.hSensorLabels = text(X, Y, Z, ...
                displayNames, ...
                'Parent',              hAxes, ...
                'HorizontalAlignment', 'center', ...
                'FontSize',            bst_get('FigFont') + 2, ...
                'FontUnits',           'points', ...
                'FontWeight',          'normal', ...
                'Tag',                 'SensorsLabels', ...
                'Color',               markerColor, ...
                'Interpreter',         'none');
            % Get the 3DElectrodes object
            hElectrodeGrid = findobj(hFig, 'Tag', 'ElectrodeGrid');
            % For ECOG/SEEG: Check which sensors are currently visible
            isLabelVisible = [];
            if isIntraEEG && ~isempty(hElectrodeGrid)
                isLabelVisible = ones(1, length(PlotHandles.hSensorLabels));
                GridUserData = get(hElectrodeGrid, 'UserData');
                GridFaceVertexAlphaData = get(hElectrodeGrid, 'FaceVertexAlphaData');
                % For each one, check if they are visible
                for iGroup = 1:length(iGroupEeg)
                    if ~isempty(iGroupEeg{iGroup})
                        isVisible = any(GridFaceVertexAlphaData(GridUserData == iGroupEeg{iGroup}(1)) > 0);
                        isLabelVisible(iGroupEeg{iGroup}) = isVisible;
                    end
                end
            end
            % Add user data to save the channel indices
            for i = 1:length(PlotHandles.hSensorLabels) 
                set(PlotHandles.hSensorLabels(i), 'UserData', i);
                if ~isempty(isLabelVisible) && ~isLabelVisible(i)
                    set(PlotHandles.hSensorLabels(i), 'Visible', 'off');
                end
            end
        end
    end
    GlobalData.DataSet(iDS).Figure(iFig).Handles = PlotHandles;
    % Repaint selected sensors for this figure
    UpdateFigSelectedRows(iDS, iFig);
end


%% ===== VIEW HEAD POINTS =====
function ViewHeadPoints(hFig, isVisible, isColorDist)
    global GlobalData;
    % Parse inputs
    if (nargin < 3) || isempty(isColorDist)
        isColorDist = 0;
    end
    % Get figure description
    [hFig, iFig, iDS] = bst_figures('GetFigure', hFig);
    if isempty(iDS)
        return
    end
    hAxes = findobj(hFig, '-depth', 1, 'Tag', 'Axes3D');
    % If no head points are available: exit
    if isempty(GlobalData.DataSet(iDS).HeadPoints) || ~isfield(GlobalData.DataSet(iDS).HeadPoints, 'Loc') || isempty(GlobalData.DataSet(iDS).HeadPoints.Loc)
        return
    end
    HeadPoints = GlobalData.DataSet(iDS).HeadPoints;
    
    % Get existing sensor patches: do not display points where there are already EEG markers
    hSensorsPatch = findobj(hAxes, '-depth', 1, 'Tag', 'SensorsPatch');
    if ~isempty(hSensorsPatch) && strcmpi(get(hSensorsPatch,'Visible'), 'on')
        % Get sensors markers
        pts = get(hSensorsPatch, 'Vertices');
        % Compute full distance matrix sensors/headpoints
        nhp = length(HeadPoints.Type);
        ns = length(pts);
        dist = sqrt((pts(:,1)*ones(1,nhp) - ones(ns,1)*HeadPoints.Loc(1,:)).^2 + (pts(:,2)*ones(1,nhp) - ones(ns,1)*HeadPoints.Loc(2,:)).^2 + (pts(:,3)*ones(1,nhp) - ones(ns,1)*HeadPoints.Loc(3,:)).^2);
        % Duplicates: head points that are less than .1 millimeter away from a sensor
        iDupli = find(min(dist) < 0.0001);
        % If any duplicates: move them slightly inside so they are not completely overlapping with the electrodes
        [th,phi,r] = cart2sph(HeadPoints.Loc(1,iDupli), HeadPoints.Loc(2,iDupli), HeadPoints.Loc(3,iDupli));
        [HeadPoints.Loc(1,iDupli), HeadPoints.Loc(2,iDupli), HeadPoints.Loc(3,iDupli)] = sph2cart(th, phi, r - 0.0001);
    end
    
    % Else, get previous head points
    hHeadPointsMarkers = findobj(hAxes, 'Tag', 'HeadPointsMarkers');
    hHeadPointsLabels  = findobj(hAxes, 'Tag', 'HeadPointsLabels');
    % If head points graphic objects already exist: set the "Visible" property
    if ~isempty(hHeadPointsMarkers)
        if isVisible
            set([hHeadPointsMarkers(:)' hHeadPointsLabels(:)'], 'Visible', 'on');
        else
            set([hHeadPointsMarkers(:)' hHeadPointsLabels(:)'], 'Visible', 'off');
        end
    % If head points objects were not created yet: create them
    elseif isVisible
        % Get digitized points locations
        digLoc = double(HeadPoints.Loc)';
        % Prepare display names
        digNames = cell(size(HeadPoints.Label));
        for i = 1:length(HeadPoints.Label)
            switch upper(HeadPoints.Type{i})
                case 'CARDINAL'
                    digNames{i} = HeadPoints.Label{i};
                case 'EXTRA'
                    digNames{i} = HeadPoints.Label{i};
                case 'HPI'
                    if isnumeric(HeadPoints.Label{i})
                        digNames{i} = [HeadPoints.Type{i}, '-', num2str(HeadPoints.Label{i})];
                    else
                        digNames{i} = HeadPoints.Label{i};
                        if isempty(strfind(digNames{i}, 'HPI-')) && isempty(strfind(digNames{i}, 'HLC-'))
                            digNames{i} = ['HPI-', digNames{i}];
                        end
                    end
                otherwise
                    if isnumeric(HeadPoints.Label{i})
                        digNames{i} = [HeadPoints.Type{i}, '-', num2str(HeadPoints.Label{i})];
                    else
                        digNames{i} = [HeadPoints.Type{i}, '-', HeadPoints.Label{i}];
                    end
            end
        end
        % Get the different types of points
        iFid   = {find(strcmpi(HeadPoints.Type, 'CARDINAL')), find(strcmpi(HeadPoints.Type, 'HPI'))};
        iExtra = find(strcmpi(HeadPoints.Type, 'EXTRA') | strcmpi(HeadPoints.Type, 'EEG'));
        % Plot fiducials
        for k = 1:2
            if ~isempty(iFid{k})
                if (k == 1)
                    markerFaceColor = [1 1 .3];
                    objTag = 'HeadPointsFid';
                else
                    markerFaceColor = [.9 .6 .2];
                    objTag = 'HeadPointsHpi';
                end
                % Display markers
                line(digLoc(iFid{k},1), digLoc(iFid{k},2), digLoc(iFid{k},3), ...
                    'Parent',          hAxes, ...
                    'LineWidth',       2, ...
                    'LineStyle',       'none', ...
                    'MarkerFaceColor', markerFaceColor, ...
                    'MarkerEdgeColor', [1 .4 .4], ...
                    'MarkerSize',      7, ...
                    'Marker',          'o', ...
                    'UserData',        iFid{k}, ...
                    'Tag',             objTag);
                % Group by similar names
                [uniqueNames, iUnique] = unique(digNames(iFid{k}));
                % Display labels
                txtLoc = digLoc(iFid{k}(iUnique),:);
                txtLocSph = [];
                % Bring the labels further away from the head to make them readable
                [txtLocSph(:,1), txtLocSph(:,2), txtLocSph(:,3)] = cart2sph(txtLoc(:,1), txtLoc(:,2), txtLoc(:,3));
                [txtLoc(:,1), txtLoc(:,2), txtLoc(:,3)] = sph2cart(txtLocSph(:,1), txtLocSph(:,2), txtLocSph(:,3) + 0.03);
                % Display text
                text(txtLoc(:,1), txtLoc(:,2), txtLoc(:,3), ...
                    uniqueNames', ...
                    'Parent',              hAxes, ...
                    'HorizontalAlignment', 'center', ...
                    'Fontsize',            bst_get('FigFont') + 2, ...
                    'FontUnits',           'points', ...
                    'FontWeight',          'normal', ...
                    'Tag',                 'HeadPointsLabels', ...
                    'Color',               [1,1,.2], ...
                    'Interpreter',         'none');
            end
        end
        % Plot extra head points
        if ~isempty(iExtra)
<<<<<<< HEAD
            % If distances, color code points.
            if isColorDist
                % Get selected surface
                [iTess, TessInfo, hFig, sSurf] = panel_surface('GetSelectedSurface', hFig);
                % Compute the distance
                Dist = bst_surfdist(digLoc(iExtra, :), sSurf.Vertices, sSurf.Faces);
                CData = Dist * 1000; % mm
                MarkerFaceColor = 'flat';
                MarkerEdgeColor = 'flat';
                % TBD if we can use colormaps here...
                ColormapType = 'stat1';
                bst_colormaps('AddColormapToFigure', hFig, ColormapType);
                % How can the units be retained when changing colormap through the GUI? 
                bst_colormaps('ConfigureColorbar', hFig, ColormapType, 'stat', 'mm');
                bst_colormaps('SetColorbarVisible', hFig, 1);
            else
                CData = 'w'; % any color, not displayed
                MarkerFaceColor = [.3 1 .3];
                MarkerEdgeColor = [.4 .7 .4];
            end
            patch(digLoc(iExtra,1), digLoc(iExtra,2), digLoc(iExtra,3), CData, ... 
                'Parent',          hAxes, ...
                'LineWidth',       2, ...
                'FaceColor',       'none', ...
                'EdgeColor',       'none', ...
                'MarkerFaceColor', MarkerFaceColor, ...
                'MarkerEdgeColor', MarkerEdgeColor, ...
                'MarkerSize',      6, ...
                'Marker',          'o', ...
                'UserData',        iExtra, ...
                'Tag',             'HeadPointsMarkers');
=======
            % Color-code the points according to the distance to the displayed surface
            if isColorDist
                % Get selected surface
                [iTess, TessInfo, hFig, sSurf] = panel_surface('GetSelectedSurface', hFig);
                % Compute the distance as in bst_meshfit
                VertNorm = tess_normals(sSurf.Vertices, sSurf.Faces);
                iNearest = bst_nearest(sSurf.Vertices, digLoc(iExtra,:), 1, 0, []);
                dist = abs(sum(VertNorm(iNearest,:) .* (digLoc(iExtra,:) - sSurf.Vertices(iNearest,:)),2));
                % Compute color array
                iColor = round((dist - min(dist)) / (max(dist) - min(dist)) * 255) + 1;
                CMap = jet(512);
                CData = CMap(iColor+256,:);
                % Plot colored dots
                patch(digLoc(iExtra,1), digLoc(iExtra,2), digLoc(iExtra,3), ...
                    dist, ...
                    'FaceVertexCData', CData, ...
                    'Marker',          'o', ...
                    'MarkerSize',      6, ...
                    'FaceColor',       'none', ...
                    'EdgeColor',       'none', ...
                    'MarkerFaceColor', 'flat', ...
                    'MarkerEdgeColor', 'flat', ...
                    'Parent',          hAxes, ...
                    'UserData',        iExtra, ...
                    'Tag',             'HeadPointsMarkers');
            else   
                % Display markers
                line(digLoc(iExtra,1), digLoc(iExtra,2), digLoc(iExtra,3), ...
                    'Parent',          hAxes, ...
                    'LineWidth',       2, ...
                    'LineStyle',       'none', ...
                    'MarkerFaceColor', [.3 1 .3], ...
                    'MarkerEdgeColor', [.4 .7 .4], ...
                    'MarkerSize',      6, ...
                    'Marker',          'o', ...
                    'UserData',        iExtra, ...
                    'Tag',             'HeadPointsMarkers');
            end
>>>>>>> 31e3177a
        end
    end
end


%% ===== VIEW AXIS =====
function ViewAxis(hFig, isVisible)
    hAxes = findobj(hFig, '-depth', 1, 'Tag', 'Axes3D');
    if (nargin < 2)
        isVisible = isempty(findobj(hAxes, 'Tag', 'AxisXYZ'));
    end
    if isVisible
        % Get dimensions of current axes
        XLim = get(hAxes, 'XLim');
        YLim = get(hAxes, 'XLim');
        ZLim = get(hAxes, 'XLim');
        d = max(abs([XLim(:); YLim(:); ZLim(:)]));
        % Draw axis lines
        line([0 d], [0 0], [0 0], 'Color', [1 0 0], 'Marker', '>', 'Parent', hAxes, 'Tag', 'AxisXYZ');
        line([0 0], [0 d], [0 0], 'Color', [0 1 0], 'Marker', '>', 'Parent', hAxes, 'Tag', 'AxisXYZ');
        line([0 0], [0 0], [0 d], 'Color', [0 0 1], 'Marker', '>', 'Parent', hAxes, 'Tag', 'AxisXYZ');
        text(d+0.002, 0, 0, 'X', 'Color', [1 0 0], 'Parent', hAxes, 'Tag', 'AxisXYZ');
        text(0, d+0.002, 0, 'Y', 'Color', [0 1 0], 'Parent', hAxes, 'Tag', 'AxisXYZ');
        text(0, 0, d+0.002, 'Z', 'Color', [0 0 1], 'Parent', hAxes, 'Tag', 'AxisXYZ');
        % Enforce camera target at (0,0,0)
        camtarget(hAxes, [0,0,0]);
    else
        hAxisXYZ = findobj(hAxes, 'Tag', 'AxisXYZ');
        if ~isempty(hAxisXYZ)
            delete(hAxisXYZ);
        end
    end
end


%% ===== PLOT SENSORS: 2D =====
% Plot the sensors projected in 2D in a 3D figure.
% USAGE:  hNet = gui_plotSensors2D( hAxes, vertices )
% INPUT:  - hAxes        : handle to axes in which you need to display the sensors patch
%         - vertices     : [NbVert * NbIntergationPoints, 3] double, (x,y,z) location of each sensor
function [hNet, hOrient] = PlotSensors2D( hAxes, vertices )
    hOrient = [];
    % Try to plot markers with PATCH function
    try
        % === PREPARE PATCH ===
        % Convex hull of the set of points
        faces = delaunay(vertices(:,2), vertices(:,1));
        vertices(:,3) = 0.05;

        % === DISPLAY PATCH ===
        % Create sensors patch
        hNet = patch('Vertices',        vertices, ...
                     'Faces',           faces, ...
                     'FaceVertexCData', repmat([1 1 1], [length(vertices), 1]), ...
                     'Parent',          hAxes, ...
                     'Marker',          'o', ...
                     'FaceColor',       'none', ...
                     'EdgeColor',       'none', ...
                     'LineWidth',       2, ...
                     'MarkerEdgeColor', [.4 .4 .3], ...
                     'MarkerFaceColor', 'flat', ...
                     'MarkerSize',      6, ...
                     'BackfaceLighting', 'lit', ...
                     'Tag',             'SensorsPatch');

    % If convhull or patch crashed : try LINE function
    catch
        warning('Brainstorm:PatchError', 'patch() function returned an error. Trying to display sensors with line() function...');
        hNet = line(vertices(:,1), vertices(:,2), vertices(:,3), ...
                    'Parent',          hAxes, ...
                    'LineWidth',       2, ...
                    'LineStyle',       'none', ...
                    'MarkerFaceColor', [1 1 1], ...
                    'MarkerEdgeColor', [.4 .4 .4], ...
                    'MarkerSize',      6, ...
                    'Marker',          'o', ...
                    'Tag',             'SensorsMarkers');
    end
end


%% ===== PLOT COILS =====
function PlotCoils(hFig, Modality, isDetails)
    global GlobalData;
    % Get figure description
    [hFig, iFig, iDS] = bst_figures('GetFigure', hFig);
    if isempty(iDS)
        return
    end
    % Check if there is a channel file associated with this figure
    if isempty(GlobalData.DataSet(iDS).Channel)
        return
    end
    % Get channels
    Channels = GlobalData.DataSet(iDS).Channel;
    % Get axes
    hAxes = findobj(hFig, '-depth', 1, 'Tag', 'Axes3D');
    if isempty(hAxes)
        return;
    end
    % Rendering options
    patchOpt = {...
        'Faces',            [1 2 3 4 1], ...
        'Parent',           hAxes, ...
        'Marker',           'none', ...
        'LineWidth',        1, ...
        'FaceAlpha',        1, ...
        'EdgeAlpha',        1, ...
        'EdgeColor',        [.4 .4 .3], ...
        'BackfaceLighting', 'unlit', ...
        'AmbientStrength',  0.5, ...
        'DiffuseStrength',  0.5, ...
        'SpecularStrength', 0.2, ...
        'SpecularExponent', 1, ...
        'SpecularColorReflectance', 0.5, ...
        'FaceLighting',     'gouraud', ...
        'EdgeLighting',     'gouraud', ...
        'Tag',              'CoilsPatch'};
    textOpt = {...
        'Parent',              hAxes, ...
        'HorizontalAlignment', 'center', ...
        'FontSize',            bst_get('FigFont') + 2, ...
        'FontUnits',           'points', ...
        'FontWeight',          'normal', ...
        'Tag',                 'SensorsLabelsRef', ...
        'Interpreter',         'none'};
    oriOpt = {...
        'LineWidth',  1, ...
        'Marker',     'none', ...
        'MarkerSize', 3, ...
        'Parent',     hAxes, ...
        'Tag',        'LineOrient'};

    % Loop on all sensors
    for i = 1:length(Channels)
        % Get number of integration points representing the sensor
        nPoints = size(Channels(i).Loc, 2);
        % Plot different systems in different ways
        switch lower(Modality)
            % ===== CTF =====
            case {'ctf', 'kit', 'kriss', '4d', 'babymeg', 'ricoh'}
                % === CTF: MEG AXIAL GRADIOMETER ===
                if (nPoints == 8) && ~strcmpi(Channels(i).Type, 'MEG REF')
                    oriLength = 0.007;
                    % Coil close to the head
                    patch(...
                        'Vertices',  Channels(i).Loc(:,1:4)', ...
                        'FaceColor', [1 1 0], ...
                        patchOpt{:});
                    % Detailed plot
                    if isDetails
                        % Coil far from the head (optional)
                        patch(...
                            'Vertices',  Channels(i).Loc(:,5:8)', ...
                            'FaceColor', [.2 .2 1], ...
                            patchOpt{:});
                        % Channel label
                        % txtLoc = .8 * mean(Channels(i).Loc(:,1:4)') + .2 * mean(Channels(i).Loc(:,5:8)');
                        % text(txtLoc(1), txtLoc(2), txtLoc(3), Channels(i).Name, 'Color', [.4,1,.4], textOpt{:});
                        % Orientations (close)
                        oriLoc = mean(Channels(i).Loc(:,1:4)');
                        oriDir = mean(Channels(i).Orient(:,1:4)');
                        oriLin = [oriLoc; oriLoc + oriDir ./ norm(oriDir) .* oriLength];
                        line(oriLin(:,1), oriLin(:,2), oriLin(:,3), 'Color', [1 0 0], oriOpt{:});
                        % Orientations (far)
                        oriLoc = mean(Channels(i).Loc(:,5:8)');
                        oriDir = mean(Channels(i).Orient(:,5:8)');
                        oriLin = [oriLoc; oriLoc + oriDir ./ norm(oriDir) .* oriLength];
                        line(oriLin(:,1), oriLin(:,2), oriLin(:,3), 'Color', [1 0 0], oriOpt{:});
                    end

                % === CTF: MEG REF ===
                elseif isDetails && strcmpi(Channels(i).Type, 'MEG REF')
                    % Accurate representation (4 points per coil)
                    if (nPoints >= 4)
                        % REF Magnetometers:   WHITE
                        if (nPoints == 4)
                            Color = [1 1 1];
                            oriLength = 0.015;
                        % REF Gradiometers (offdiag):   GREEN
                        elseif (nPoints == 8) && ~isempty(Channels(i).Comment) && ~isempty(strfind(Channels(i).Comment, 'offdiag'))
                            Color = [.1 1 .1];
                            oriLength = 0.025;
                        % REF Gradiometers (diag):   ORANGE
                        elseif (nPoints == 8)
                            Color = [1 .5 .1];
                            oriLength = 0.025;
                        else
                            warning(['Unknown type of coil: ' Channels(i).Name]);
                            continue;
                        end
                        % Plot first coil
                        patch(...
                            'Vertices',   Channels(i).Loc(:,1:4)', ...
                            'FaceColor',  Color, ...
                            patchOpt{:});
                        % Orientation of the coil
                        oriLoc = mean(Channels(i).Loc(:,1:4)');
                        oriDir = mean(Channels(i).Orient(:,1:4)');
                        oriLin = [oriLoc; oriLoc + oriDir ./ norm(oriDir) .* oriLength];
                        line(oriLin(:,1), oriLin(:,2), oriLin(:,3), 'Color', [1 0 0], oriOpt{:});
                        % Coil label
                        txtLoc = oriLoc + 1.5 * oriLength * oriDir ./ norm(oriDir);
                        text(txtLoc(1), txtLoc(2), txtLoc(3), [Channels(i).Name '-1'], 'Color', Color, textOpt{:});

                        % Plot second coil
                        if (nPoints == 8)
                            patch(...
                                'Vertices',   Channels(i).Loc(:,5:8)', ...
                                'FaceColor',  Color, ...
                                patchOpt{:});
                            % Orientation of the coil
                            oriLoc = mean(Channels(i).Loc(:,5:8)');
                            oriDir = mean(Channels(i).Orient(:,5:8)');
                            oriLin = [oriLoc; oriLoc + oriDir ./ norm(oriDir) .* oriLength];
                            line(oriLin(:,1), oriLin(:,2), oriLin(:,3), 'Color', [1 0 0], oriOpt{:});
                            % Coil label
                            txtLoc = oriLoc + 1.5 * oriLength * oriDir ./ norm(oriDir);
                            text(txtLoc(1), txtLoc(2), txtLoc(3), [Channels(i).Name '-2'], 'Color', Color, textOpt{:});
                        end

                    % Simple definition (no integration points)
                    elseif (nPoints < 4) && (~strcmpi(Channels(i).Type, 'MEG REF') || isDetails)
                        oriLength = 0.030;
                        % REF Magnetometers:   WHITE
                        if (nPoints == 1)
                            Color = [1 1 1];
                        % REF Gradiometers (offdiag):   GREEN
                        elseif (nPoints == 2) && ~isempty(Channels(i).Comment) && ~isempty(strfind(Channels(i).Comment, 'offdiag'))
                            Color = [.1 1 .1];
                        % REF Gradiometers (diag):   ORANGE
                        elseif (nPoints == 2)
                            Color = [1 .5 .1];
                        else
                            warning(['Unknown type of coil: ' Channels(i).Name]);
                            continue;
                        end

                        % Plot first coil
                        coilLoc = Channels(i).Loc(:,1)';
                        line(coilLoc(1), coilLoc(2), coilLoc(3), ...
                            'Parent',          hAxes, ...
                            'LineStyle',       'none', ...
                            'MarkerFaceColor', Color, ...
                            'MarkerEdgeColor', [.4 .4 .4], ...
                            'MarkerSize',      8, ...
                            'Marker',          'o', ...
                            'Tag',             'SensorsMarkersRef');
                        % Orientation of the coil
                        oriDir = Channels(i).Orient(:,1)';
                        oriLin = [coilLoc; coilLoc + oriDir ./ norm(oriDir) .* oriLength];
                        line(oriLin(:,1), oriLin(:,2), oriLin(:,3), 'Color', Color, oriOpt{:});
                        % Coil label
                        txtLoc = coilLoc + 1.5 * oriLength * oriDir ./ norm(oriDir);
                        text(txtLoc(1), txtLoc(2), txtLoc(3), [Channels(i).Name '-1'], 'Color', Color, textOpt{:});
                        
                        % Plot second coil
                        if (nPoints == 2)
                            % Plot first coil
                            coilLoc = Channels(i).Loc(:,2)';
                            line(coilLoc(1), coilLoc(2), coilLoc(3), ...
                                'Parent',          hAxes, ...
                                'LineStyle',       'none', ...
                                'MarkerFaceColor', Color, ...
                                'MarkerEdgeColor', [.4 .4 .4], ...
                                'MarkerSize',      8, ...
                                'Marker',          'o', ...
                                'Tag',             'SensorsMarkersRef');
                            % Orientation of the coil
                            oriDir = Channels(i).Orient(:,2)';
                            oriLin = [coilLoc; coilLoc + oriDir ./ norm(oriDir) .* oriLength];
                            line(oriLin(:,1), oriLin(:,2), oriLin(:,3), 'Color', Color, oriOpt{:});
                            % Coil label
                            txtLoc = coilLoc + 1.5 * oriLength * oriDir ./ norm(oriDir);
                            text(txtLoc(1), txtLoc(2), txtLoc(3), [Channels(i).Name '-2'], 'Color', Color, textOpt{:});
                        end
                    end
                    
                % === OTHER: MAGNETOMETER ===
                elseif (nPoints == 4) && (~strcmpi(Channels(i).Type, 'MEG REF') || isDetails)
                    oriLength = 0.007;
                    % Plot coil
                    patch(...
                        'Vertices',  Channels(i).Loc(:,1:4)', ...
                        'FaceColor', [1 1 0], ...
                        patchOpt{:});
                    % Additional details
                    if isDetails
                        % Orientation of the coil
                        oriLoc = mean(Channels(i).Loc(:,1:4)');
                        oriDir = mean(Channels(i).Orient(:,1:4)');
                        oriLin = [oriLoc; oriLoc + oriDir ./ norm(oriDir) .* oriLength];
                        line(oriLin(:,1), oriLin(:,2), oriLin(:,3), 'Color', [.8 .8 0], oriOpt{:});
                        % Channel label
                        % txtLoc = oriLoc + 1.5 * oriLength * oriDir ./ norm(oriDir);
                        % text(txtLoc(1), txtLoc(2), txtLoc(3), Channels(i).Name, 'Color', [.8 .8 0], textOpt{:});
                    end
                end
                
                
            % ===== ELEKTA-NEUROMAG =====
            case 'vectorview306'
                
                % === ELEKTA: MAGNETOMETER ===
                % Plot only the magnetometer because they are all on the same chip
                if strcmpi(Channels(i).Type, 'MEG MAG') && (nPoints == 4)
                    oriLength = 0.015;
                    chLoc = Channels(i).Loc(:,[1 2 4 3])' .* 1.00;
                    % Square of integration points is 2x smaller than the actual sensor: simply scale it
                    coilScaleF=0.5;
                    chLoc = [(1+2*coilScaleF)*chLoc(1,:) - coilScaleF*chLoc(2,:) - coilScaleF*chLoc(4,:);
                             (1+2*coilScaleF)*chLoc(2,:) - coilScaleF*chLoc(1,:) - coilScaleF*chLoc(3,:);
                             (1+2*coilScaleF)*chLoc(3,:) - coilScaleF*chLoc(2,:) - coilScaleF*chLoc(4,:);
                             (1+2*coilScaleF)*chLoc(4,:) - coilScaleF*chLoc(1,:) - coilScaleF*chLoc(3,:)];
                    % Coil patch
                    patch('Vertices', chLoc, 'FaceColor', [1 1 0], patchOpt{:});
                    % Additional details
                    if isDetails
                        % Orientation of the coil
                        oriLoc = mean(chLoc);
                        oriDir = mean(Channels(i).Orient(:,1:4)');
                        oriLin = [oriLoc; oriLoc + oriDir ./ norm(oriDir) .* oriLength];
                        line(oriLin(:,1), oriLin(:,2), oriLin(:,3), 'Color', [.8 .8 0], oriOpt{:});
                        % Channel label
                        txtLoc = oriLoc + 1.5 * oriLength * oriDir ./ norm(oriDir);
                        text(txtLoc(1), txtLoc(2), txtLoc(3), Channels(i).Name, 'Color', [.8 .8 0], textOpt{:});
                    end
                    
                % === ELEKTA: PLANAR GRADIOMETER ===
                elseif isDetails && strcmpi(Channels(i).Type, 'MEG GRAD') && (nPoints == 4)
                    oriLength = 0.010;
                    % Planar gradiometer #2 or #3
                    if (Channels(i).Name(end) == '2')
                        chLoc = Channels(i).Loc(:,[1 2 4 3])' .* 1.01;
                        Color = [1 0 0];
                    elseif (Channels(i).Name(end) == '3')
                        chLoc = Channels(i).Loc(:,[1 2 4 3])' .* 1.02;
                        Color = [.2 1 .2];
                    end
                    % Square of integration points is 2x smaller than the actual sensor: simply scale it
                    coilScaleF=0.278;
                    chLoc = [(1+2*coilScaleF)*chLoc(1,:) - coilScaleF*chLoc(2,:) - coilScaleF*chLoc(4,:);
                             (1+2*coilScaleF)*chLoc(2,:) - coilScaleF*chLoc(1,:) - coilScaleF*chLoc(3,:);
                             (1+2*coilScaleF)*chLoc(3,:) - coilScaleF*chLoc(2,:) - coilScaleF*chLoc(4,:);
                             (1+2*coilScaleF)*chLoc(4,:) - coilScaleF*chLoc(1,:) - coilScaleF*chLoc(3,:)];
                    % Split in two coils
                    Vertices1 = [chLoc([1,2],:); .6 .* chLoc([2,1],:) + .4 .* chLoc([3,4],:)];
                    Vertices2 = [.4 .* chLoc([1,2],:) + .6 .* chLoc([4,3],:); chLoc([3,4],:)];
                    % Coil patches
                    patch('Vertices', Vertices1, 'FaceColor', Color, patchOpt{:});
                    patch('Vertices', Vertices2, 'FaceColor', Color, patchOpt{:});
                    % Orientation of the coil #2
                    oriLoc = mean(Vertices1);
                    oriDir = mean(Channels(i).Orient(:,1:2)') .* sign(Channels(i).Weight(1));
                    oriLin = [oriLoc; oriLoc + oriDir ./ norm(oriDir) .* oriLength];
                    line(oriLin(:,1), oriLin(:,2), oriLin(:,3), 'Color', 0.8 .* Color, oriOpt{:});
                    % Channel label
                    txtLoc = oriLoc + 1.5 * oriLength * oriDir ./ norm(oriDir);
                    text(txtLoc(1), txtLoc(2), txtLoc(3), Channels(i).Name, 'Color', 0.8 .* Color, textOpt{:});
                    % Orientation of the coil #3
                    oriLoc = mean(Vertices2);
                    oriDir = mean(Channels(i).Orient(:,3:4)') .* sign(Channels(i).Weight(3));
                    oriLin = [oriLoc; oriLoc + oriDir ./ norm(oriDir) .* oriLength];
                    line(oriLin(:,1), oriLin(:,2), oriLin(:,3), 'Color', 0.8 .* Color, oriOpt{:});
                end
        end
    end
end


%% ===== PLOT NIRS CAP =====
function hPairs = PlotNirsCap(hFig, isDetails)
    global GlobalData;
    % Get figure description
    [hFig, iFig, iDS] = bst_figures('GetFigure', hFig);
    if isempty(iDS) || isempty(GlobalData.DataSet(iDS).Channel)
        return
    end
    % Get axes
    hAxes = findobj(hFig, '-depth', 1, 'Tag', 'Axes3D');
    if isempty(hAxes)
        return;
    end
    % Get channels for topography figures
    if strcmpi(GlobalData.DataSet(iDS).Figure(iFig).Id.Type, 'Topography')
        [tmp,tmp,iChannels] = figure_topo('GetFigureData', iDS, iFig, 1);
    % Get channels for other 3D figures
    else
        iChannels = channel_find(GlobalData.DataSet(iDS).Channel, 'NIRS');
    end
    Channels = GlobalData.DataSet(iDS).Channel(iChannels);
    % Check for errors in the channel definition: Loc needs 2 set of positions (source, detector)
    if any(cellfun(@(c)size(c,2), {Channels.Loc}) ~= 2)
        error('NIRS sensors need to be defined by two positions: the source and and the detector.');
    end
    
    % Get all sources: Get unique positions for first location
    locSrc = cellfun(@(c)c(:,1)', {Channels.Loc}, 'UniformOutput', 0);
    locSrc = cat(1, locSrc{:});
    [locSrc, iChanSrc] = unique(locSrc, 'rows');
    % Sort sources
    [iChanSrc,iSort] = sort(iChanSrc);
    locSrc = locSrc(iSort,:);

    % Get all detectors: Get unique positions for second location
    locDet = cellfun(@(c)c(:,2)', {Channels.Loc}, 'UniformOutput', 0);
    locDet = cat(1, locDet{:});
    [locDet, iChanDet] = unique(locDet, 'rows');
    % Sort detectors
    [iChanDet,iSort] = sort(iChanDet);
    locDet = locDet(iSort,:);
    
    % Get all the spheres locations
    sphLoc = [locSrc; locDet];
    
    % Parse indices from the channel name
    [S,D,WL] = panel_montage('ParseNirsChannelNames', {Channels.Name});
    % Build source/detector names 
    Snames = cell(1, length(iChanSrc));
    for i = 1:length(Snames)
        Snames{i} = sprintf('S%d', S(iChanSrc(i)));
    end
    Dnames = cell(1, length(iChanDet));
    for i = 1:length(Dnames)
        Dnames{i} = sprintf('D%d', D(iChanDet(i)));
    end
    
    % Delete previously created electrodes
    delete(findobj(hAxes, 'Tag', 'NirsCapPatch'));
    delete(findobj(hAxes, 'Tag', 'NirsCapLine'));
    delete(findobj(hAxes, 'Tag', 'NirsCapText'));

    % ===== DISPLAY SPHERES =====
    % Define optode geometry
    nVert = 42;
    [sphVertex, sphFace] = tess_sphere(nVert);
    % Apply optode size
    sphSize = 0.004;
    sphVertex = bst_bsxfun(@times, sphVertex, sphSize);
    % Duplicate this sphere
    nSph   = size(sphLoc,1);
    nFace  = size(sphFace,1);
    Vertex = zeros(nSph*nVert, 3);
    Faces  = zeros(nSph*nFace, 3);
    for iSph = 1:nSph
        % Set electrode position
        chanVertex = bst_bsxfun(@plus, sphLoc(iSph,:), sphVertex);
        % Report in final patch
        iVert  = (iSph-1) * nVert + (1:nVert);
        iFace = (iSph-1) * nFace + (1:nFace);
        Vertex(iVert,:) = chanVertex;
        Faces(iFace,:)  = sphFace + nVert*(iSph-1);
    end
    % Default color: yellow, no transparency    
    VertexRGB = [repmat([.9,0,0], size(locSrc,1) * nVert, 1); ...  % Source:   RED
                 repmat([0,.9,0], size(locDet,1) * nVert, 1)];     % Detector: GREEN
    % Save the name of the sphere in the UserData (detector or source)
    UserData = [reshape(repmat(Snames, nVert, 1), [], 1); ...
                reshape(repmat(Dnames, nVert, 1), [], 1)];
    % Create patch for all the spheres
    patch(...
        'Faces',               Faces, ...
        'Vertices',            Vertex,...
        'FaceColor',           'interp', ...
        'FaceVertexCData',     VertexRGB, ...
        'FaceAlpha',           1, ...
        'EdgeColor',           'none', ...
        'BackfaceLighting',    'unlit', ...
        'AmbientStrength',     0.5, ...
        'DiffuseStrength',     0.6, ...
        'SpecularStrength',    0.4, ...
        'FaceLighting',        'gouraud', ...
        'EdgeLighting',        'gouraud', ...
        'Tag',                 'NirsCapPatch', ...
        'UserData',            UserData, ...
        'Parent',              hAxes);

    % Detailed display
    if isDetails
        % ===== DISPLAY CONNECTIONS =====
        % Find all pairs of connections
        [uniquePairs, iChanPairs] = unique([S',D'], 'rows');
        % Sort the pairs
        [iChanPairs,I] = sort(iChanPairs);
        uniquePairs = uniquePairs(I,:);
        % Pair locations: sources
        locPairSrc = cellfun(@(c)c(:,1)', {Channels(iChanPairs).Loc}, 'UniformOutput', 0);
        locPairSrc = cat(1, locPairSrc{:});
        % Pair locations: detectors
        locPairDet = cellfun(@(c)c(:,2)', {Channels(iChanPairs).Loc}, 'UniformOutput', 0);
        locPairDet = cat(1, locPairDet{:});
        
        % Make the position of the links more superficial, so they can be outside of the head and selected with the mouse
        if length(unique(locPairDet(:,3))) > 1 || length(unique(locPairSrc(:,3))) > 1
            normSrc = sqrt(sum(locPairSrc .^ 2, 2));
            normDet = sqrt(sum(locPairDet .^ 2, 2));
            locPairSrc = bst_bsxfun(@times, locPairSrc, (normSrc + 0.0035) ./ normSrc);
            locPairDet = bst_bsxfun(@times, locPairDet, (normDet + 0.0035) ./ normDet);
        end
        % Display connections as lines
        hPairs = line(...
            [locPairSrc(:,1)'; locPairDet(:,1)'], ...
            [locPairSrc(:,2)'; locPairDet(:,2)'], ...
            [locPairSrc(:,3)'; locPairDet(:,3)'], ...
            'Color',      [.3 .3 1], ...
            'LineWidth',  3, ...
            'Marker',     'none', ...
            'Parent',     hAxes, ...
            'Tag',        'NirsCapLine');
        % Add channel index in the UserData field
        for i = 1:length(hPairs)
            %set(hPairs(i), 'UserData', iChannels(iChanPairs(i)));
            set(hPairs(i), 'UserData', uniquePairs(i,:));
        end
    else
        hPairs = [];
    end
    
    
    % ===== DISPLAY TEXT =====
    % Text display properties
    textOpt = {...
        'Parent',              hAxes, ...
        'HorizontalAlignment', 'center', ...
        'FontSize',            bst_get('FigFont') + 2, ...
        'FontUnits',           'points', ...
        'FontWeight',          'normal', ...
        'Tag',                 'NirsCapText', ...
        'Interpreter',         'none'};
    % Display text for sources
    for i = 1:size(locSrc,1)
        txtLoc = locSrc(i,:) .* 1.08;
        text(txtLoc(1), txtLoc(2), txtLoc(3), Snames{i}, 'Color', [1,.8,0], textOpt{:});
    end
    % Display text for detectors
    for i = 1:size(locDet,1)
        txtLoc = locDet(i,:) .* 1.08;
        text(txtLoc(1), txtLoc(2), txtLoc(3), Dnames{i}, 'Color', [.8,1,0], textOpt{:});
    end    
end



%% ===== PLOT SENSORS: NET 3D =====
% Plot the sensors patch in a 3D figure.
% USAGE:  [hNet, hOrient] = PlotSensorsNet( hAxes, vertices, isFaces, isMesh, orient )
%         [hNet, hOrient] = PlotSensorsNet( hAxes, vertices, isFaces )
% INPUT:  
%    - hAxes     : handle to axes in which you need to display the sensors patch
%    - vertices  : [NbVert * NbIntergationPoints, 3] double, (x,y,z) location of each sensor
%    - isFaces   : {0,1} - If 0, the faces are not displayed (alpha = 0)
%    - isMesh    : {0,1} - If 0, Do not create the mesh
%    - orient    : [NbVert * NbIntergationPoints, 3] double, orientation of the coil
%                     => Orientation displayed only if Faces are displayed
% OUTPUT:
%    - hNet : handle to the sensors patch
function [hNet, hOrient] = PlotSensorsNet( hAxes, vertices, isFaces, isMesh, orient )
    % Parse inputs
    if (nargin < 3) || isempty(isFaces)
        isFaces = 1;
    end
    if (nargin < 4) || isempty(isMesh)
        isMesh = 1;
    end
    if (nargin < 5) || isempty(orient)
        orient = [];
    end
    % Nothing to display
    hNet = [];
    hOrient = [];
    if isempty(vertices)
        return
    end

    % ===== SENSORS PATCH =====
    % Try to plot markers with PATCH function
    if isMesh && (size(vertices,1) > 3)
        try
            % === TESSELATE SENSORS NET ===
            faces = channel_tesselate( vertices );

            % === DISPLAY PATCH ===
            % Display faces / edges / vertices
            if isFaces
                FaceColor = [.7 .7 .5];
                EdgeColor = [.4 .4 .3];
                LineWidth = 1;
            % Else, display only vertices markers
            else
                FaceColor = 'none';
                EdgeColor = 'none';
                LineWidth = 2;
            end
            % Create sensors patch
            hNet = patch(...
                'Vertices',         vertices, ...
                'Faces',            faces, ...
                'FaceVertexCData',  repmat([1 1 1], [length(vertices), 1]), ...
                'Parent',           hAxes, ...
                'Marker',           'o', ...
                'LineWidth',        LineWidth, ...
                'FaceColor',        FaceColor, ...
                'FaceAlpha',        1, ...
                'EdgeColor',        EdgeColor, ...
                'EdgeAlpha',        1, ...
                'MarkerEdgeColor',  [.4 .4 .3], ...
                'MarkerFaceColor',  'flat', ...
                'MarkerSize',       6, ...
                'BackfaceLighting', 'lit', ...
                'AmbientStrength',  0.5, ...
                'DiffuseStrength',  0.5, ...
                'SpecularStrength', 0.2, ...
                'SpecularExponent', 1, ...
                'SpecularColorReflectance', 0.5, ...
                'FaceLighting',     'gouraud', ...
                'EdgeLighting',     'gouraud', ...
                'Tag',              'SensorsPatch');           
        % If convhull or patch crashed : try next option
        catch
            disp('BST> Warning: patch() function returned an error. Trying to display sensors with line() function...');
            hNet = [];
        end 
    end
    % If nothing is displayed yet (crash, or specific request of not having a mesh): plot only the sensor markers
    if isempty(hNet)
        for i = 1:size(vertices,1)
            hNet(i) = line(vertices(i,1), vertices(i,2), vertices(i,3), ...
                        'Parent',          hAxes, ...
                        'LineWidth',       2, ...
                        'LineStyle',       'none', ...
                        'MarkerFaceColor', [1 1 1], ...
                        'MarkerEdgeColor', [.4 .4 .4], ...
                        'MarkerSize',      6, ...
                        'Marker',          'o', ...
                        'UserData',        i, ...
                        'Tag',             'SensorsMarkers');
        end
    end

%     % ===== ORIENTATIONS =====
%     if ~isempty(orient)
%         hOrient = zeros(1,length(orient));
%         for i = 1:length(orient)
%             curOrient = orient(i,:);
%             % Scale orientation vector for display
%             scaleFactor = 0.0173;
%             curOrient = curOrient ./ norm(curOrient) .* scaleFactor;
%             % Define line to be displayed from the center of the chip
%             lineOrient = [vertices(i,:); vertices(i,:) + curOrient];
%             % Plot line to represent the orientation
%             hOrient(i) = line(lineOrient(:,1), lineOrient(:,2), lineOrient(:,3), ...
%                              'Color',      [1 0 0], ...
%                              'LineWidth',  1, ...
%                              'Marker',     '>', ...
%                              'MarkerSize', 3, ...
%                              'Parent',     hAxes, ...
%                              'Tag',        'LineOrient');
%         end
%     else
%         hOrient = [];
%     end
end


%% ===== SAVE SURFACE =====
function SaveSurface(TessInfo)
    % Progress bar
    bst_progress('start', 'Save surface', 'Saving new surface...');
    % Get subject
    [sSubject, iSubject] = bst_get('SurfaceFile', TessInfo.SurfaceFile);
    % Load initial file
    FullFileName = file_fullpath(TessInfo.SurfaceFile);
    sSurfInit = load(FullFileName, 'Comment');
    % Create surface file
    sSurf.Vertices = get(TessInfo.hPatch, 'Vertices');
    sSurf.Faces    = get(TessInfo.hPatch, 'Faces');
    sSurf.Comment  = [sSurfInit.Comment, ' fig'];
    % Get hidden faces
    iFaceHide = find(get(TessInfo.hPatch, 'FaceVertexAlphaData') == 0);
    % If there are some, get the hidden vertices (vertices that are not in any visible face)
    if ~isempty(iFaceHide)
        % Get the hidden vertices
        FacesShow = sSurf.Faces;
        FacesShow(iFaceHide,:) = [];
        iVertHide = setdiff(1:length(sSurf.Vertices), unique(FacesShow(:)'));
        % If there are some hidden vertices: remove them from the surface
        if ~isempty(iVertHide)
            [sSurf.Vertices, sSurf.Faces] = tess_remove_vert(sSurf.Vertices, sSurf.Faces, iVertHide);
        end
    end
    % Create output filename
    OutputFile = strrep(FullFileName, '.mat', '_fig.mat');
    OutputFile = file_unique(OutputFile);
    % Save file
    bst_save(OutputFile, sSurf, 'v7');
    % Update database
    db_add_surface( iSubject, OutputFile, sSurf.Comment );
    bst_progress('stop');
end



%% ===== JUMP TO MAXIMUM =====
function JumpMaximum(hFig)
    % Get figure data
    [sMri, TessInfo, iAnatomy] = panel_surface('GetSurfaceMri', hFig);
    if isempty(TessInfo) || isempty(iAnatomy) || ~isfield(TessInfo(iAnatomy), 'OverlayCube') || isempty(TessInfo(iAnatomy).OverlayCube)
        return;
    end
    % Find maximum
    [valMax, iMax] = max(TessInfo(iAnatomy).OverlayCube(:));
    if isempty(iMax)
        return;
    end
    % Convert index to voxel indices
    [XYZ(1), XYZ(2), XYZ(3)] = ind2sub(size(TessInfo(iAnatomy).OverlayCube), iMax(1));
    % Set new position
    TessInfo(iAnatomy).CutsPosition = XYZ;
    UpdateMriDisplay(hFig, [1 2 3], TessInfo, iAnatomy);
end


%% ===== SET LOCATION MRI =====
function SetLocationMri(hFig, cs, XYZ)
    % Get MRI in figure
    [sMri, TessInfo, iAnatomy] = panel_surface('GetSurfaceMri', hFig);
    if isempty(sMri) || isempty(TessInfo) || isempty(iAnatomy)
        return;
    end
    % Convert if necessary
    if ~strcmpi(cs, 'voxel')
        XYZ = cs_convert(sMri, cs, 'voxel', XYZ);
    end
    % Get that values are inside volume bounds
    XYZ(1) = bst_saturate(XYZ(1), [1, size(sMri.Cube,1)]);
    XYZ(2) = bst_saturate(XYZ(2), [1, size(sMri.Cube,2)]);
    XYZ(3) = bst_saturate(XYZ(3), [1, size(sMri.Cube,3)]);
    % Round coordinates
    XYZ = round(XYZ);
    % Set new position
    TessInfo(iAnatomy).CutsPosition = XYZ;
    UpdateMriDisplay(hFig, [1 2 3], TessInfo, iAnatomy);
end


%% ===== SELECT FIBER SCOUTS =====
function hFigFib = SelectFiberScouts(hFigConn, iScouts, Color, ColorOnly)
    global GlobalData;
    % Parse arguments
    if nargin < 4
        ColorOnly = 0;
    end
    % Get fibers information
    hFigFib = bst_figures('GetFigureHandleField', hFigConn, 'hFigFib');
    % If the fiber figure is closed, propagate to connectivity figure
    if ~ishandle(hFigFib)
        setappdata(hFigConn, 'plotFibers', 0);
        return;
    end
    TfInfo = getappdata(hFigConn, 'Timefreq');
    TessInfo = getappdata(hFigFib, 'Surface');
    iTess = find(ismember({TessInfo.Name}, 'Fibers'));
    [FibMat, iFib] = bst_memory('LoadFibers', TessInfo(iTess).SurfaceFile);
    
    % Nothing to plot? Only remove existing fibers
    if isempty(iScouts)
        delete(TessInfo(iTess).hPatch);
        TessInfo(iTess).hPatch = [];
        setappdata(hFigFib, 'Surface', TessInfo);
        return;
    end
    
    % If fibers not yet assigned to atlas, do so now
    if isempty(FibMat.Scouts(1).ConnectFile) || ~ismember(TfInfo.FileName, {FibMat.Scouts.ConnectFile})
        ScoutCentroids = bst_figures('GetFigureHandleField', hFigConn, 'RowLocs');
        FibMat = fibers_helper('AssignToScouts', FibMat, TfInfo.FileName, ScoutCentroids);
        % Save in memory to avoid recomputing
        GlobalData.Fibers(iFib) = FibMat;
    end
    bst_progress('start', 'Fibers Connectivity', 'Selecting appropriate fibers...');
    
    % Get scout assignment
    iFile = find(ismember(TfInfo.FileName, {FibMat.Scouts.ConnectFile}));
    assign = FibMat.Scouts(iFile).Assignment;
    
    % Find pair of scouts in list fiber assignments
    % Reshape iScouts to use bsxfun
    iScoutsBsx = reshape(iScouts', [1 size(iScouts')]);
    % Get the matches for the pairs and for the flipped pairs
    indices =  all(bsxfun(@eq, assign, iScoutsBsx), 2) | all( bsxfun(@eq, assign, flip(iScoutsBsx,2)), 2);
    % Find the indices of the rows with a match
    iFibers = find(any(indices,3));
    [iFoundFibers,iFoundScouts] = find(indices(iFibers,:,:));
    [tmp, iFoundFibers] = sort(iFoundFibers);
    iFoundScouts = iFoundScouts(iFoundFibers);
    
    % Plot selected fibers
    % If we have different scouts, force plotting all fibers again
    if ~ColorOnly || length(TessInfo(iTess).hPatch) ~= length(iFoundScouts)
        % Remove old fibers
        delete(TessInfo(iTess).hPatch);
        % Plot fibers
        [hFigFib, TessInfo(iTess).hPatch] = PlotFibers(hFigFib, FibMat.Points(iFibers,:,:), Color(iFoundScouts,:));
    else
        if ~isempty(TessInfo(iTess).hPatch)
            TessInfo(iTess).hPatch = ColorFibers(TessInfo(iTess).hPatch, Color(iFoundScouts,:));
        end
    end

    % Update figure's surfaces list and current surface pointer
    setappdata(hFigFib, 'Surface',  TessInfo);
    bst_progress('stop');
end


%% ===== PLOT TENSORS =====
function hTensorCut = PlotTensorCut(hFig, CutPosition, CutDim, isRelative, Factor, DisplayMode)
    hTensorCut = [];
    % Get figure handles
    Handles = bst_figures('GetFigureHandles', hFig);
    opt = Handles.TensorDisplay;
    if isempty(opt)
        return;
    end
    % Replace previous options with input parameters
    if (nargin >= 6) && ~isempty(DisplayMode)
        if isequal(DisplayMode, 'toggle')
            if strcmp(opt.DisplayMode,'ellipse')
                opt.DisplayMode = 'arrow';
            else
                opt.DisplayMode = 'ellipse';
            end
        else
            opt.DisplayMode = DisplayMode;
        end
    end
    if (nargin >= 5) && ~isempty(Factor)
        if isequal(Factor, 'uparrow')
            opt.Factor = opt.Factor * 1.2;
        elseif isequal(Factor, 'downarrow')
            opt.Factor = opt.Factor / 1.2;
        else
            opt.Factor = Factor;
        end
    end
    if (nargin >= 4) && ~isempty(isRelative)
        opt.isRelative = isRelative;
    end
    if (nargin >= 3) && ~isempty(CutDim)
        opt.CutDim = CutDim;
    end
    if (nargin >= 2) && ~isempty(CutPosition)
        opt.CutPosition = CutPosition;
    else
        CutPosition = [];
    end
    
    % Delete previous slices
    hAxes = findobj(hFig, '-depth', 1, 'Tag', 'Axes3D');
    delete(findobj(hAxes, '-depth', 1, 'Tag', 'TensorEllipses'));
    delete(findobj(hAxes, '-depth', 1, 'Tag', 'TensorArrows'));
    
    % Convert relative slice to absolute
    if opt.isRelative && ~isempty(CutPosition)
        TessInfo = getappdata(hFig, 'Surface');
        Vertices = get(TessInfo(1).hPatch, 'Vertices');
        % Compute mean and max of the coordinates
        meanVertx = mean(Vertices(:, opt.CutDim), 1);
        maxVertx  = max(abs(Vertices(:, opt.CutDim)), [], 1);
        % Limit values
        opt.CutPosition = opt.CutPosition .* maxVertx + meanVertx;
    end
    % Find elements in the current cut
    iElemCut = find(abs(opt.ElemCenterAnat(:,opt.CutDim) - opt.CutPosition) < opt.tol);

    % Different display modes
    switch lower(opt.DisplayMode)
        case 'ellipse'
            % Define ellipse geometry
            nVert = 32;
            [sphereVertex, sphereFaces] = tess_sphere(nVert);
            % Assemble faces
            tensorFaces = repmat(sphereFaces, length(iElemCut), 1) + ...
                repmat(reshape(repmat((0:length(iElemCut)-1)*nVert, size(sphereFaces,1), 1), [], 1), 1, 3);
            % Assemble colors: abs([v(2,1) v(1,1) v(3,1)])
            tensorColor = reshape(repmat(abs(opt.Tensors(iElemCut,[2,1,3]))', size(sphereFaces,1), 1), 3, [])';
            % Assemble all tensors ellipsoids
            tensorVertices = repmat(sphereVertex, length(iElemCut), 1);
            for i = 1:length(iElemCut)
                iVertSph = ((i-1) * nVert + 1) : i*nVert;
                % Scaling
                tensorVertices(iVertSph,:) = bst_bsxfun(@times, tensorVertices(iVertSph,:), opt.Tensors(iElemCut(i), 10:12) .* opt.Factor);
                % Rotation
                tensorVertices(iVertSph,:) = (reshape(opt.Tensors(iElemCut(i), 1:9),3,3) * tensorVertices(iVertSph,:)')';
                % Translation
                tensorVertices(iVertSph,:) = bst_bsxfun(@plus, tensorVertices(iVertSph,:), opt.ElemCenter(iElemCut(i),:));
            end
            % Plot tensors
            hTensorCut = patch(...
                'Faces',            tensorFaces, ...
                'Vertices',         tensorVertices,...
                'FaceColor',        'flat', ...
                'FaceVertexCData',  tensorColor, ...
                'EdgeColor',        'none', ...
                'BackfaceLighting', 'unlit', ...
                'AmbientStrength',  0.7, ...
                'DiffuseStrength',  0.3, ...
                'SpecularStrength', 0, ...
                'FaceLighting',     'gouraud', ...
                'Tag',              'TensorEllipses', ...
                'Parent',           hAxes);

        case 'arrow'
            % Assemble colors: abs([v(2,1) v(1,1) v(3,1)])
            tensorColor = reshape(repmat(abs(opt.Tensors(iElemCut,[2,1,3]))', 2, 1), 3, [])';
            % Vertices: Segments from element centers in the direction of the tensor
            vertArrows = [opt.ElemCenter(iElemCut,:)'; ...
                opt.ElemCenter(iElemCut,:)' + opt.Factor .* opt.Tensors(iElemCut, 10:12)' .* opt.Tensors(iElemCut, 1:3)'];
            % Display arrows
            hTensorCut = patch(...
                'Vertices',         reshape(vertArrows, 3, [])', ...
                'Faces',            [(1:2:2*length(iElemCut))', (2:2:2*length(iElemCut))'], ...
                'LineWidth',        1, ...
                'FaceVertexCData',  tensorColor, ...
                'FaceColor',       'none', ...
                'EdgeColor',       'flat', ...
                'MarkerFaceColor', 'none', ...
                'Tag',              'TensorArrows', ...
                'Parent',           hAxes);
        otherwise
            error('Invalid display mode.');
    end
    
    % Update figure handles
    Handles.TensorDisplay = opt;
    bst_figures('SetFigureHandles', hFig, Handles);
end
<|MERGE_RESOLUTION|>--- conflicted
+++ resolved
@@ -1,4820 +1,4830 @@
-function varargout = figure_3d( varargin )
-% FIGURE_3d: Creation and callbacks for 3D visualization figures.
-%
-% USAGE: 
-%        [hFig] = figure_3d('CreateFigure',               FigureId)
-%                 figure_3d('ColormapChangedCallback',    iDS, iFig)    
-%                 figure_3d('FigureClickCallback',        hFig, event)  
-%                 figure_3d('FigureMouseMoveCallback',    hFig, event)  
-%                 figure_3d('FigureMouseUpCallback',      hFig, event)  
-%                 figure_3d('FigureMouseWheelCallback',   hFig, event)  
-%                 figure_3d('FigureKeyPressedCallback',   hFig, keyEvent)   
-%                 figure_3d('ResetView',                  hFig)
-%                 figure_3d('SetStandardView',            hFig, viewNames)
-%                 figure_3d('SetLocationMri',             hFig, cs, XYZ)
-%                 figure_3d('DisplayFigurePopup',         hFig)
-%                 figure_3d('UpdateSurfaceColor',    hFig, iTess)
-%                 figure_3d('ViewSensors',           hFig, isMarkers, isLabels, isMesh=1, Modality=[])
-%                 figure_3d('ViewAxis',              hFig, isVisible)
-%                 figure_3d('PlotFibers',            hFig, FibPoints, Colors)
-%                 figure_3d('ColorFibers',           fibLines, Color)
-%                 figure_3d('SelectFiberScouts',     hFigConn, iScouts, Color, ColorOnly)
-%     [hFig,hs] = figure_3d('PlotSurface',           hFig, faces, verts, cdata, dataCMap, transparency)
-%                 figure_3d('PlotCoils',             hFig, Modality, isDetails)
-%
-% @=============================================================================
-% This function is part of the Brainstorm software:
-% https://neuroimage.usc.edu/brainstorm
-% 
-% Copyright (c) University of Southern California & McGill University
-% This software is distributed under the terms of the GNU General Public License
-% as published by the Free Software Foundation. Further details on the GPLv3
-% license can be found at http://www.gnu.org/copyleft/gpl.html.
-% 
-% FOR RESEARCH PURPOSES ONLY. THE SOFTWARE IS PROVIDED "AS IS," AND THE
-% UNIVERSITY OF SOUTHERN CALIFORNIA AND ITS COLLABORATORS DO NOT MAKE ANY
-% WARRANTY, EXPRESS OR IMPLIED, INCLUDING BUT NOT LIMITED TO WARRANTIES OF
-% MERCHANTABILITY AND FITNESS FOR A PARTICULAR PURPOSE, NOR DO THEY ASSUME ANY
-% LIABILITY OR RESPONSIBILITY FOR THE USE OF THIS SOFTWARE.
-%
-% For more information type "brainstorm license" at command prompt.
-% =============================================================================@
-%
-% Authors: Francois Tadel, 2008-2022
-%          Martin Cousineau, 2019
-
-eval(macro_method);
-end
-
-
-%% ===== CREATE FIGURE =====
-function hFig = CreateFigure(FigureId) %#ok<DEFNU>
-    MatlabVersion = bst_get('MatlabVersion');
-    % Get renderer name
-    if (bst_get('DisableOpenGL') ~= 1)
-        rendererName = 'opengl';
-    elseif (MatlabVersion <= 803)   % zbuffer was removed in Matlab 2014b
-        rendererName = 'zbuffer';
-    else
-        rendererName = 'painters';
-    end
-
-    % === CREATE FIGURE ===
-    hFig = figure('Visible',       'off', ...
-                  'NumberTitle',   'off', ...
-                  'IntegerHandle', 'off', ...
-                  'MenuBar',       'none', ...
-                  'Toolbar',       'none', ...
-                  'DockControls',  'on', ...
-                  'Units',         'pixels', ...
-                  'Color',         [0 0 0], ...
-                  'Pointer',       'arrow', ...
-                  'Tag',           FigureId.Type, ...
-                  'Renderer',      rendererName, ...
-                  'CloseRequestFcn',         @(h,ev)bst_figures('DeleteFigure',h,ev), ...
-                  'KeyPressFcn',             @(h,ev)bst_call(@FigureKeyPressedCallback,h,ev), ...
-                  'WindowButtonDownFcn',     @(h,ev)bst_call(@FigureClickCallback,h,ev), ...
-                  'WindowButtonMotionFcn',   @(h,ev)bst_call(@FigureMouseMoveCallback,h,ev), ...
-                  'WindowButtonUpFcn',       @(h,ev)bst_call(@FigureMouseUpCallback,h,ev), ...
-                  bst_get('ResizeFunction'), @(h,ev)bst_call(@ResizeCallback,h,ev), ...
-                  'BusyAction',    'queue', ...
-                  'Interruptible', 'off');   
-    % Define Mouse wheel callback separately (not supported by old versions of Matlab)
-    if isprop(hFig, 'WindowScrollWheelFcn')
-        set(hFig, 'WindowScrollWheelFcn',  @FigureMouseWheelCallback);
-    end
-    % Disable automatic legends (after 2017a)
-    if (MatlabVersion >= 902) 
-        set(hFig, 'defaultLegendAutoUpdate', 'off')
-    end
-    
-    % === CREATE AXES ===
-    hAxes = axes('Parent',        hFig, ...
-                 'Units',         'normalized', ...
-                 'Position',      [.05 .05 .9 .9], ...
-                 'Tag',           'Axes3D', ...
-                 'Visible',       'off', ...
-                 'BusyAction',    'queue', ...
-                 'Interruptible', 'off');
-    % Constraints depend on the figure type
-    if isequal(FigureId.SubType, '2DLayout')
-        axis off
-        % Recent versions of Matlab: set zoom behavior
-        if (MatlabVersion >= 900)
-            z = zoom(hFig);
-            setAxes3DPanAndZoomStyle(z,hAxes,'camera');
-        end
-    else
-        axis vis3d
-        axis equal 
-        axis off
-        % Recent versions of Matlab: set zoom behavior
-        if (MatlabVersion >= 900)
-            z = zoom(hFig);
-            setAxes3DPanAndZoomStyle(z,hAxes,'camera');
-        end
-    end
-    
-    % === APPDATA STRUCTURE ===
-    setappdata(hFig, 'Surface',     repmat(db_template('TessInfo'), 0));
-    setappdata(hFig, 'iSurface',    []);
-    setappdata(hFig, 'StudyFile',   []);
-    setappdata(hFig, 'SubjectFile', []);
-    setappdata(hFig, 'DataFile',    []);
-    setappdata(hFig, 'ResultsFile', []);
-    setappdata(hFig, 'HeadModelFile', []);
-    setappdata(hFig, 'isSelectingCorticalSpot', 0);
-    setappdata(hFig, 'isSelectingCoordinates',  0);
-    setappdata(hFig, 'hasMoved',    0);
-    setappdata(hFig, 'isPlotEditToolbar',   0);
-    setappdata(hFig, 'isSensorsOnly', 0);
-    setappdata(hFig, 'ChannelsToSelect', []);
-    setappdata(hFig, 'FigureId', FigureId);
-    setappdata(hFig, 'isStatic', 0);
-    setappdata(hFig, 'isStaticFreq', 1);
-    setappdata(hFig, 'Colormap', db_template('ColormapInfo'));
-    setappdata(hFig, 'ElectrodeDisplay', struct('DisplayMode', 'depth'));
-
-    % === LIGHTING ===
-    hl = [];
-    % Fixed lights
-    hl(1) = camlight(  0,  40, 'infinite');
-    hl(2) = camlight(180,  40, 'infinite');
-    hl(3) = camlight(  0, -90, 'infinite');
-    hl(4) = camlight( 90,   0, 'infinite');
-    hl(5) = camlight(-90,   0, 'infinite');
-    % Moving camlight
-    hl(6) = light('Tag', 'FrontLight', 'Color', [1 1 1], 'Style', 'infinite', 'Parent', hAxes);
-    camlight(hl(6), 'headlight');
-    % Mute the intensity of the lights
-    for i = 1:length(hl)
-        set(hl(i), 'color', .4*[1 1 1]);
-    end
-    % Camera basic orientation
-    SetStandardView(hFig, 'top');
-end
-
-
-%% =========================================================================================
-%  ===== FIGURE CALLBACKS ==================================================================
-%  =========================================================================================  
-%% ===== COLORMAP CHANGED =====
-% Usage:  ColormapChangedCallback(iDS, iFig)
-function ColormapChangedCallback(iDS, iFig) %#ok<DEFNU>
-    global GlobalData;
-    hFig = GlobalData.DataSet(iDS).Figure(iFig).hFigure;
-    % Update surfaces
-    panel_surface('UpdateSurfaceColormap', hFig);
-    % Update dipoles
-    if ~isempty(getappdata(hFig, 'Dipoles')) && gui_brainstorm('isTabVisible', 'Dipoles')
-        panel_dipoles('PlotSelectedDipoles', hFig);
-    end
-end
-
-
-%% ===== RESIZE CALLBACK =====
-function ResizeCallback(hFig, ev)
-    % Get colorbar and axes handles
-    hColorbar = findobj(hFig, '-depth', 1, 'Tag', 'Colorbar');
-    hAxes     = findobj(hFig, '-depth', 1, 'Tag', 'Axes3D');
-    if isempty(hAxes)
-        return
-    end
-    hAxes = hAxes(1);
-    % Get figure position and size in pixels
-    figPos = get(hFig, 'Position');
-    % Scale figure
-    Scaling = bst_get('InterfaceScaling') / 100;
-    % Define constants
-    colorbarWidth = 15 .* Scaling;
-    marginHeight  = 25 .* Scaling;
-    marginWidth   = 45 .* Scaling;
-    
-    % If there is a colorbar 
-    if ~isempty(hColorbar)
-        % Reposition the colorbar
-        set(hColorbar, 'Units',    'pixels', ...
-                       'Position', [figPos(3) - marginWidth, ...
-                                    marginHeight, ...
-                                    colorbarWidth, ...
-                                    max(1, min(90 .* Scaling, figPos(4) - marginHeight - 3 .* Scaling))]);
-        % Reposition the axes
-        marginAxes = 10;
-        set(hAxes, 'Units',    'pixels', ...
-                   'Position', [marginAxes, ...
-                                marginAxes, ...
-                                max(1, figPos(3) - colorbarWidth - marginWidth - 2 .* Scaling), ... % figPos(3) - colorbarWidth - marginWidth - marginAxes, ...
-                                max(1, figPos(4) - 2*marginAxes)]);
-    % No colorbar : data axes can take all the figure space
-    else
-        % Reposition the axes
-        set(hAxes, 'Units',    'normalized', ...
-                   'Position', [.05, .05, .9, .9]);
-    end
-    
-    % ===== 2DLAYOUT: REPOSITION SCALE CONTROLS =====
-    FigureId = getappdata(hFig, 'FigureId');
-    if isequal(FigureId.SubType, '2DLayout')
-        % Get buttons
-        hButtonGainMinus = findobj(hFig, '-depth', 1, 'Tag', 'ButtonGainMinus');
-        hButtonGainPlus  = findobj(hFig, '-depth', 1, 'Tag', 'ButtonGainPlus');
-        hButtonSetTimeWindow = findobj(hFig, '-depth', 1, 'Tag', 'ButtonSetTimeWindow');
-        hButtonZoomTimePlus  = findobj(hFig, '-depth', 1, 'Tag', 'ButtonZoomTimePlus');
-        hButtonZoomTimeMinus = findobj(hFig, '-depth', 1, 'Tag', 'ButtonZoomTimeMinus');
-        % Reposition buttons
-        butSize = 22 .* Scaling;
-        if ~isempty(hButtonZoomTimePlus)
-            set(hButtonZoomTimePlus,   'Position', [figPos(3) - 3*(butSize+3) + 1, 3, butSize, butSize]);
-            set(hButtonZoomTimeMinus,  'Position', [figPos(3) - 2*(butSize+3) + 1, 3, butSize, butSize]);
-        end
-        if ~isempty(hButtonSetTimeWindow)
-            set(hButtonSetTimeWindow, 'Position', [figPos(3) - butSize - 1, 3, butSize, butSize]);
-        end
-        if ~isempty(hButtonGainMinus)
-            set(hButtonGainMinus, 'Position', [figPos(3)-butSize-1, 3 + (butSize+3), butSize, butSize]);
-            set(hButtonGainPlus,  'Position', [figPos(3)-butSize-1, 3 + 2*(butSize+3), butSize, butSize]);
-        end
-    end
-end
-    
-%% =========================================================================================
-%  ===== KEYBOARD AND MOUSE CALLBACKS ======================================================
-%  =========================================================================================
-% Complete mouse and keyboard management over the main axes
-% Supports : - Customized 3D-Rotation (LEFT click)
-%            - Pan (SHIFT+LEFT click, OR MIDDLE click
-%            - Zoom (CTRL+LEFT click, OR RIGHT click, OR WHEEL)
-%            - Colorbar contrast/brightness
-%            - Restore original view configuration (DOUBLE click)
-
-%% ===== FIGURE CLICK CALLBACK =====
-function FigureClickCallback(hFig, varargin)
-    % Get selected object in this figure
-    hObj = get(hFig,'CurrentObject');
-    % Find axes
-    hAxes = findobj(hFig, '-depth', 1, 'Tag', 'Axes3D');
-    if isempty(hAxes)
-        warning('Brainstorm:NoAxes', 'Axes could not be found');
-        return;
-    end
-    % Get figure type
-    FigureId = getappdata(hFig, 'FigureId');
-    % Double click: reset view           
-    if strcmpi(get(hFig, 'SelectionType'), 'open')
-        ResetView(hFig);
-    end
-    % Check if MouseUp was executed before MouseDown
-    if isappdata(hFig, 'clickAction') && strcmpi(getappdata(hFig,'clickAction'), 'MouseDownNotConsumed')
-        return;
-    end
-   
-    % Start an action (pan, zoom, rotate, contrast, luminosity)
-    % Action depends on : 
-    %    - the mouse button that was pressed (LEFT/RIGHT/MIDDLE), 
-    %    - the keys that the user presses simultaneously (SHIFT/CTRL)
-    clickAction = '';
-    switch(get(hFig, 'SelectionType'))
-        % Left click
-        case 'normal'
-            % 2DLayout: pan
-            if ismember(FigureId.SubType, {'2DLayout', '2DElectrodes'})
-                clickAction = 'pan';
-            % 2D: nothing
-            elseif ismember(FigureId.SubType, {'2DDisc', '2DSensorCap'})
-                % Nothing to do
-            % Else (3D): rotate
-            else
-                clickAction = 'rotate';
-            end
-        % CTRL+Mouse, or Mouse right
-        case 'alt'
-            clickAction = 'popup';
-        % SHIFT+Mouse, or Mouse middle
-        case 'extend'
-            clickAction = 'pan';
-    end
-    
-    % Record action to perform when the mouse is moved
-    setappdata(hFig, 'clickAction', clickAction);
-    setappdata(hFig, 'clickSource', hFig);
-    setappdata(hFig, 'clickObject', hObj);
-    % Reset the motion flag
-    setappdata(hFig, 'hasMoved', 0);
-    % Record mouse location in the figure coordinates system
-    setappdata(hFig, 'clickPositionFigure', get(hFig, 'CurrentPoint'));
-    % Record mouse location in the axes coordinates system
-    setappdata(hFig, 'clickPositionAxes', get(hAxes, 'CurrentPoint'));
-end
-
-    
-%% ===== FIGURE MOVE =====
-function FigureMouseMoveCallback(hFig, varargin)  
-    % Get axes handle
-    hAxes = findobj(hFig, '-depth', 1, 'tag', 'Axes3D');
-    % Get current mouse action
-    clickAction = getappdata(hFig, 'clickAction');
-    clickSource = getappdata(hFig, 'clickSource');
-    clickObject = getappdata(hFig, 'clickObject');
-    % If no action is currently performed
-    if isempty(clickAction)
-        return
-    end
-    % If MouseUp was executed before MouseDown
-    if strcmpi(clickAction, 'MouseDownNotConsumed') || isempty(getappdata(hFig, 'clickPositionFigure'))
-        % Ignore Move event
-        return
-    end
-    % If source is not the same as the current figure: fire mouse up event
-    if (clickSource ~= hFig)
-        FigureMouseUpCallback(hFig);
-        FigureMouseUpCallback(clickSource);
-        return
-    end
-
-    % Set the motion flag
-    setappdata(hFig, 'hasMoved', 1);
-    % Get current mouse location in figure
-    curptFigure = get(hFig, 'CurrentPoint');
-    motionFigure = 0.3 * (curptFigure - getappdata(hFig, 'clickPositionFigure'));
-    % Get current mouse location in axes
-    curptAxes = get(hAxes, 'CurrentPoint');
-    oldptAxes = getappdata(hFig, 'clickPositionAxes');
-    if isempty(oldptAxes)
-        return
-    end
-    motionAxes = curptAxes - oldptAxes;
-    % Update click point location
-    setappdata(hFig, 'clickPositionFigure', curptFigure);
-    setappdata(hFig, 'clickPositionAxes',   curptAxes);
-    % Get figure size
-    figPos = get(hFig, 'Position');
-       
-    % Switch between different actions (Pan, Rotate, Zoom, Contrast)
-    switch(clickAction)              
-        case 'rotate'
-            % Else : ROTATION
-            % Rotation functions : 5 different areas in the figure window
-            %     ,---------------------------.
-            %     |             2             |
-            % .75 |---------------------------| 
-            %     |   3  |      5      |  4   |   
-            %     |      |             |      | 
-            % .25 |---------------------------| 
-            %     |             1             |
-            %     '---------------------------'
-            %           .25           .75
-            %
-            % ----- AREA 1 -----
-            if (curptFigure(2) < .25 * figPos(4))
-                camroll(hAxes, motionFigure(1));
-                camorbit(hAxes, 0,-motionFigure(2), 'camera');
-            % ----- AREA 2 -----
-            elseif (curptFigure(2) > .75 * figPos(4))
-                camroll(hAxes, -motionFigure(1));
-                camorbit(hAxes, 0,-motionFigure(2), 'camera');
-            % ----- AREA 3 -----
-            elseif (curptFigure(1) < .25 * figPos(3))
-                camroll(hAxes, -motionFigure(2));
-                camorbit(hAxes, -motionFigure(1),0, 'camera');
-            % ----- AREA 4 -----
-            elseif (curptFigure(1) > .75 * figPos(3))
-                camroll(hAxes, motionFigure(2));
-                camorbit(hAxes, -motionFigure(1),0, 'camera');
-            % ----- AREA 5 -----
-            else
-                camorbit(hAxes, -motionFigure(1),-motionFigure(2), 'camera');
-            end
-            camlight(findobj(hAxes, '-depth', 1, 'Tag', 'FrontLight'), 'headlight');
-
-        case 'pan'
-            % Get camera textProperties
-            pos    = get(hAxes, 'CameraPosition');
-            up     = get(hAxes, 'CameraUpVector');
-            target = get(hAxes, 'CameraTarget');
-            % Calculate a normalised right vector
-            right = cross(up, target - pos);
-            up    = up ./ realsqrt(sum(up.^2));
-            right = right ./ realsqrt(sum(right.^2));
-            % Calculate new camera position and camera target
-            panFactor = 0.001;
-            pos    = pos    + panFactor .* (motionFigure(1).*right - motionFigure(2).*up);
-            target = target + panFactor .* (motionFigure(1).*right - motionFigure(2).*up);
-            set(hAxes, 'CameraPosition', pos, 'CameraTarget', target);
-
-        case 'zoom'
-            if (motionFigure(2) == 0)
-                return;
-            elseif (motionFigure(2) < 0)
-                % ZOOM IN
-                Factor = 1-motionFigure(2)./100;
-            elseif (motionFigure(2) > 0)
-                % ZOOM OUT
-                Factor = 1./(1+motionFigure(2)./100);
-            end
-            zoom(hFig, Factor);
-            
-        % Popup or move slices
-        case 'popup'
-            FigureId = getappdata(hFig, 'FigureId');
-            % TOPO: Select channels
-            if strcmpi(FigureId.Type, 'Topography') && ismember(FigureId.SubType, {'2DLayout', '2DDisc', '2DSensorCap', '2DElectrodes'})
-                % Get current point
-                curPt = curptAxes(1,:);
-                % Limit selection to current display
-                curPt(1) = bst_saturate(curPt(1), get(hAxes, 'XLim'));
-                curPt(2) = bst_saturate(curPt(2), get(hAxes, 'YLim'));
-                if ~isappdata(hFig, 'patchSelection')
-                    % Set starting position
-                    setappdata(hFig, 'patchSelection', curPt);
-                    % Draw patch
-                    hSelPatch = patch('XData', curptAxes(1) * [1 1 1 1], ...
-                                      'YData', curptAxes(2) * [1 1 1 1], ...
-                                      'ZData', .0001 * [1 1 1 1], ...
-                                      'LineWidth', 1, ...
-                                      'FaceColor', [1 0 0], ...
-                                      'FaceAlpha', 0.3, ...
-                                      'EdgeColor', [1 0 0], ...
-                                      'EdgeAlpha', 1, ...
-                                      'BackfaceLighting', 'lit', ...
-                                      'Tag',       'TopoSelectionPatch', ...
-                                      'Parent',    hAxes);
-                else
-                    % Get starting position
-                    startPt = getappdata(hFig, 'patchSelection');
-                    % Update patch position
-                    hSelPatch = findobj(hAxes, '-depth', 1, 'Tag', 'TopoSelectionPatch');
-                    % Set new patch position
-                    set(hSelPatch, 'XData', [startPt(1), curPt(1),   curPt(1), startPt(1)], ...
-                                   'YData', [startPt(2), startPt(2), curPt(2), curPt(2)]);
-                end
-            % MRI: Move slices
-            else
-                % Get MRI
-                [sMri,TessInfo,iTess] = panel_surface('GetSurfaceMri', hFig);
-                if isempty(iTess)
-                    return
-                end
-
-                % === DETECT ACTION ===
-                % Is moving axis and direction are not detected yet : do it
-                if (~isappdata(hFig, 'moveAxis') || ~isappdata(hFig, 'moveDirection'))
-                    moveAxis = [];
-                    % If a slice was clicked: move this one                   
-                    if ~isempty(clickObject) && ~isempty(strfind(get(clickObject, 'Tag'), 'MriCut'))
-                        clickTag = get(clickObject, 'Tag');
-                        if (clickTag(end) == '1')
-                            moveAxis = 1;
-                        elseif (clickTag(end) == '2')
-                            moveAxis = 2;
-                        elseif (clickTag(end) == '3')
-                            moveAxis = 3;
-                        end
-                    end
-                    % Guess which cut the user is trying to change by getting the direction of the move
-                    % Sometimes some problem occurs, leading to values > 800 for a 1-pixel movement => ignoring
-                    if (max(motionAxes(1,:)) > 20)
-                        return;
-                    end
-                    % Convert MRI-CS -> SCS
-                    motionAxes = motionAxes * sMri.SCS.R;
-                    % If no slice clieck: Get the maximum deplacement as the direction
-                    if isempty(moveAxis)
-                        [value, moveAxis] = max(abs(motionAxes(1,:)));
-                        moveAxis = moveAxis(1);
-                    end
-                    % Get the directions of the mouse deplacement that will
-                    % increase or decrease the value of the slice
-                    [value, moveDirection] = max(abs(motionFigure));
-                    moveDirection = sign(motionFigure(moveDirection(1))) .* ...
-                                    sign(motionAxes(1,moveAxis)) .* ...
-                                    moveDirection(1);
-                    % Save the detected movement direction and orientation
-                    if ismember(moveDirection, [1 2 3])
-                        setappdata(hFig, 'moveAxis',      moveAxis);
-                        setappdata(hFig, 'moveDirection', moveDirection);
-                    end
-                % === MOVE SLICE ===
-                else                
-                    % Get saved information about current motion
-                    moveAxis      = getappdata(hFig, 'moveAxis');
-                    moveDirection = getappdata(hFig, 'moveDirection');
-                    % If a valid direction is available
-                    if ~isempty(moveDirection) && ~isequal(moveDirection, 0)
-                        % Get the motion value
-                        val = sign(moveDirection) .* motionFigure(abs(moveDirection));
-                        % Get the new position of the slice
-                        oldPos = TessInfo(iTess).CutsPosition(moveAxis);
-                        newPos = round(bst_saturate(oldPos + val, [1 size(sMri.Cube, moveAxis)]));
-                        % Plot a patch that indicates the location of the cut
-                        PlotSquareCut(hFig, TessInfo(iTess), moveAxis, newPos);
-                        % Draw a new MRI cut according to the mouse motion
-                        posXYZ = [NaN, NaN, NaN];
-                        posXYZ(moveAxis) = newPos;
-                        panel_surface('PlotMri', hFig, posXYZ, 1);
-                    end
-                end
-            end
-    
-        case 'colorbar'
-            % Delete legend
-            % delete(findobj(hFig, 'Tag', 'ColorbarHelpMsg'));
-            % Get colormap type
-            ColormapInfo = getappdata(hFig, 'Colormap');
-            % Changes contrast
-            sColormap = bst_colormaps('ColormapChangeModifiers', ColormapInfo.Type, [motionFigure(1), motionFigure(2)] ./ 100, 0);
-            if ~isempty(sColormap)
-                set(hFig, 'Colormap', sColormap.CMap);
-            end
-    end
-end
-
-                
-%% ===== FIGURE MOUSE UP =====        
-function FigureMouseUpCallback(hFig, varargin)
-    global GlobalData gChanAlign;
-    % === 3DViz specific commands ===
-    % Get application data (current user/mouse actions)
-    clickAction = getappdata(hFig, 'clickAction');
-    clickObject = getappdata(hFig, 'clickObject');
-    hasMoved    = getappdata(hFig, 'hasMoved');
-    hAxes       = findobj(hFig, '-depth', 1, 'tag', 'Axes3D');
-    isSelectingCorticalSpot = getappdata(hFig, 'isSelectingCorticalSpot');
-    isSelectingCoordinates  = getappdata(hFig, 'isSelectingCoordinates');
-    TfInfo = getappdata(hFig, 'Timefreq');
-    
-    % Remove mouse appdata (to stop movements first)
-    setappdata(hFig, 'hasMoved', 0);
-    if isappdata(hFig, 'clickPositionFigure')
-        rmappdata(hFig, 'clickPositionFigure');
-    end
-    if isappdata(hFig, 'clickPositionAxes')
-        rmappdata(hFig, 'clickPositionAxes');
-    end
-    if isappdata(hFig, 'clickAction')
-        rmappdata(hFig, 'clickAction');
-    else
-        setappdata(hFig, 'clickAction', 'MouseDownNotConsumed');
-    end
-    if isappdata(hFig, 'moveAxis')
-        moveAxis = getappdata(hFig, 'moveAxis');
-        rmappdata(hFig, 'moveAxis');
-    else
-        moveAxis = [];
-    end
-    if isappdata(hFig, 'moveDirection')
-        rmappdata(hFig, 'moveDirection');
-    end
-    if isappdata(hFig, 'patchSelection')
-        rmappdata(hFig, 'patchSelection');
-    end
-    % Remove SquareCut objects
-    PlotSquareCut(hFig);
-    % Get figure description
-    [hFig, iFig, iDS] = bst_figures('GetFigure', hFig);
-    if isempty(iDS)
-        return
-    end
-    Figure = GlobalData.DataSet(iDS).Figure(iFig);
-    % Update figure selection
-    if strcmpi(Figure.Id.Type, '3DViz')
-        bst_figures('SetCurrentFigure', hFig, '3D');
-    elseif ismember(Figure.Id.SubType, {'3DSensorCap', '3DElectrodes'})
-        bst_figures('SetCurrentFigure', hFig, '3D');
-        bst_figures('SetCurrentFigure', hFig, '2D');
-    else
-        bst_figures('SetCurrentFigure', hFig, '2D');
-    end
-    if isappdata(hFig, 'Timefreq') && ~isempty(getappdata(hFig, 'Timefreq'))
-        bst_figures('SetCurrentFigure', hFig, 'TF');
-    end
-    % Check if clicked object is still available
-    if ~isempty(clickObject) && ~ishandle(clickObject)
-        clickObject = [];
-        clickAction = [];
-    end
-    
-    % ===== SIMPLE CLICK ===== 
-    % If user did not move the mouse since the click
-    if ~hasMoved
-        % === POPUP ===
-        if strcmpi(clickAction, 'popup')
-            DisplayFigurePopup(hFig);
-            
-        % === SELECTING CORTICAL SCOUTS ===
-        elseif isSelectingCorticalSpot
-            panel_scout('CreateScoutMouse', hFig);
-            
-        % === SELECTING POINT ===
-        elseif isSelectingCoordinates
-            % Selecting from Coordinates panel
-            if gui_brainstorm('isTabVisible', 'Coordinates')
-                panel_coordinates('SelectPoint', hFig);
-            % Selecting fiducials linked with MRI viewer
-            else
-                hView3DHeadFig = findobj(0, 'Type', 'Figure', 'Tag', 'View3DHeadFig', '-depth', 1);
-                if ~isempty(hView3DHeadFig)
-                    % Find the closest surface point that was selected
-                    [TessInfo, iTess, pout] = panel_coordinates('ClickPointInSurface', hView3DHeadFig);
-                    if isempty(TessInfo)
-                        return
-                    end
-                    % Get linked MRI viewer
-                    hMriViewer = get(hView3DHeadFig, 'UserData');
-                    % Set coordinates in linked MRI viewer
-                    figure_mri('SetLocation', 'mri', hMriViewer, [], pout' / 1000);
-                end
-            end
-            
-        % === TIME-FREQ CORTICAL POINT ===
-        % SHIFT + CLICK: Display time-frequency map for the selected dipole
-        elseif ~isempty(TfInfo) && ~isempty(TfInfo.FileName) && strcmpi(Figure.Id.Type, '3DViz') && strcmpi(get(hFig, 'SelectionType'), 'extend')
-            % Get selected vertex
-            iVertex = panel_coordinates('SelectPoint', hFig, 0);
-            % Show time-frequency decomposition for this source
-            if ~isempty(iVertex)
-                if ~isempty(strfind(TfInfo.FileName, '_psd')) || ~isempty(strfind(TfInfo.FileName, '_fft')) || ~isempty(strfind(TfInfo.FileName, '_cohere')) || ~isempty(strfind(TfInfo.FileName, '_spgranger'))
-                    view_spectrum(TfInfo.FileName, 'Spectrum', iVertex, 1);
-                elseif ~isempty(strfind(TfInfo.FileName, '_pac_fullmaps'))
-                    view_pac(TfInfo.FileName, iVertex, 'PAC', [], 1);
-                elseif ~isempty(strfind(TfInfo.FileName, '_pac'))
-                    % Nothing
-                else
-                    view_timefreq(TfInfo.FileName, 'SingleSensor', iVertex, 1);
-                end
-            end
-            
-        % === SELECTING SCOUT ===
-        elseif ~isempty(clickObject) && ismember(get(clickObject,'Tag'), {'ScoutPatch', 'ScoutContour', 'ScoutMarker'})
-            % Get scouts display options
-            ScoutsOptions = panel_scout('GetScoutsOptions');
-            % Display/hide scouts
-            if strcmpi(ScoutsOptions.showSelection, 'all')
-                % Find the selected scout
-                [sScout, iScout] = panel_scout('GetScoutWithHandle', clickObject);
-                % If a scout was found: select it in the list
-                if ~isempty(iScout)
-                    % If the SHIFT key is pressed, add/remove scout in extisting selection
-                    if strcmpi(get(hFig, 'SelectionType'), 'extend')
-                        [sPrevScouts, iPrevScouts] = panel_scout('GetSelectedScouts');
-                        % Already selected: remove from selection
-                        if ismember(iScout, iPrevScouts)
-                            iPrevScouts(iPrevScouts == iScout) = [];
-                            iScout = iPrevScouts;
-                        % Not selected yet: Add to selection
-                        else
-                            iScout = [iPrevScouts, iScout];
-                        end
-                    end
-                    % Set selection
-                    panel_scout('SetSelectedScouts', iScout);
-                end
-            end
-            
-        % === SELECTING DIPOLE ===
-        elseif ~isempty(clickObject) && ismember(get(clickObject,'Tag'), {'DipolesLoc', 'DipolesOrient'})
-            % Get the index of the selected dipole
-            iDipole = get(clickObject, 'UserData');
-            % Select dipole
-            if ~isempty(iDipole)
-                panel_dipinfo('SelectDipole', hFig, iDipole);
-            end
-            
-        % === SELECTING NIRS PAIR ===
-        elseif ~isempty(clickObject) && strcmpi(get(clickObject,'Tag'), 'NirsCapLine')
-            % Get selected pair
-            PairSD = get(clickObject, 'UserData');
-            % Get all related data channels
-            SelChan = panel_montage('GetRelatedNirsChannels', GlobalData.DataSet(iDS).Channel, sprintf('S%dD%d',PairSD));
-            % Select only the last sensor
-            bst_figures('ToggleSelectedRow', SelChan);
-            
-        % === SELECTING DEPTH ELECTRODE ===
-        elseif ~isempty(clickObject) && ismember(get(clickObject,'Tag'), {'ElectrodeDepth', 'ElectrodeLabel'})
-            % Get electrode name
-            elecName = get(clickObject, 'UserData');
-            % Select it in panel iEEG
-            panel_ieeg('SetSelectedElectrodes', elecName);
-            
-        % === SELECTING SENSORS ===
-        else
-            iSelChan = [];
-            % Check if sensors are displayed in this figure (as a patch)
-            hSensorsPatch   = findobj(hAxes, '-depth', 1, 'Tag', 'SensorsPatch');
-            hSensorsMarkers = findobj(hAxes, '-depth', 1, 'Tag', 'SensorsMarkers');
-            hElectrodeGrid  = findobj(hAxes, '-depth', 1, 'Tag', 'ElectrodeGrid');
-            hNirsCapPatch   = findobj(hAxes, '-depth', 1, 'Tag', 'NirsCapPatch');
-            % Selecting from sensor text
-            if strcmpi(get(clickObject,'Tag'), 'SensorsLabels')
-                vi = get(clickObject, 'UserData');
-            % Selecting from 3DElectrodes patch
-            elseif ~isempty(hElectrodeGrid)
-                % Select the nearest sensor from the mouse
-                [p, v, vi] = select3d(hElectrodeGrid(1));
-                % Get the correspondance electrodes/vertex
-                UserData = get(hElectrodeGrid(1), 'UserData');
-                % If sensor index is not valid
-                if isempty(vi) || (vi > length(UserData)) || (vi <= 0)
-                    return
-                end
-                % Get the channel index from the vertex index
-                vi = UserData(vi);
-            % Selecting from NIRS cap
-            elseif ~isempty(hNirsCapPatch)
-                % Select the nearest sensor from the mouse
-                [p, v, vi] = select3d(hNirsCapPatch);
-                % Get the correspondance electrodes/vertex
-                UserData = get(hNirsCapPatch, 'UserData');
-                % If sensor index is not valid
-                if isempty(vi) || (vi > length(UserData)) || (vi <= 0)
-                    return
-                end
-                % Get the sphere name (source or detector)
-                sphName = UserData{vi};
-                sphInd = str2num(sphName(2:end));
-                % Parse the NIRS channel names
-                iNirs = intersect(channel_find(GlobalData.DataSet(iDS).Channel, 'NIRS'), Figure.SelectedChannels);
-                [S,D,WL] = panel_montage('ParseNirsChannelNames', {GlobalData.DataSet(iDS).Channel(iNirs).Name});
-                % Find the corresponding channels of data
-                if (sphName(1) == 'S')
-                    vi = find(S == sphInd);
-                elseif (sphName(1) == 'D')
-                    vi = find(D == sphInd);
-                end
-            % Selecting from sensors patch
-            elseif (length(hSensorsPatch) == 1)
-                % Select the nearest sensor from the mouse
-                [p, v, vi] = select3d(hSensorsPatch);
-                % If sensor index is not valid
-                if isempty(vi) || (vi > length(Figure.SelectedChannels)) || (vi <= 0)
-                    return
-                end
-                % If clicked point is too far away (5mm) from the closest sensor
-                % (Do not test Topography figures)
-                if ~strcmpi(Figure.Id.Type, 'Topography') && ~isempty(p)
-                    if (norm(p - v) > 0.005)
-                        return
-                    end
-                end
-            % Check if sensors are displayed in this figure (as a line object)
-            elseif ~isempty(hSensorsMarkers) && ismember(clickObject, hSensorsMarkers)
-                % Get the vertex index
-                vi = get(clickObject, 'UserData');
-            else
-                vi = [];
-            end
-            
-            % Convert to real channel indices
-            if ~isempty(vi)
-%                 % Is figure used only to display channels
-%                 isSensorsOnly = getappdata(hFig, 'isSensorsOnly');
-%                 % If not all the channels are displayed: need to convert the selected sensor indice
-%                 if ~isSensorsOnly
-                    % Get channel indice (in Channel array)
-                    if (vi <= length(Figure.SelectedChannels))
-                        iSelChan = Figure.SelectedChannels(vi);
-                    end
-%                 else
-%                     AllModalityChannels = good_channel(GlobalData.DataSet(iDS).Channel, [], Figure.Id.Modality);
-%                     iSelChan = AllModalityChannels(vi);
-%                 end
-            end
-            
-            % Check if sensors where marked to be selected somewhere else in the code
-            if isempty(iSelChan)
-                iSelChan = getappdata(hFig, 'ChannelsToSelect');
-            end
-            % Reset this field
-            setappdata(hFig, 'ChannelsToSelect', []);
-            
-            % Select sensor
-            if ~isempty(iSelChan)
-                % Get channel names
-                SelChan = {GlobalData.DataSet(iDS).Channel(iSelChan).Name};
-                % SHIFT + CLICK: Display time-frequency map for the sensor
-                if strcmpi(get(hFig, 'SelectionType'), 'extend')
-                    % Select only the last sensor
-                    bst_figures('SetSelectedRows', SelChan);
-                    % Time-freq: view a the sensor in a separate figure
-                    if ~isempty(TfInfo) && ~isempty(TfInfo.FileName)
-                        if ~isempty(strfind(TfInfo.FileName, '_pac_fullmaps'))
-                            view_pac(TfInfo.FileName, SelChan);
-                        elseif ~isempty(strfind(TfInfo.FileName, '_pac'))
-                            % Nothing
-                        elseif ~isempty(strfind(TfInfo.FileName, '_psd')) || ~isempty(strfind(TfInfo.FileName, '_fft'))
-                            view_spectrum(TfInfo.FileName, 'Spectrum', SelChan, 1);
-                        else
-                            view_timefreq(TfInfo.FileName, 'SingleSensor', SelChan{1}, 0);
-                        end
-                    end
-                % CLICK: Normally select/unselect sensor
-                else
-                    % If user is editing/moving sensors: select only the new sensor
-                    if ~isempty(gChanAlign) && ~gChanAlign.isMeg && isequal(gChanAlign.selectedButton, gChanAlign.hButtonMoveChan)
-                        bst_figures('SetSelectedRows', SelChan);
-                    else
-                        bst_figures('ToggleSelectedRow', SelChan);
-                    end
-                    % If there are intra electrodes defined, and if the channels are SEEG/ECOG: try to select the electrode in panel_ieeg
-                    if ~isempty(GlobalData.DataSet(iDS).IntraElectrodes) && all(~cellfun(@isempty, {GlobalData.DataSet(iDS).Channel(iSelChan).Group}))
-                        selGroup = unique({GlobalData.DataSet(iDS).Channel(iSelChan).Group});
-                        panel_ieeg('SetSelectedElectrodes', selGroup);
-                    end
-                end
-            end
-        end
-    % ===== MOUSE HAS MOVED ===== 
-    else
-        % === COLORMAP HAS CHANGED ===
-        if strcmpi(clickAction, 'colorbar')
-            % Apply new colormap to all figures
-            ColormapInfo = getappdata(hFig, 'Colormap');
-            bst_colormaps('FireColormapChanged', ColormapInfo.Type);
-            
-        % === RIGHT-CLICK + MOVE ===
-        elseif strcmpi(clickAction, 'popup')
-            % === TOPO: Select channels ===
-            if strcmpi(Figure.Id.Type, 'Topography') && ismember(Figure.Id.SubType, {'2DLayout', '2DDisc', '2DSensorCap', '2DElectrodes'})
-                % Get selection patch
-                hSelPatch = findobj(hAxes, '-depth', 1, 'Tag', 'TopoSelectionPatch');
-                if isempty(hSelPatch)
-                    return
-                elseif (length(hSelPatch) > 1)
-                    delete(hSelPatch);
-                    return
-                end
-                % Get selection rectangle
-                XBounds = get(hSelPatch, 'XData');
-                YBounds = get(hSelPatch, 'YData');
-                XBounds = [min(XBounds), max(XBounds)];
-                YBounds = [min(YBounds), max(YBounds)];
-                % Delete selection patch
-                delete(hSelPatch);
-                % Find all the sensors that are in that selection rectangle
-                if strcmpi(Figure.Id.SubType, '2DLayout')
-                    channelLoc = GlobalData.DataSet(iDS).Figure(iFig).Handles.BoxesCenters;
-                else
-                    channelLoc = GlobalData.DataSet(iDS).Figure(iFig).Handles.MarkersLocs;
-                end
-                iChannels = find((channelLoc(:,1) >= XBounds(1)) & (channelLoc(:,1) <= XBounds(2)) & ...
-                                 (channelLoc(:,2) >= YBounds(1)) & (channelLoc(:,2) <= YBounds(2)));
-                % Convert to real channel indices
-                if strcmpi(Figure.Id.SubType, '2DLayout')
-                    iChannels = GlobalData.DataSet(iDS).Figure(iFig).Handles.SelChanGlobal(iChannels);
-                else
-                    iChannels = GlobalData.DataSet(iDS).Figure(iFig).SelectedChannels(iChannels);
-                end
-                ChannelNames = {GlobalData.DataSet(iDS).Channel(iChannels).Name};
-                % Select those channels
-                bst_figures('SetSelectedRows', ChannelNames);
-                
-            % === SLICES WERE MOVED ===
-            else
-                % Update "Surfaces" panel
-                panel_surface('UpdateSurfaceProperties');
-                % Draw a new MRI cut according to the mouse motion (to draw tensors after moving)
-                if ~isempty(moveAxis)
-                    % Tensors on MRI slices
-                    if isequal(Figure.Id.SubType, 'TensorsMri')
-                        [sMri,TessInfo,iTess] = panel_surface('GetSurfaceMri', hFig);
-                        if isempty(iTess)
-                            return
-                        end
-                        % Update the last slice with full rendering (including tensors)
-                        posXYZ = [NaN, NaN, NaN];
-                        posXYZ(moveAxis) = TessInfo(iTess).CutsPosition(moveAxis);
-                        panel_surface('PlotMri', hFig, posXYZ, 0);
-                    % Tensors on FEM mesh
-                    elseif isequal(Figure.Id.SubType, 'TensorsFem')
-                        TessInfo = getappdata(TensorsFem);
-                        
-                        error('todo');
-                    end
-                end
-            end
-        end
-    end 
-end
-
-
-%% ===== FIGURE MOUSE WHEEL =====
-function FigureMouseWheelCallback(hFig, event, target)  
-    % Parse inputs
-    if (nargin < 3) || isempty(target)
-        target = [];
-    end
-    % ONLY FOR 3D AND 2DLayout
-    if isempty(event)
-        return;
-    elseif (event.VerticalScrollCount < 0)
-        % ZOOM IN
-        Factor = 1 - double(event.VerticalScrollCount) ./ 20;
-    elseif (event.VerticalScrollCount > 0)
-        % ZOOM OUT
-        Factor = 1./(1 + double(event.VerticalScrollCount) ./ 20);
-    else
-        Factor = 1;
-    end
-    % Get figure type
-    FigureId = getappdata(hFig, 'FigureId');
-    % Get axes
-    hAxes = findobj(hFig, 'Tag', 'Axes3D');
-    % 2D Layout
-    if strcmpi(FigureId.SubType, '2DLayout') 
-        % Default behavior
-        if isempty(target)
-            % SHIFT + Wheel: Change the channel gain
-            if ismember('shift', get(hFig,'CurrentModifier'))
-                target = 'amplitude';
-            % CONTROL + Wheel: Change the time window
-            elseif ismember('control', get(hFig,'CurrentModifier'))
-                target = 'time';
-            % Wheel: Just zoom (like in regular figures)
-            else
-                target = 'camera';
-            end
-        end
-        % Apply zoom factor
-        switch (target)
-            case 'amplitude'
-                figure_topo('UpdateTimeSeriesFactor', hFig, Factor);
-            case 'time'
-                figure_topo('UpdateTopoTimeWindow', hFig, Factor);
-            case 'camera'
-                zoom(hAxes, Factor);
-        end
-    % Else: zoom
-    else
-        zoom(hAxes, Factor);
-    end
-end
-
-
-%% ===== KEYBOARD CALLBACK =====
-function FigureKeyPressedCallback(hFig, keyEvent)   
-    global GlobalData TimeSliderMutex;
-    % Prevent multiple executions
-    hAxes = findobj(hFig, '-depth', 1, 'Tag', 'Axes3D');
-    set([hFig hAxes], 'BusyAction', 'cancel');
-    % Get figure description
-    [hFig, iFig, iDS] = bst_figures('GetFigure', hFig);
-    if isempty(hFig)
-        return
-    end
-    FigureId = GlobalData.DataSet(iDS).Figure(iFig).Id;
-    % ===== GET SELECTED CHANNELS =====
-    % Get selected channels
-    [SelChan, iSelChan] = GetFigSelectedRows(hFig);
-    % Get if figure should contain all the modality sensors (display channel net)
-    isSensorsOnly = getappdata(hFig, 'isSensorsOnly');
-    % Check if it is a realignment figure
-    isAlignFig = ~isempty(findobj(hFig, '-depth', 1, 'Tag', 'AlignToolbar'));
-    % If figure is 2D
-    is2D = ~strcmpi(FigureId.Type, '3DViz') && ~ismember(FigureId.SubType, {'3DSensorCap', '3DElectrodes', '3DOptodes'});
-    isRaw = strcmpi(GlobalData.DataSet(iDS).Measures.DataType, 'raw');
-        
-    % ===== PROCESS BY CHARACTERS =====
-    switch (keyEvent.Character)
-        % === NUMBERS : VIEW SHORTCUTS ===
-        case '0'
-            if ~isAlignFig && ~is2D
-                SetStandardView(hFig, {'left', 'right', 'top'});
-            end
-        case '1'
-            if ~is2D
-                SetStandardView(hFig, 'left');
-            end
-        case '2'
-            if ~is2D
-                SetStandardView(hFig, 'bottom');
-            end
-        case '3'
-            if ~is2D
-                SetStandardView(hFig, 'right');
-            end
-        case '4'
-            if ~is2D
-                SetStandardView(hFig, 'front');
-            end
-        case '5'
-            if ~is2D
-                SetStandardView(hFig, 'top');
-            end
-        case '6'
-            if ~is2D
-                SetStandardView(hFig, 'back');
-            end
-        case '7'
-            if ~isAlignFig && ~is2D
-                SetStandardView(hFig, {'left', 'right'});
-            end
-        case '8'
-            if ~isAlignFig && ~is2D
-                SetStandardView(hFig, {'bottom', 'top'});
-            end
-        case '9'
-            if ~isAlignFig && ~is2D
-                SetStandardView(hFig, {'front', 'back'});      
-            end
-        case '.'
-            if ~isAlignFig && ~is2D
-                SetStandardView(hFig, {'left', 'right', 'top', 'left_intern', 'right_intern', 'bottom'});
-            end
-        case {'=', 'equal'}
-            if ~isAlignFig && ~is2D
-                ApplyViewToAllFigures(hFig, 1, 1);
-            end
-        case '*'
-            if ~isAlignFig && ~is2D
-                ApplyViewToAllFigures(hFig, 0, 1);
-            end
-        % === ZOOM ===
-        case '+'
-            %panel_scout('EditScoutsSize', 'Grow1');
-            event.VerticalScrollCount = -2;
-            FigureMouseWheelCallback(hFig, event, 'amplitude');
-        case '-'
-            %panel_scout('EditScoutsSize', 'Shrink1');
-            event.VerticalScrollCount = 2;
-            FigureMouseWheelCallback(hFig, event, 'amplitude');
-            
-        otherwise
-            % ===== PROCESS BY KEYS =====
-            switch (keyEvent.Key)
-                % === LEFT, RIGHT, PAGEUP, PAGEDOWN  ===
-                case {'leftarrow', 'rightarrow', 'pageup', 'pagedown', 'home', 'end'}
-                    if isempty(TimeSliderMutex) || ~TimeSliderMutex
-                        panel_time('TimeKeyCallback', keyEvent);
-                    end
-               % === UP, DOWN, SPACE: Frequency or Tensor mode ===
-                case {'uparrow', 'downarrow'}
-                    % If there are tensors displayed: update display
-                    Handles = bst_figures('GetFigureHandles', hFig);
-                    if isfield(Handles, 'TensorDisplay') && ~isempty(Handles.TensorDisplay)
-                        PlotTensorCut(hFig, [], [], [], keyEvent.Key, []);
-                    % Up/Down: Process by Freq panel
-                    else
-                        panel_freq('FreqKeyCallback', keyEvent);
-                    end
-                % === SPACE: Toggle tensor display mode ===
-                case 'space'
-                    PlotTensorCut(hFig, [], [], [], [], 'toggle');
-                % === DATABASE NAVIGATOR ===
-                case {'f1', 'f2', 'f3', 'f4', 'f6'}
-                    if ~isAlignFig 
-                        if isRaw
-                            panel_time('TimeKeyCallback', keyEvent);
-                        else
-                            bst_figures('NavigatorKeyPress', hFig, keyEvent);
-                        end
-                    end
-                % === DATA FILES ===
-                % CTRL+A : View axis
-                case 'a'
-                    if ismember('control', keyEvent.Modifier)
-                    	ViewAxis(hFig);
-                    end 
-                % CTRL+D : Dock figure
-                case 'd'
-                    if ismember('control', keyEvent.Modifier)
-                        isDocked = strcmpi(get(hFig, 'WindowStyle'), 'docked');
-                        bst_figures('DockFigure', hFig, ~isDocked);
-                    end
-                % CTRL+E : Sensors and labels
-                case 'e'
-                    if ~isAlignFig && ismember('control', keyEvent.Modifier) && ~isempty(GlobalData.DataSet(iDS).ChannelFile)
-                        hLabels = findobj(hAxes, '-depth', 1, 'Tag', 'SensorsLabels');
-                        hElectrodeGrid = findobj(hAxes, 'Tag', 'ElectrodeGrid');
-                        isMarkers = ~isempty(findobj(hAxes, '-depth', 1, 'Tag', 'SensorsPatch')) || ~isempty(findobj(hAxes, '-depth', 1, 'Tag', 'SensorsMarkers'));
-                        isLabels  = ~isempty(hLabels);
-                        % All figures, except "2DLayout"
-                        if ~strcmpi(FigureId.SubType, '2DLayout')
-                            % Cycle between two modes : Nothing, Labels
-                            if ~isempty(hElectrodeGrid)
-                                ViewSensors(hFig, 0, ~isLabels);
-                            % Cycle between three modes : Nothing, Sensors, Sensors+labels
-                            else
-                                % SEEG/ECOG: Display 3D Electrodes
-                                if ~isempty(FigureId.Modality) && ismember(FigureId.Modality, {'SEEG','ECOG'})
-                                    view_channels(GlobalData.DataSet(iDS).ChannelFile, FigureId.Modality, 1, 0, hFig, 1);
-                                elseif isMarkers && isLabels
-                                    ViewSensors(hFig, 0, 0);
-                                elseif isMarkers
-                                    ViewSensors(hFig, 1, 1);
-                                else
-                                    ViewSensors(hFig, 1, 0);
-                                end
-                            end
-                        % "2DLayout"
-                        else
-                            isLabelsVisible = strcmpi(get(hLabels(1), 'Visible'), 'on');
-                            if isLabelsVisible
-                                set(hLabels, 'Visible', 'off');
-                            else
-                                set(hLabels, 'Visible', 'on');
-                            end
-                        end
-                    end
-                % CTRL+I : Save as image
-                case 'i'
-                    if ismember('control', keyEvent.Modifier)
-                        out_figure_image(hFig);
-                    end
-                % CTRL+J : Open as image
-                case 'j'
-                    if ismember('control', keyEvent.Modifier)
-                        out_figure_image(hFig, 'Viewer');
-                    end
-                % CTRL+F : Open as figure
-                case 'f'
-                    if ismember('control', keyEvent.Modifier)
-                        out_figure_image(hFig, 'Figure');
-                    end
-                % M : Jump to maximum
-                case 'm'
-                    JumpMaximum(hFig);
-                % CTRL+R : Recordings time series
-                case 'r'
-                    if ismember('control', keyEvent.Modifier) && ~isempty(GlobalData.DataSet(iDS).DataFile) && ~strcmpi(FigureId.Modality, 'MEG GRADNORM')
-                        view_timeseries(GlobalData.DataSet(iDS).DataFile, FigureId.Modality);
-                    end
-                % CTRL+S : Sources (first results file)
-                case 's'
-                    if ismember('control', keyEvent.Modifier)
-                        bst_figures('ViewResults', hFig); 
-                    end
-                % CTRL+T : Default topography
-                case 't'
-                    if ismember('control', keyEvent.Modifier) 
-                        bst_figures('ViewTopography', hFig); 
-                    end
-                    
-                % === SCROLL MRI CUTS ===
-                case {'x','y','z'}
-                    % Amount to scroll: +1 (no modifier) or -1 (shift key)
-                    if ismember('shift', keyEvent.Modifier)
-                        value = -1;
-                    else
-                        value = 1;
-                    end
-                    % Get dimension
-                    switch (keyEvent.Key)
-                        case 'x',  dim = 1;
-                        case 'y',  dim = 2;
-                        case 'z',  dim = 3;
-                    end
-                    % Get Mri and figure Handles
-                    [sMri, TessInfo, iTess, iMri] = panel_surface('GetSurfaceMri', hFig);
-                    % If there are anatomical slices in the figure
-                    if ~isempty(iTess)
-                        % Draw a new X-cut according to the mouse motion
-                        posXYZ = [NaN, NaN, NaN];
-                        posXYZ(dim) = TessInfo(iTess).CutsPosition(dim) + value;
-                        panel_surface('PlotMri', hFig, posXYZ);
-                        % Update interface (Surface tab and MRI figure)
-                        panel_surface('UpdateSurfaceProperties');
-                    end
-                    
-                % === CHANNELS ===
-                % RETURN: VIEW SELECTED CHANNELS
-                case 'return'
-                    if ~isAlignFig && ~isempty(SelChan) && ~isSensorsOnly
-                        TfInfo = getappdata(hFig, 'Timefreq');
-                        % Show time series for selected sensors
-                        if isempty(TfInfo)
-                            figure_timeseries('DisplayDataSelectedChannels', iDS, SelChan, FigureId.Modality);
-                        % Show time-frequency map for selected sensors
-                        elseif ~isempty(TfInfo.FileName)
-                            view_timefreq(TfInfo.FileName, 'SingleSensor', SelChan{1});
-                        end
-                    end
-                % DELETE: SET CHANNELS AS BAD
-                case {'delete', 'backspace'}
-                    isMulti2dLayout = (isfield(GlobalData.DataSet(iDS).Figure(iFig).Handles, 'hLines') && (length(GlobalData.DataSet(iDS).Figure(iFig).Handles.hLines) >= 2));
-                    if ~isAlignFig && ~isempty(SelChan) && ~isSensorsOnly && ~isempty(GlobalData.DataSet(iDS).DataFile) && ...
-                            (length(GlobalData.DataSet(iDS).Figure(iFig).SelectedChannels) ~= length(iSelChan)) && ~isMulti2dLayout
-                        % Shift+Delete: Mark non-selected as bad
-                        newChannelFlag = GlobalData.DataSet(iDS).Measures.ChannelFlag;
-                        if ismember('shift', keyEvent.Modifier)
-                            newChannelFlag(GlobalData.DataSet(iDS).Figure(iFig).SelectedChannels) = -1;
-                            newChannelFlag(iSelChan) = 1;
-                        % Delete: Mark selected channels as bad
-                        else
-                            newChannelFlag(iSelChan) = -1;
-                        end
-                        % Update channel flag
-                        panel_channel_editor('UpdateChannelFlag', GlobalData.DataSet(iDS).DataFile, newChannelFlag);
-                        % Reset selection
-                        bst_figures('SetSelectedRows', []);
-                    end
-                % ESCAPE: RESET SELECTION
-                case 'escape'
-                    % Remove selection cross
-                    delete(findobj(hAxes, '-depth', 1, 'tag', 'ptCoordinates'));
-                    % Channel selection
-                    if ~isAlignFig 
-                        % Mark all channels as good
-                        if ismember('shift', keyEvent.Modifier)
-                            ChannelFlagGood = ones(size(GlobalData.DataSet(iDS).Measures.ChannelFlag));
-                            panel_channel_editor('UpdateChannelFlag', GlobalData.DataSet(iDS).DataFile, ChannelFlagGood);
-                        % Reset channel selection
-                        else
-                            bst_figures('SetSelectedRows', []);
-                        end
-                    end
-            end
-    end
-    % Restore events
-    if ~isempty(hFig) && ishandle(hFig) && ~isempty(hAxes) && ishandle(hAxes)
-        set([hFig hAxes], 'BusyAction', 'queue');
-    end
-end
-
-
-%% ===== RESET VIEW =====
-% Restore initial camera position and orientation
-function ResetView(hFig)
-    global GlobalData;
-    % Get figure description
-    [hFig, iFig, iDS] = bst_figures('GetFigure', hFig);
-    if isempty(hFig)
-        return
-    end
-    % Get axes
-    hAxes = findobj(hFig, 'Tag', 'Axes3D');
-    % Reset zoom
-    zoom(hAxes, 'out');
-    % Enforce camera target at (0,0,0)
-    camtarget(hAxes, [0 0 0]);
-    % 2D LAYOUT: separate function
-    if strcmpi(GlobalData.DataSet(iDS).Figure(iFig).Id.SubType, '2DLayout')
-        GlobalData.DataSet(iDS).Figure(iFig).Handles.DisplayFactor = 1;
-        GlobalData.Preferences.TopoLayoutOptions.TimeWindow = abs(GlobalData.UserTimeWindow.Time(2) - GlobalData.UserTimeWindow.Time(1)) .* [-1, 1];
-        figure_topo('UpdateTopo2dLayout', iDS, iFig);
-        return
-    % 3D figures
-    else
-        % Get Axes handle
-        hAxes = findobj(hFig, '-depth', 1, 'Tag', 'Axes3D');
-        set(hFig, 'CurrentAxes', hAxes);
-        % Camera basic orientation
-        SetStandardView(hFig, 'top');
-        % Try to find a light source. If found, align it with the camera
-        camlight(findobj(hAxes, '-depth', 1, 'Tag', 'FrontLight'), 'headlight');
-    end
-end
-
-
-%% ===== SET STANDARD VIEW =====
-function SetStandardView(hFig, viewNames)
-    % Make sure that viewNames is a cell array
-    if ischar(viewNames)
-        viewNames = {viewNames};
-    end
-    % Get Axes handle
-    hAxes = findobj(hFig, '-depth', 1, 'Tag', 'Axes3D');
-    % Get the data types displayed in this figure
-    ColormapInfo = getappdata(hFig, 'Colormap');
-    % Get surface information
-    TessInfo = getappdata(hFig, 'Surface');
-
-    % ===== ANATOMY ORIENTATION =====
-    % If MRI displayed in the figure, use the orientation of the slices, instead of the orientation of the axes
-    R = eye(3);
-    % Get the mri surface
-    Ranat = [];
-    if ismember('anatomy', ColormapInfo.AllTypes)
-        iTess = find(strcmpi({TessInfo.Name}, 'Anatomy'));
-        if ~isempty(iTess)
-            % Get the subject MRI structure in memory
-            sMri = bst_memory('GetMri', TessInfo(iTess).SurfaceFile);
-            % Calculate transformation: SCS => MRI  (inverse MRI => SCS)
-            Ranat = pinv(sMri.SCS.R);
-        end
-    end
-    % Displaying a surface: Load the SCS field from the MRI
-    if isempty(Ranat) && ~isempty(TessInfo) && ~isempty(TessInfo(1).SurfaceFile)
-        % Get subject
-        sSubject = bst_get('SurfaceFile', TessInfo(1).SurfaceFile);
-        % If there is an MRI associated with it
-        if ~isempty(sSubject) && ~isempty(sSubject.Anatomy) && ~isempty(sSubject.Anatomy(sSubject.iAnatomy).FileName)
-            % Load the SCS+MNI transformation from this file
-            sMri = load(file_fullpath(sSubject.Anatomy(sSubject.iAnatomy).FileName), 'NCS', 'SCS', 'Comment');
-            % Get linear MNI transformation
-            transfMni = cs_convert(sMri, 'scs', 'mni');
-            if ~isempty(transfMni)
-                Ranat = transfMni(1:3,1:3);
-            end
-        end
-    end
-    % Get the rotation to change orientation
-    if ~isempty(Ranat)
-        R = [0 1 0;-1 0 0; 0 0 1] * Ranat;
-    end    
-    
-    % ===== MOVE CAMERA =====
-    % Apply the first orientation to the target figure
-    switch lower(viewNames{1})
-        case {'left', 'right_intern'}
-            newView = [0,1,0];
-            newCamup = [0 0 1];
-        case {'right', 'left_intern'}
-            newView = [0,-1,0];
-            newCamup = [0 0 1];
-        case 'back'
-            newView = [-1,0,0];
-            newCamup = [0 0 1];
-        case 'front'
-            newView = [1,0,0];
-            newCamup = [0 0 1];
-        case 'bottom'
-            newView = [0,0,-1];
-            newCamup = [1 0 0];
-        case 'top'
-            newView = [0,0,1];
-            newCamup = [1 0 0];
-    end
-    % Update camera position
-    view(hAxes, newView * R);
-    % view() changes the camera target. Enforce (0,0,0).
-    camtarget(hAxes, [0,0,0]);
-    camup(hAxes, double(newCamup * R));
-    % Update head light position
-    camlight(findobj(hAxes, '-depth', 1, 'Tag', 'FrontLight'), 'headlight');
-    % Select only one hemisphere
-    if any(ismember(viewNames, {'right_intern', 'left_intern'}))
-        bst_figures('SetCurrentFigure', hFig, '3D');
-        drawnow;
-        if strcmpi(viewNames{1}, 'right_intern')
-            panel_surface('SelectHemispheres', 'right');
-        elseif strcmpi(viewNames{1}, 'left_intern')
-            panel_surface('SelectHemispheres', 'left');
-        else
-            panel_surface('SelectHemispheres', 'none');
-        end
-    end
-    
-    % ===== OTHER FIGURES =====
-    % If there are other view to represent
-    if (length(viewNames) > 1)
-        hClones = bst_figures('GetClones', hFig);
-        % Process the other required views
-        for i = 2:length(viewNames)
-            if ~isempty(hClones)
-                % Use an already cloned figure
-                hNewFig = hClones(1);
-                hClones(1) = [];
-            else
-                % Clone figure
-                hNewFig = bst_figures('CloneFigure', hFig);
-            end
-            % Set orientation
-            SetStandardView(hNewFig, viewNames(i));
-        end
-        % If there are some cloned figures left : close them
-        if ~isempty(hClones)
-            close(hClones);
-            % Update figures layout
-            gui_layout('Update');
-        end
-    end
-end
-
-
-%% ===== GET COORDINATES =====
-function GetCoordinates(varargin)
-    % Show Coordinates panel
-    gui_show('panel_coordinates', 'JavaWindow', 'Get coordinates', [], 0, 1, 0);
-    % Start point selection
-    panel_coordinates('SetSelectionState', 1);
-end
-
-
-%% ===== APPLY VIEW TO ALL FIGURES =====
-function ApplyViewToAllFigures(hSrcFig, isView, isSurfProp)
-    % Get Axes handle
-    hSrcAxes = findobj(hSrcFig, '-depth', 1, 'Tag', 'Axes3D');
-    % Get surface descriptions
-    SrcTessInfo = getappdata(hSrcFig, 'Surface');
-    % Get all figures
-    hAllFig = bst_figures('GetFiguresByType', {'3DViz', 'Topography', 'MriViewer'});
-    hAllFig = setdiff(hAllFig, hSrcFig);
-    % Process all figures
-    for i = 1:length(hAllFig)
-        % Get Axes handle
-        hDestFig = hAllFig(i);
-        hDestAxes = findobj(hDestFig, '-depth', 1, 'Tag', 'Axes3D');
-        is3D = ~isempty(hDestAxes);
-        % Check figure type
-        FigureId = getappdata(hDestFig, 'FigureId');
-        if isempty(FigureId) || (strcmpi(FigureId.Type, 'Topography') && ~ismember(FigureId.SubType, {'3DElectrodes', '3DSensorCap', '3DOptodes'}))
-            continue;
-        end
-        
-        % === COPY CAMERA ===
-        if isView && is3D
-            % Copy view angle
-            [az,el] = view(hSrcAxes);
-            view(hDestAxes, az, el);
-            % Copy cam position
-            pos = campos(hSrcAxes);
-            campos(hDestAxes, pos);
-            % Copy cam target
-            tar = camtarget(hSrcAxes);
-            camtarget(hDestAxes, tar);
-            % Copy cam up vector
-            up = camup(hSrcAxes);
-            camup(hDestAxes, up);
-            % Copy zoom factor
-            camva = get(hSrcAxes, 'CameraViewAngle');
-            set(hDestAxes, 'CameraViewAngle', camva);
-
-            % Update head light position
-            camlight(findobj(hDestAxes, '-depth', 1, 'Tag', 'FrontLight'), 'headlight');
-        end
-        
-        % === COPY SURFACES PROPERTIES ===
-        if isSurfProp
-            DestTessInfo = getappdata(hDestFig, 'Surface');
-            % Process each surface of the figure
-            for iTess = 1:length(DestTessInfo)
-                % Find surface name in source figure
-                if (length(DestTessInfo) > 1)
-                    iTessInSrc = find(strcmpi(DestTessInfo(iTess).Name, {SrcTessInfo.Name}));
-                else
-                    iTessInSrc = 1;
-                end
-                % If surface is also available in source figure
-                if ~isempty(iTessInSrc)
-                    % Copy surf properties
-                    iTessInSrc = iTessInSrc(1);
-                    DestTessInfo(iTess).SurfAlpha        = SrcTessInfo(iTessInSrc).SurfAlpha;
-                    DestTessInfo(iTess).DataAlpha        = SrcTessInfo(iTessInSrc).DataAlpha;
-                    DestTessInfo(iTess).SizeThreshold    = SrcTessInfo(iTessInSrc).SizeThreshold;
-                    % Copy only if surfaces have the same type                    
-                    if strcmpi(DestTessInfo(iTess).Name, SrcTessInfo(iTessInSrc).Name)
-                        DestTessInfo(iTess).SurfShowSulci    = SrcTessInfo(iTessInSrc).SurfShowSulci;
-                        DestTessInfo(iTess).SurfShowEdges    = SrcTessInfo(iTessInSrc).SurfShowEdges;
-                        DestTessInfo(iTess).AnatomyColor     = SrcTessInfo(iTessInSrc).AnatomyColor;
-                        DestTessInfo(iTess).SurfSmoothValue  = SrcTessInfo(iTessInSrc).SurfSmoothValue;
-                        DestTessInfo(iTess).CutsPosition     = SrcTessInfo(iTessInSrc).CutsPosition;
-                        DestTessInfo(iTess).Resect           = SrcTessInfo(iTessInSrc).Resect;
-                    end
-                    % Do not update data threshold for stat surfaces (has to remain 0)
-                    if ~isempty(DestTessInfo(iTess).DataSource.FileName) && ~ismember(file_gettype(DestTessInfo(iTess).DataSource.FileName), {'pdata','presults','ptimfreq','pmatrix'})
-                        DestTessInfo(iTess).DataThreshold    = SrcTessInfo(iTessInSrc).DataThreshold;
-                    end
-                    % Update surfaces structure
-                    setappdata(hDestFig, 'Surface', DestTessInfo);
-                    % Update display
-                    if strcmpi(DestTessInfo(iTess).Name, 'Anatomy')
-                        if strcmpi(FigureId.Type, 'MriViewer')
-                            figure_mri('UpdateMriDisplay', hDestFig, [], DestTessInfo, iTess);
-                        else
-                            UpdateMriDisplay(hDestFig, [], DestTessInfo, iTess);
-                        end
-                    else
-                        UpdateSurfaceAlpha(hDestFig, iTess);
-                        UpdateSurfaceColor(hDestFig, iTess);
-                    end
-                    % Update scouts displayed on this surfce
-                    panel_scout('UpdateScoutsVertices', DestTessInfo(iTess).SurfaceFile);
-                end
-            end
-        end
-    end
-end
-
-
-%% ===== POPUP MENU =====
-% Show a popup dialog about the target 3DViz figure
-function DisplayFigurePopup(hFig)
-    import java.awt.event.KeyEvent;
-    import javax.swing.KeyStroke;
-    import org.brainstorm.icon.*;
-    
-    global GlobalData;
-    % Get figure description
-    [hFig, iFig, iDS] = bst_figures('GetFigure', hFig);
-    if isempty(iDS)
-        return
-    end
-    % Get DataFile associated with this figure
-    DataFile    = GlobalData.DataSet(iDS).DataFile;
-    ResultsFile = getappdata(hFig, 'ResultsFile');
-    Dipoles     = getappdata(hFig, 'Dipoles');
-    % Get surfaces information
-    TessInfo = getappdata(hFig, 'Surface');
-    TsInfo   = getappdata(hFig, 'TsInfo');
-    % Get time freq information
-    TfInfo = getappdata(hFig, 'Timefreq');
-    if ~isempty(TfInfo)
-        TfFile = TfInfo.FileName;
-    else
-        TfFile = [];
-    end
-
-    % Create popup menu
-    jPopup = java_create('javax.swing.JPopupMenu');
-    
-    % Get selected channels
-    [SelChan, iSelChan] = GetFigSelectedRows(hFig);   
-    % Menu title: Selected sensors
-    if (length(iSelChan) == 1)
-        menuTitle = sprintf('Channel #%d: %s', iSelChan, SelChan{1});
-        jTitle = gui_component('Label', jPopup, [], ['<HTML><B>' menuTitle '</B>']);
-        jTitle.setBorder(javax.swing.BorderFactory.createEmptyBorder(5,35,0,0));
-        jPopup.addSeparator();
-    end
-
-    % ==== DISPLAY OTHER FIGURES ====
-    if ~isempty(TfFile)
-        % Check the type of data: recordings or sources
-        [sStudyTf, iStudyTf, iTf] = bst_get('TimefreqFile', TfFile);
-        % Display source menus only for sources
-        if ~isempty(sStudyTf) && strcmpi(sStudyTf.Timefreq(iTf).DataType, 'results')
-            % Get selected vertex
-            iVertex = panel_coordinates('SelectPoint', hFig, 0);
-            % Menu for selected vertex
-            if ~isempty(iVertex)
-                if isempty(strfind(TfFile, '_psd')) && isempty(strfind(TfFile, '_fft')) && isempty(strfind(TfFile, '_pac'))
-                    jItem = gui_component('MenuItem', jPopup, [], 'Source: Time-frequency', IconLoader.ICON_TIMEFREQ, [], @(h,ev)bst_call(@view_timefreq, TfFile, 'SingleSensor', iVertex, 1));
-                    jItem.setAccelerator(KeyStroke.getKeyStroke(KeyEvent.VK_SHIFT, 0));
-                    gui_component('MenuItem', jPopup, [], 'Source: Time series',    IconLoader.ICON_DATA,     [], @(h,ev)bst_call(@view_spectrum, TfFile, 'TimeSeries', iVertex, 1));
-                end
-                if isempty(strfind(TfFile, '_pac'))
-                    gui_component('MenuItem', jPopup, [], 'Source: Power spectrum', IconLoader.ICON_SPECTRUM, [], @(h,ev)bst_call(@view_spectrum, TfFile, 'Spectrum', iVertex, 1));
-                end
-                if ~isempty(strfind(TfFile, '_pac_fullmaps'))
-                    jItem = gui_component('MenuItem', jPopup, [], 'Sensor PAC map', IconLoader.ICON_PAC, [], @(h,ev)view_pac(TfFile, iVertex, 'DynamicPAC', [], 1));
-                    jItem.setAccelerator(KeyStroke.getKeyStroke(KeyEvent.VK_SHIFT, 0));
-                end
-                if (jPopup.getComponentCount() > 0)
-                    jPopup.addSeparator();
-                end
-            end
-        end
-    end
-    % Only for MEG and EEG time series
-    Modality = GlobalData.DataSet(iDS).Figure(iFig).Id.Modality;  
-    FigureType = GlobalData.DataSet(iDS).Figure(iFig).Id.Type;  
-    if ~isempty(DataFile) && ~ismember(Modality, {'MEG GRADNORM', 'MEG GRAD2', 'MEG GRAD3'})
-        % Get study
-        sStudy = bst_get('AnyFile', DataFile);
-        % === View RECORDINGS ===
-        jItem = gui_component('MenuItem', jPopup, [], [Modality ' Recordings'], IconLoader.ICON_TS_DISPLAY, [], @(h,ev)view_timeseries(DataFile, Modality));
-        jItem.setAccelerator(KeyStroke.getKeyStroke(KeyEvent.VK_R, KeyEvent.CTRL_MASK));
-        % === View TOPOGRAPHY ===
-        if isempty(TfFile) && ~strcmpi(FigureType, 'Topography')
-            jItem = gui_component('MenuItem', jPopup, [], [Modality ' Topography'], IconLoader.ICON_TOPOGRAPHY, [], @(h,ev)bst_figures('ViewTopography',hFig));
-            jItem.setAccelerator(KeyStroke.getKeyStroke(KeyEvent.VK_T, KeyEvent.CTRL_MASK));
-        end
-        % === View SOURCES ===
-        if isempty(TfFile) && isempty(ResultsFile) && isfield(sStudy, 'Result') && ~isempty(sStudy.Result)
-            jItem = gui_component('MenuItem', jPopup, [], 'View sources', IconLoader.ICON_RESULTS, [], @(h,ev)bst_figures('ViewResults',hFig));
-            jItem.setAccelerator(KeyStroke.getKeyStroke(KeyEvent.VK_S, KeyEvent.CTRL_MASK));
-        end
-        % === VIEW PAC/TIME-FREQ ===
-        if strcmpi(FigureType, 'Topography') && ~isempty(SelChan) && ~isempty(Modality) && (Modality(1) ~= '$')
-            if ~isempty(strfind(TfFile, '_pac_fullmaps'))
-                jItem = gui_component('MenuItem', jPopup, [], 'Sensor PAC map', IconLoader.ICON_PAC, [], @(h,ev)view_pac(TfFile, SelChan{1}));
-                jItem.setAccelerator(KeyStroke.getKeyStroke(KeyEvent.VK_SHIFT, 0));
-            elseif ~isempty(strfind(TfFile, '_pac'))
-                % Nothing
-            elseif ~isempty(strfind(TfFile, '_psd')) || ~isempty(strfind(TfFile, '_fft'))
-                jItem = gui_component('MenuItem', jPopup, [], 'Sensor spectrum', IconLoader.ICON_SPECTRUM, [], @(h,ev)view_spectrum(TfFile, 'Spectrum', SelChan{1}, 1));
-                jItem.setAccelerator(KeyStroke.getKeyStroke(KeyEvent.VK_SHIFT, 0));
-            elseif ~isempty(TfFile) && (~isfield(TfInfo, 'RefRowName') || isempty(TfInfo.RefRowName))
-                jItem = gui_component('MenuItem', jPopup, [], 'Sensor time-freq map', IconLoader.ICON_TIMEFREQ, [], @(h,ev)view_timefreq(TfFile, 'SingleSensor', SelChan{1}, 0));
-                jItem.setAccelerator(KeyStroke.getKeyStroke(KeyEvent.VK_SHIFT, 0));
-            end
-        end
-        jPopup.addSeparator();
-    end
-
-    % ==== MENU: 2DLAYOUT ====
-    if strcmpi(FigureType, 'Topography') && strcmpi(GlobalData.DataSet(iDS).Figure(iFig).Id.SubType, '2DLayout')
-        % Get current options
-        TopoLayoutOptions = bst_get('TopoLayoutOptions');
-        % Create menu
-        jMenu = gui_component('Menu', jPopup, [], '2DLayout options', IconLoader.ICON_2DLAYOUT);
-        gui_component('MenuItem', jMenu, [], 'Set time window...', [], [], @(h,ev)figure_topo('SetTopoLayoutOptions', 'TimeWindow'));
-        jItem = gui_component('CheckBoxMenuItem', jMenu, [], 'White background', [], [], @(h,ev)figure_topo('SetTopoLayoutOptions', 'WhiteBackground', ~TopoLayoutOptions.WhiteBackground));
-        jItem.setSelected(TopoLayoutOptions.WhiteBackground);
-        jItem = gui_component('CheckBoxMenuItem', jMenu, [], 'Show reference lines', [], [], @(h,ev)figure_topo('SetTopoLayoutOptions', 'ShowRefLines', ~TopoLayoutOptions.ShowRefLines));
-        jItem.setSelected(TopoLayoutOptions.ShowRefLines);
-        jItem = gui_component('CheckBoxMenuItem', jMenu, [], 'Show legend', [], [], @(h,ev)figure_topo('SetTopoLayoutOptions', 'ShowLegend', ~TopoLayoutOptions.ShowLegend));
-        jItem.setSelected(TopoLayoutOptions.ShowLegend);
-        jItem = gui_component('CheckBoxMenuItem', jMenu, [], 'Flip Y axis', [], [], @(h,ev)figure_topo('SetTopoLayoutOptions', 'FlipYAxis', ~TopoLayoutOptions.FlipYAxis));
-        jItem.setSelected(TopoLayoutOptions.FlipYAxis);
-        jPopup.addSeparator();
-    end
-    
-    % ==== MENU CONTOUR LINES =====
-    if strcmpi(FigureType, 'Topography') && ismember(GlobalData.DataSet(iDS).Figure(iFig).Id.SubType, {'2DSensorCap', '2DDisc'})
-        % Get current options
-        TopoLayoutOptions = bst_get('TopoLayoutOptions');
-        % Create menu
-        jMenu = gui_component('Menu', jPopup, [], 'Contour lines', IconLoader.ICON_TOPOGRAPHY);
-        jItem = gui_component('CheckBoxMenuItem', jMenu, [], 'No contour lines', [], [], @(h,ev)figure_topo('SetTopoLayoutOptions', 'ContourLines', 0));
-        jItem.setSelected(TopoLayoutOptions.ContourLines == 0);
-        jItem = gui_component('CheckBoxMenuItem', jMenu, [], '5 lines', [], [], @(h,ev)figure_topo('SetTopoLayoutOptions', 'ContourLines', 5));
-        jItem.setSelected(TopoLayoutOptions.ContourLines == 5);
-        jItem = gui_component('CheckBoxMenuItem', jMenu, [], '10 lines', [], [], @(h,ev)figure_topo('SetTopoLayoutOptions', 'ContourLines', 10));
-        jItem.setSelected(TopoLayoutOptions.ContourLines == 10);
-        jItem = gui_component('CheckBoxMenuItem', jMenu, [], '15 lines', [], [], @(h,ev)figure_topo('SetTopoLayoutOptions', 'ContourLines', 15));
-        jItem.setSelected(TopoLayoutOptions.ContourLines == 15);
-        jItem = gui_component('CheckBoxMenuItem', jMenu, [], '20 lines', [], [], @(h,ev)figure_topo('SetTopoLayoutOptions', 'ContourLines', 20));
-        jItem.setSelected(TopoLayoutOptions.ContourLines == 20);
-        jPopup.addSeparator();
-    end
-    
-    % ==== MENU: CHANNELS =====
-    % Check if it is a realignment figure
-    isAlignFig = ~isempty(findobj(hFig, '-depth', 1, 'Tag', 'AlignToolbar'));
-    % Are there multiple 2DLayout overlays in this figure
-    isMulti2dLayout = (isfield(GlobalData.DataSet(iDS).Figure(iFig).Handles, 'hLines') && (length(GlobalData.DataSet(iDS).Figure(iFig).Handles.hLines) >= 2));
-    % Not for align figures
-    if ~isAlignFig && ~isempty(GlobalData.DataSet(iDS).ChannelFile)
-        jMenuChannels = gui_component('Menu', jPopup, [], 'Channels', IconLoader.ICON_CHANNEL);
-        % ==== Selected channels submenu ====
-        isMarkers = ~isempty(GlobalData.DataSet(iDS).Figure(iFig).Handles.hSensorMarkers) || ...
-                    ismember(GlobalData.DataSet(iDS).Figure(iFig).Id.SubType, {'2DLayout', '3DElectrodes', '3DOptodes', '2DElectrodes'});
-        % Time-frequency: Show selected sensor
-        if ~isempty(TfFile) && isMarkers && ~isempty(SelChan)
-            jItem = gui_component('MenuItem', jMenuChannels, [], 'View selected', IconLoader.ICON_TIMEFREQ, [], @(h,ev)view_timefreq(TfFile, 'SingleSensor', SelChan{1}));
-            jItem.setAccelerator(KeyStroke.getKeyStroke(KeyEvent.VK_ENTER, 0)); % ENTER
-        end
-        % Excludes figures without selection and display-only figures (modality name starts with '$')
-        if ~isempty(DataFile) && isMarkers && ~isempty(SelChan) && ~isempty(Modality) && (Modality(1) ~= '$') 
-            % === VIEW TIME SERIES ===
-            jItem = gui_component('MenuItem', jMenuChannels, [], 'View selected', IconLoader.ICON_TS_DISPLAY, [], @(h,ev)figure_timeseries('DisplayDataSelectedChannels', iDS, SelChan, Modality));
-            if isempty(TfFile)
-                jItem.setAccelerator(KeyStroke.getKeyStroke(KeyEvent.VK_ENTER, 0)); % ENTER
-            end
-            % Not for multiple 2DLayout
-            if ~isMulti2dLayout
-                % === SET SELECTED AS BAD CHANNELS ===
-                newChannelFlag = GlobalData.DataSet(iDS).Measures.ChannelFlag;
-                newChannelFlag(iSelChan) = -1;
-                jItem = gui_component('MenuItem', jMenuChannels, [], 'Mark selected as bad', IconLoader.ICON_BAD, [], @(h,ev)panel_channel_editor('UpdateChannelFlag', DataFile, newChannelFlag));
-                jItem.setAccelerator(KeyStroke.getKeyStroke(KeyEvent.VK_DELETE, 0)); % DEL
-                % === SET NON-SELECTED AS BAD CHANNELS ===
-                newChannelFlag = GlobalData.DataSet(iDS).Measures.ChannelFlag;
-                newChannelFlag(GlobalData.DataSet(iDS).Figure(iFig).SelectedChannels) = -1;
-                newChannelFlag(iSelChan) = 1;
-                jItem = gui_component('MenuItem', jMenuChannels, [], 'Mark non-selected as bad', IconLoader.ICON_BAD, [], @(h,ev)panel_channel_editor('UpdateChannelFlag', DataFile, newChannelFlag));
-                jItem.setAccelerator(KeyStroke.getKeyStroke(KeyEvent.VK_DELETE, KeyEvent.SHIFT_MASK));
-            end
-            % === RESET SELECTION ===
-            jItem = gui_component('MenuItem', jMenuChannels, [], 'Reset selection', IconLoader.ICON_SURFACE, [], @(h,ev)bst_figures('SetSelectedRows', []));
-            jItem.setAccelerator(KeyStroke.getKeyStroke(KeyEvent.VK_ESCAPE, 0)); % ESCAPE
-        end
-        % Separator if previous items
-        if (jMenuChannels.getItemCount() > 0)
-            jMenuChannels.addSeparator();
-        end
-        
-        % ==== CHANNEL FLAG =====
-        if ~isempty(DataFile) && isMarkers && ~isMulti2dLayout
-            % ==== MARK ALL CHANNELS AS GOOD ====
-            ChannelFlagGood = ones(size(GlobalData.DataSet(iDS).Measures.ChannelFlag));
-            jItem = gui_component('MenuItem', jMenuChannels, [], 'Mark all channels as good', IconLoader.ICON_GOOD, [], @(h, ev)panel_channel_editor('UpdateChannelFlag', GlobalData.DataSet(iDS).DataFile, ChannelFlagGood));
-            jItem.setAccelerator(KeyStroke.getKeyStroke(KeyEvent.VK_ESCAPE, KeyEvent.SHIFT_MASK));
-            % ==== EDIT CHANNEL FLAG ====
-            gui_component('MenuItem', jMenuChannels, [], 'Edit good/bad channels...', IconLoader.ICON_GOODBAD, [], @(h,ev)gui_edit_channelflag(DataFile));
-            % Separator if previous items
-            if (jMenuChannels.getItemCount() > 0)
-                jMenuChannels.addSeparator();
-            end
-        end
-        
-        % ==== View Sensors ====
-        % Check if there are already 3DElectrodes displayed
-        hElectrodeGrid = findobj(hFig, 'Tag', 'ElectrodeGrid');
-        % 2DLayout
-        if strcmpi(GlobalData.DataSet(iDS).Figure(iFig).Id.SubType, '2DLayout')
-            % Menu "View sensor labels"
-            isLabels = ~isempty(GlobalData.DataSet(iDS).Figure(iFig).Handles.hSensorLabels);
-            if isLabels
-                % Get current state
-                isLabelsVisible = strcmpi(get(GlobalData.DataSet(iDS).Figure(iFig).Handles.hSensorLabels(1), 'Visible'), 'on');
-                if isLabelsVisible
-                    targetVisible = 'off';
-                else
-                    targetVisible = 'on';
-                end
-                % Create menu
-                jItem = gui_component('CheckBoxMenuItem', jMenuChannels, [], 'Display labels', IconLoader.ICON_CHANNEL_LABEL, [], @(h,ev)set(GlobalData.DataSet(iDS).Figure(iFig).Handles.hSensorLabels, 'Visible', targetVisible));
-                jItem.setAccelerator(KeyStroke.getKeyStroke(KeyEvent.VK_E, KeyEvent.CTRL_MASK));
-                jItem.setSelected(isLabelsVisible);
-            end
-        % 3DElectrodes
-        elseif ~isempty(hElectrodeGrid)
-            % Menu "View sensor labels"
-            isLabels = ~isempty(GlobalData.DataSet(iDS).Figure(iFig).Handles.hSensorLabels);
-            jItem = gui_component('CheckBoxMenuItem', jMenuChannels, [], 'Display labels', IconLoader.ICON_CHANNEL_LABEL, [], @(h,ev)ViewSensors(hFig, [], ~isLabels));
-            jItem.setAccelerator(KeyStroke.getKeyStroke(KeyEvent.VK_E, KeyEvent.CTRL_MASK));
-            jItem.setSelected(isLabels);
-            % Configure 3D electrode display
-            jMenuChannels.addSeparator();
-            gui_component('MenuItem', jMenuChannels, [], 'Configure display', IconLoader.ICON_CHANNEL, [], @(h,ev)SetElectrodesConfig(hFig));
-        % Other figures
-        else
-            % Menu "View sensors"
-            jItem = gui_component('CheckBoxMenuItem', jMenuChannels, [], 'Display sensors', IconLoader.ICON_CHANNEL, [], @(h,ev)ViewSensors(hFig, ~isMarkers, []));
-            jItem.setAccelerator(KeyStroke.getKeyStroke(KeyEvent.VK_E, KeyEvent.CTRL_MASK));
-            jItem.setSelected(isMarkers);
-            % Menu "View sensor labels"
-            isLabels = ~isempty(GlobalData.DataSet(iDS).Figure(iFig).Handles.hSensorLabels);
-            jItem = gui_component('CheckBoxMenuItem', jMenuChannels, [], 'Display labels', IconLoader.ICON_CHANNEL_LABEL, [], @(h,ev)ViewSensors(hFig, [], ~isLabels));
-            jItem.setAccelerator(KeyStroke.getKeyStroke(KeyEvent.VK_E, KeyEvent.CTRL_MASK));
-            jItem.setSelected(isLabels);
-            % View ECOG/SEEG
-            AllTypes = unique({GlobalData.DataSet(iDS).Channel.Type});
-            if ~isempty(AllTypes) && ismember('ECOG', AllTypes)
-                ChannelFile = GlobalData.DataSet(iDS).ChannelFile;
-                gui_component('MenuItem', jMenuChannels, [], 'ECOG contacts', IconLoader.ICON_CHANNEL, [], @(h,ev)view_channels(ChannelFile, 'ECOG', 1, 0, hFig, 1));
-            end
-            if ~isempty(AllTypes) && ismember('SEEG', AllTypes)
-                ChannelFile = GlobalData.DataSet(iDS).ChannelFile;
-                gui_component('MenuItem', jMenuChannels, [], 'SEEG contacts', IconLoader.ICON_CHANNEL, [], @(h,ev)view_channels(ChannelFile, 'SEEG', 1, 0, hFig, 1));
-            end
-        end
-    end
-    
-    % ==== MENU: MONTAGE ====
-    if strcmpi(FigureType, 'Topography') && ~isempty(Modality) && (Modality(1) ~= '$') && (isempty(TsInfo) || isempty(TsInfo.RowNames))
-        jMenuMontage = gui_component('Menu', jPopup, [], 'Montage', IconLoader.ICON_TS_DISPLAY_MODE);
-        panel_montage('CreateFigurePopupMenu', jMenuMontage, hFig);
-    end
-    
-    % ==== MENU: COLORMAPS ====
-    % Create the colormaps menus
-    bst_colormaps('CreateAllMenus', jPopup, hFig, 0);
-    
-    % ==== MENU: MRI DISPLAY ====
-    ColormapInfo = getappdata(hFig, 'Colormap');
-    if ismember('anatomy', ColormapInfo.AllTypes)
-        jMenuMri = gui_component('Menu', jPopup, [], 'MRI display', IconLoader.ICON_ANATOMY);
-        MriOptions = bst_get('MriOptions');
-        % MIP: Anatomy
-        jItem = gui_component('CheckBoxMenuItem', jMenuMri, [], 'MIP: Anatomy', [], [], @(h,ev)MipAnatomy_Callback(hFig,ev));
-        jItem.setSelected(MriOptions.isMipAnatomy);
-        % MIP: Functional
-        isOverlay = any(ismember({'source','stat1','stat2','timefreq','eeg','meg'}, ColormapInfo.AllTypes));
-        if isOverlay
-            jItem = gui_component('checkboxmenuitem', jMenuMri, [], 'MIP: Functional', [], [], @(h,ev)MipFunctional_Callback(hFig,ev));
-            jItem.setSelected(MriOptions.isMipFunctional);
-        end
-        % Smooth factor
-        if isOverlay
-            jMenuMri.addSeparator();
-            jItem0 = gui_component('radiomenuitem', jMenuMri, [], 'Smooth: None', [], [], @(h,ev)SetMriSmooth(hFig, 0));
-            jItem1 = gui_component('radiomenuitem', jMenuMri, [], 'Smooth: 1',    [], [], @(h,ev)SetMriSmooth(hFig, 1));
-            jItem2 = gui_component('radiomenuitem', jMenuMri, [], 'Smooth: 2',    [], [], @(h,ev)SetMriSmooth(hFig, 2));
-            jItem3 = gui_component('radiomenuitem', jMenuMri, [], 'Smooth: 3',    [], [], @(h,ev)SetMriSmooth(hFig, 3));
-            jItem4 = gui_component('radiomenuitem', jMenuMri, [], 'Smooth: 4',    [], [], @(h,ev)SetMriSmooth(hFig, 4));
-            jItem5 = gui_component('radiomenuitem', jMenuMri, [], 'Smooth: 5',    [], [], @(h,ev)SetMriSmooth(hFig, 5));
-            jItem0.setSelected(MriOptions.OverlaySmooth == 0);
-            jItem1.setSelected(MriOptions.OverlaySmooth == 1);
-            jItem2.setSelected(MriOptions.OverlaySmooth == 2);
-            jItem3.setSelected(MriOptions.OverlaySmooth == 3);
-            jItem4.setSelected(MriOptions.OverlaySmooth == 4);
-            jItem5.setSelected(MriOptions.OverlaySmooth == 5);
-            jMenuMri.addSeparator();
-            % MENU: Interpolation MRI/sources
-            % Interpolate values
-            jMenuInterp = gui_component('Menu', jMenuMri, [], 'Interpolation sources>MRI', IconLoader.ICON_ANATOMY);
-            jCheck = gui_component('checkboxmenuitem', jMenuInterp, [], 'Grid interpolation', [], [], @(h,ev)SetGridSmooth(hFig, ~TessInfo(1).DataSource.GridSmooth));
-            jCheck.setSelected(TessInfo(1).DataSource.GridSmooth);
-            % Distance threshold
-            jMenuInterp.addSeparator();
-            jItem1 = gui_component('radiomenuitem', jMenuInterp, [], 'Distance threshold: 2mm', [], [], @(h,ev)SetDistanceThresh(hFig, 2));
-            jItem2 = gui_component('radiomenuitem', jMenuInterp, [], 'Distance threshold: 4mm', [], [], @(h,ev)SetDistanceThresh(hFig, 4));
-            jItem3 = gui_component('radiomenuitem', jMenuInterp, [], 'Distance threshold: 6mm', [], [], @(h,ev)SetDistanceThresh(hFig, 6));
-            jItem4 = gui_component('radiomenuitem', jMenuInterp, [], 'Distance threshold: 9mm', [], [], @(h,ev)SetDistanceThresh(hFig, 9));
-            jItem1.setSelected(MriOptions.DistanceThresh == 2);
-            jItem2.setSelected(MriOptions.DistanceThresh == 4);
-            jItem3.setSelected(MriOptions.DistanceThresh == 6);
-            jItem4.setSelected(MriOptions.DistanceThresh == 9);
-%             jMenuMri = gui_component('Menu', jPopup, [], 'Sources resolution', IconLoader.ICON_ANATOMY);
-%             jItem1 = gui_component('radiomenuitem', jMenuMri, [], '1mm',    [], [], @(h,ev)SetMriResolution(hFig, 1));
-%             jItem2 = gui_component('radiomenuitem', jMenuMri, [], '2mm',    [], [], @(h,ev)SetMriResolution(hFig, 2));
-%             jItem3 = gui_component('radiomenuitem', jMenuMri, [], '3mm',    [], [], @(h,ev)SetMriResolution(hFig, 3));
-%             jItem1.setSelected(MriOptions.InterpDownsample == 1);
-%             jItem2.setSelected(MriOptions.InterpDownsample == 2);
-%             jItem3.setSelected(MriOptions.InterpDownsample == 3);
-        end
-        jMenuMri.addSeparator();
-        % Upsample image
-        jItem0 = gui_component('radiomenuitem', jMenuMri, [], 'Upsample: No', [], [], @(h,ev)SetMriUpsample(hFig, 0));
-        jItem1 = gui_component('radiomenuitem', jMenuMri, [], 'Upsample: 4x', [], [], @(h,ev)SetMriUpsample(hFig, 4));
-        jItem2 = gui_component('radiomenuitem', jMenuMri, [], 'Upsample: 8x', [], [], @(h,ev)SetMriUpsample(hFig, 8));
-        jItem0.setSelected(MriOptions.UpsampleImage == 0);
-        jItem1.setSelected(MriOptions.UpsampleImage == 4);
-        jItem2.setSelected(MriOptions.UpsampleImage == 8);
-    end
-    
-    % ==== MENU: TENSORS DISPLAY ====
-    Handles = bst_figures('GetFigureHandles', hFig);
-    if isfield(Handles, 'TensorDisplay') && ~isempty(Handles.TensorDisplay)
-        jMenuTensors = gui_component('Menu', jPopup, [], 'FEM tensors', IconLoader.ICON_FEM);
-        % Display mode
-        jItemEllipse = gui_component('radiomenuitem', jMenuTensors, [], 'Ellipses', [], [], @(h,ev)PlotTensorCut(hFig, [], [], [], [], 'ellipse'));
-        jItemEllipse.setAccelerator(KeyStroke.getKeyStroke(KeyEvent.VK_SPACE, 0));
-        jItemArrows = gui_component('radiomenuitem', jMenuTensors, [], 'Arrows', [], [], @(h,ev)PlotTensorCut(hFig, [], [], [], [], 'arrow'));
-        jItemArrows.setAccelerator(KeyStroke.getKeyStroke(KeyEvent.VK_SPACE, 0));
-        switch lower(Handles.TensorDisplay.DisplayMode)
-            case 'ellipse',  jItemEllipse.setSelected(1);
-            case 'arrow',    jItemArrows.setSelected(1);
-        end
-        jMenuTensors.addSeparator();  
-        jItemPlus = gui_component('radiomenuitem', jMenuTensors, [], 'Increase size', IconLoader.ICON_PLUS, [], @(h,ev)PlotTensorCut(hFig, [], [], [], 'uparrow', []));
-        jItemPlus.setAccelerator(KeyStroke.getKeyStroke(KeyEvent.VK_UP, 0));
-        jItemMinus = gui_component('radiomenuitem', jMenuTensors, [], 'Decrease size', IconLoader.ICON_MINUS, [], @(h,ev)PlotTensorCut(hFig, [], [], [], 'downarrow', []));
-        jItemMinus.setAccelerator(KeyStroke.getKeyStroke(KeyEvent.VK_DOWN, 0));
-    end
-    
-    % ==== MENU: NAVIGATOR ====
-    if ~isempty(DataFile) && ~strcmpi(GlobalData.DataSet(iDS).Measures.DataType, 'raw')
-        jMenuNavigator = gui_component('Menu', jPopup, [], 'Navigator', IconLoader.ICON_NEXT_SUBJECT);
-        bst_navigator('CreateNavigatorMenu', jMenuNavigator);
-        jPopup.addSeparator();        
-    end
-    
-    % ==== MENU: GET COORDINATES ====
-    if ~strcmpi(FigureType, 'Topography')
-        gui_component('MenuItem', jPopup, [], 'Get coordinates...', IconLoader.ICON_SCOUT_NEW, [], @GetCoordinates);
-    end
-    
-    % ==== MENU: SNAPSHOT ====
-    jMenuSave = gui_component('Menu', jPopup, [], 'Snapshot', IconLoader.ICON_SNAPSHOT);
-        % Default output dir
-        LastUsedDirs = bst_get('LastUsedDirs');
-        DefaultOutputDir = LastUsedDirs.ExportImage;
-        % Is there a time window defined
-        isTime = ~isempty(GlobalData) && ~isempty(GlobalData.UserTimeWindow.CurrentTime) && ~isempty(GlobalData.UserTimeWindow.Time) ...
-                 && (~isempty(DataFile) || ~isempty(ResultsFile) || ~isempty(Dipoles) || ~isempty(TfFile));
-        isFreq = ~isempty(GlobalData) && ~isempty(GlobalData.UserFrequencies.iCurrentFreq) && ~isempty(TfFile);
-        % === SAVE AS IMAGE ===
-        jItem = gui_component('MenuItem', jMenuSave, [], 'Save as image', IconLoader.ICON_SAVE, [], @(h,ev)out_figure_image(hFig));
-        jItem.setAccelerator(KeyStroke.getKeyStroke(KeyEvent.VK_I, KeyEvent.CTRL_MASK));
-        % === OPEN AS IMAGE ===
-        jItem = gui_component('MenuItem', jMenuSave, [], 'Open as image', IconLoader.ICON_IMAGE, [], @(h,ev)out_figure_image(hFig, 'Viewer'));
-        jItem.setAccelerator(KeyStroke.getKeyStroke(KeyEvent.VK_J, KeyEvent.CTRL_MASK));
-        jItem = gui_component('MenuItem', jMenuSave, [], 'Open as figure', IconLoader.ICON_IMAGE, [], @(h,ev)out_figure_image(hFig, 'Figure'));
-        jItem.setAccelerator(KeyStroke.getKeyStroke(KeyEvent.VK_F, KeyEvent.CTRL_MASK));
-        % === SAVE AS SSP ===
-        if strcmpi(FigureType, 'Topography') && isempty(TfFile)
-            jMenuSave.addSeparator();
-            % Raw file: use it directly
-            if strcmpi(GlobalData.DataSet(iDS).Measures.DataType, 'raw')
-                gui_component('MenuItem', jMenuSave, [], 'Use as SSP projector', IconLoader.ICON_TOPOGRAPHY, [], @(h,ev)panel_ssp_selection('SaveFigureAsSsp', hFig, 1));
-            end
-            if ismember(GlobalData.DataSet(iDS).Measures.DataType, {'raw','recordings'})
-                gui_component('MenuItem', jMenuSave, [], 'Save as SSP projector', IconLoader.ICON_TOPOGRAPHY, [], @(h,ev)panel_ssp_selection('SaveFigureAsSsp', hFig, 0));
-            end
-        end
-        % === SAVE SURFACE ===
-        if ~isempty(TessInfo)
-            if ~isempty([TessInfo.hPatch]) && any([TessInfo.nVertices] > 5)
-                jMenuSave.addSeparator();
-            end
-            % Loop on all the surfaces
-            for it = 1:length(TessInfo)
-                if ~isempty(TessInfo(it).SurfaceFile) && ~isempty(TessInfo(it).hPatch) && (TessInfo(it).nVertices > 5)
-                    jItem = gui_component('MenuItem', jMenuSave, [], ['Save surface: ' TessInfo(it).Name], IconLoader.ICON_SAVE, [], @(h,ev)SaveSurface(TessInfo(it)));
-                end
-            end
-        end
-        % === MOVIES ===
-        % WARNING: Windows ONLY (for the moment)
-        % And NOT for 2DLayout figures
-        if (exist('avifile', 'file') || exist('VideoWriter', 'file')) && ~strcmpi(GlobalData.DataSet(iDS).Figure(iFig).Id.SubType, '2DLayout')
-            % Separator
-            jMenuSave.addSeparator();
-            % === MOVIE (TIME) ===
-            if isTime
-                gui_component('MenuItem', jMenuSave, [], 'Movie (time): Selected figure', IconLoader.ICON_MOVIE, [], @(h,ev)out_figure_movie(hFig, DefaultOutputDir, 'time'));
-                gui_component('MenuItem', jMenuSave, [], 'Movie (time): All figures',     IconLoader.ICON_MOVIE, [], @(h,ev)out_figure_movie(hFig, DefaultOutputDir, 'allfig'));
-            end
-            % If not topography
-            if ~strcmpi(FigureType, 'Topography')
-                if isTime
-                    jMenuSave.addSeparator();
-                end
-                % === MOVIE (HORIZONTAL) ===
-                gui_component('MenuItem', jMenuSave, [], 'Movie (horizontal)', IconLoader.ICON_MOVIE, [], @(h,ev)out_figure_movie(hFig, DefaultOutputDir, 'horizontal'));
-                % === MOVIE (VERTICAL) ===
-                gui_component('MenuItem', jMenuSave, [], 'Movie (vertical)', IconLoader.ICON_MOVIE, [], @(h,ev)out_figure_movie(hFig, DefaultOutputDir, 'vertical'));
-            end
-        end
-        % === CONTACT SHEETS ===
-        % If time, and if not 2DLayout
-        if isTime && ~strcmpi(GlobalData.DataSet(iDS).Figure(iFig).Id.SubType, '2DLayout')
-            jMenuSave.addSeparator();
-            gui_component('MenuItem', jMenuSave, [], 'Time contact sheet: Figure', IconLoader.ICON_CONTACTSHEET, [], @(h,ev)view_contactsheet(hFig, 'time', 'fig', DefaultOutputDir));
-        end
-        % If frequency
-        if isFreq && ~strcmpi(GlobalData.DataSet(iDS).Figure(iFig).Id.SubType, '2DLayout')
-            gui_component('MenuItem', jMenuSave, [], 'Frequency contact sheet: Figure', IconLoader.ICON_CONTACTSHEET, [], @(h,ev)view_contactsheet(hFig, 'freq', 'fig', DefaultOutputDir));
-        end
-        % === CONTACT SHEET / SLICES ===
-        if ismember('anatomy', ColormapInfo.AllTypes)
-            if isTime
-                jMenuSave.addSeparator();
-                gui_component('MenuItem', jMenuSave, [], 'Time contact sheet: Coronal',  IconLoader.ICON_CONTACTSHEET, [], @(h,ev)view_contactsheet(hFig, 'time', 'y', DefaultOutputDir));
-                gui_component('MenuItem', jMenuSave, [], 'Time contact sheet: Sagittal', IconLoader.ICON_CONTACTSHEET, [], @(h,ev)view_contactsheet(hFig, 'time', 'x', DefaultOutputDir));
-                gui_component('MenuItem', jMenuSave, [], 'Time contact sheet: Axial',    IconLoader.ICON_CONTACTSHEET, [], @(h,ev)view_contactsheet(hFig, 'time', 'z', DefaultOutputDir));
-            end
-            jMenuSave.addSeparator();
-            gui_component('MenuItem', jMenuSave, [], 'Volume contact sheet: Coronal',  IconLoader.ICON_CONTACTSHEET, [], @(h,ev)view_contactsheet(hFig, 'volume', 'y', DefaultOutputDir));
-            gui_component('MenuItem', jMenuSave, [], 'Volume contact sheet: Sagittal', IconLoader.ICON_CONTACTSHEET, [], @(h,ev)view_contactsheet(hFig, 'volume', 'x', DefaultOutputDir));
-            gui_component('MenuItem', jMenuSave, [], 'Volume contact sheet: Axial',    IconLoader.ICON_CONTACTSHEET, [], @(h,ev)view_contactsheet(hFig, 'volume', 'z', DefaultOutputDir));
-            % === SAVE OVERLAY ===
-            if isOverlay
-                jMenuSave.addSeparator();
-                gui_component('MenuItem', jMenuSave, [], 'Save overlay as MRI',  IconLoader.ICON_SAVE, [], @(h,ev)figure_mri('ExportOverlay', hFig));
-            end
-        end
-    
-    % ==== MENU: FIGURE ====
-    jMenuFigure = gui_component('Menu', jPopup, [], 'Figure', IconLoader.ICON_LAYOUT_SHOWALL);
-        % Show axes
-        isAxis = ~isempty(findobj(hFig, 'Tag', 'AxisXYZ'));
-        jItem = gui_component('CheckBoxMenuItem', jMenuFigure, [], 'View axis', IconLoader.ICON_AXES, [], @(h,ev)ViewAxis(hFig, ~isAxis));
-        jItem.setSelected(isAxis);
-        jItem.setAccelerator(KeyStroke.getKeyStroke(KeyEvent.VK_A, KeyEvent.CTRL_MASK)); 
-        % Show Head points
-        isHeadPoints = ~isempty(GlobalData.DataSet(iDS).HeadPoints) && ~isempty(GlobalData.DataSet(iDS).HeadPoints.Loc);
-        if isHeadPoints && ~strcmpi(FigureType, 'Topography')
-            % Are head points visible
-            hHeadPointsMarkers = findobj(GlobalData.DataSet(iDS).Figure(iFig).hFigure, 'Tag', 'HeadPointsMarkers');
-            isVisible = ~isempty(hHeadPointsMarkers) && strcmpi(get(hHeadPointsMarkers, 'Visible'), 'on');
-            jItem = gui_component('CheckBoxMenuItem', jMenuFigure, [], 'View head points', IconLoader.ICON_CHANNEL, [], @(h,ev)ViewHeadPoints(hFig, ~isVisible));
-            jItem.setSelected(isVisible);
-        end
-        jMenuFigure.addSeparator();
-        % Change background color
-        gui_component('MenuItem', jMenuFigure, [], 'Change background color', IconLoader.ICON_COLOR_SELECTION, [], @(h,ev)bst_figures('SetBackgroundColor', hFig));
-        jMenuFigure.addSeparator();
-        % Show Matlab controls
-        isMatlabCtrl = ~strcmpi(get(hFig, 'MenuBar'), 'none') && ~strcmpi(get(hFig, 'ToolBar'), 'none');
-        jItem = gui_component('CheckBoxMenuItem', jMenuFigure, [], 'Matlab controls', IconLoader.ICON_MATLAB_CONTROLS, [], @(h,ev)bst_figures('ShowMatlabControls', hFig, ~isMatlabCtrl));
-        jItem.setSelected(isMatlabCtrl);
-        % Show plot edit toolbar
-        isPlotEditToolbar = getappdata(hFig, 'isPlotEditToolbar');
-        jItem = gui_component('CheckBoxMenuItem', jMenuFigure, [], 'Plot edit toolbar', IconLoader.ICON_PLOTEDIT, [], @(h,ev)bst_figures('TogglePlotEditToolbar', hFig));
-        jItem.setSelected(isPlotEditToolbar);
-        % Dock figure
-        isDocked = strcmpi(get(hFig, 'WindowStyle'), 'docked');
-        jItem = gui_component('CheckBoxMenuItem', jMenuFigure, [], 'Dock figure', IconLoader.ICON_DOCK, [], @(h,ev)bst_figures('DockFigure', hFig, ~isDocked));
-        jItem.setSelected(isDocked);
-        jItem.setAccelerator(KeyStroke.getKeyStroke(KeyEvent.VK_D, KeyEvent.CTRL_MASK)); 
-
-    % ==== MENU: VIEWS ====    
-    % Not for Topography
-    if ~strcmpi(FigureType, 'Topography')
-        jMenuView = gui_component('Menu', jPopup, [], 'Views', IconLoader.ICON_AXES);
-        % Check if it is a realignment figure
-        isAlignFigure = ~isempty(findobj(hFig, 'Tag', 'AlignToolbar'));
-        % STANDARD VIEWS
-        jItemViewLeft   = gui_component('MenuItem', jMenuView, [], 'Left',   [], [], @(h,ev)SetStandardView(hFig, {'left'}));
-        jItemViewBottom = gui_component('MenuItem', jMenuView, [], 'Bottom', [], [], @(h,ev)SetStandardView(hFig, {'bottom'}));
-        jItemViewRight  = gui_component('MenuItem', jMenuView, [], 'Right',  [], [], @(h,ev)SetStandardView(hFig, {'right'}));
-        jItemViewFront  = gui_component('MenuItem', jMenuView, [], 'Front',  [], [], @(h,ev)SetStandardView(hFig, {'front'}));
-        jItemViewTop    = gui_component('MenuItem', jMenuView, [], 'Top',    [], [], @(h,ev)SetStandardView(hFig, {'top'}));
-        jItemViewBack   = gui_component('MenuItem', jMenuView, [], 'Back',   [], [], @(h,ev)SetStandardView(hFig, {'back'}));
-        % Keyboard shortcuts
-        jItemViewLeft.setAccelerator(  KeyStroke.getKeyStroke('1', 0)); 
-        jItemViewBottom.setAccelerator(KeyStroke.getKeyStroke('2', 0)); 
-        jItemViewRight.setAccelerator( KeyStroke.getKeyStroke('3', 0));
-        jItemViewFront.setAccelerator( KeyStroke.getKeyStroke('4', 0));
-        jItemViewTop.setAccelerator(   KeyStroke.getKeyStroke('5', 0));
-        jItemViewBack.setAccelerator(  KeyStroke.getKeyStroke('6', 0));
-        % MULTIPLE VIEWS
-        if ~isAlignFigure
-            jItemViewLR     = gui_component('MenuItem', jMenuView, [], '[Left, Right]',              [], [], @(h,ev)SetStandardView(hFig, {'left', 'right'}));
-            jItemViewTB     = gui_component('MenuItem', jMenuView, [], '[Top, Bottom]',              [], [], @(h,ev)SetStandardView(hFig, {'top', 'bottom'}));
-            jItemViewFB     = gui_component('MenuItem', jMenuView, [], '[Front, Back]',              [], [], @(h,ev)SetStandardView(hFig, {'front','back'}));
-            jItemViewLTR    = gui_component('MenuItem', jMenuView, [], '[Left, Top, Right]',         [], [], @(h,ev)SetStandardView(hFig, {'left', 'top', 'right'}));
-            jItemViewLRIETB = gui_component('MenuItem', jMenuView, [], '[L/R, Int/Extern, Top/Bot]', [], [], @(h,ev)SetStandardView(hFig, {'left', 'right', 'top', 'left_intern', 'right_intern', 'bottom'}));
-            % Keyboard shortcuts
-            jItemViewLR.setAccelerator(    KeyStroke.getKeyStroke('7', 0));
-            jItemViewTB.setAccelerator(    KeyStroke.getKeyStroke('8', 0));
-            jItemViewFB.setAccelerator(    KeyStroke.getKeyStroke('9', 0));
-            jItemViewLTR.setAccelerator(   KeyStroke.getKeyStroke('0', 0));
-            jItemViewLRIETB.setAccelerator(KeyStroke.getKeyStroke('.', 0));
-            % APPLY THRESHOLD TO ALL FIGURES
-            jMenuView.addSeparator();
-            if ismember('source', ColormapInfo.AllTypes)
-                jItem = gui_component('MenuItem', jMenuView, [], 'Apply threshold to all figures', [], [], @(h,ev)ApplyViewToAllFigures(hFig, 0, 1));
-                jItem.setAccelerator(KeyStroke.getKeyStroke('*', 0));
-            end
-            % SET SAME VIEW FOR ALL FIGURES
-            jItem = gui_component('MenuItem', jMenuView, [], 'Apply this view to all figures', [], [], @(h,ev)ApplyViewToAllFigures(hFig, 1, 1));
-            jItem.setAccelerator(KeyStroke.getKeyStroke('=', 0));
-            % JUMP TO MAXIMUM
-            if ismember('anatomy', ColormapInfo.AllTypes) && isOverlay
-                jItem = gui_component('MenuItem', jMenuView, [], 'Find maximum', [], [], @(h,ev)JumpMaximum(hFig));
-                jItem.setAccelerator(KeyStroke.getKeyStroke('m', 0));
-            end
-            % CLONE FIGURE
-            jMenuView.addSeparator();
-            gui_component('MenuItem', jMenuView, [], 'Clone figure', [], [], @(h,ev)bst_figures('CloneFigure', hFig));
-        end
-    end
-    % CLONE FIGURE
-    jMenuFigure.addSeparator();
-    gui_component('MenuItem', jMenuFigure, [], 'Clone figure', [], [], @(h,ev)bst_figures('CloneFigure', hFig));
-
-    % ==== Display menu ====
-    gui_popup(jPopup, hFig);
-end
-
-
-%% ===== FIGURE CONFIGURATION FUNCTIONS =====
-% CHECKBOX: MIP ANATOMY
-function MipAnatomy_Callback(hFig, ev)
-    MriOptions = bst_get('MriOptions');
-    MriOptions.isMipAnatomy = ev.getSource().isSelected();
-    bst_set('MriOptions', MriOptions);
-    % bst_figures('FireCurrentTimeChanged', 1);
-    UpdateMriDisplay(hFig);
-end
-% CHECKBOX: MIP FUNCTIONAL
-function MipFunctional_Callback(hFig, ev)
-    MriOptions = bst_get('MriOptions');
-    MriOptions.isMipFunctional = ev.getSource().isSelected();
-    bst_set('MriOptions', MriOptions);
-    bst_figures('FireCurrentTimeChanged', 1);
-end
-% RADIO: MRI SMOOTH
-function SetMriSmooth(hFig, OverlaySmooth)
-    MriOptions = bst_get('MriOptions');
-    MriOptions.OverlaySmooth = OverlaySmooth;
-    bst_set('MriOptions', MriOptions);
-    bst_figures('FireCurrentTimeChanged', 1);
-end
-% RADIO: MRI UPSAMPLE
-function SetMriUpsample(hFig, UpsampleImage)
-    MriOptions = bst_get('MriOptions');
-    MriOptions.UpsampleImage = UpsampleImage;
-    bst_set('MriOptions', MriOptions);
-    UpdateMriDisplay(hFig);
-end
-% RADIO: DISTANCE THRESHOLD
-function SetDistanceThresh(hFig, DistanceThresh)
-    global GlobalData;
-    % Update MRI display options
-    MriOptions = bst_get('MriOptions');
-    MriOptions.DistanceThresh = DistanceThresh;
-    bst_set('MriOptions', MriOptions);
-    % Update display
-    TessInfo = getappdata(hFig, 'Surface');
-    if ~isempty(TessInfo(1).DataSource.FileName)
-        [iDS, iResult] = bst_memory('GetDataSetResult', TessInfo(1).DataSource.FileName);
-        if ~isempty(iDS)
-            GlobalData.DataSet(iDS).Results(iResult).grid2mri_interp = [];
-            bst_figures('FireCurrentTimeChanged', 1);
-        end
-    end
-end
-% RADIO: MRI RESOLUTION
-function SetMriResolution(hFig, InterpDownsample)
-    global GlobalData;
-    % Update MRI display options
-    MriOptions = bst_get('MriOptions');
-    MriOptions.InterpDownsample = InterpDownsample;
-    bst_set('MriOptions', MriOptions);
-    % Update display
-    TessInfo = getappdata(hFig, 'Surface');
-    if ~isempty(TessInfo(1).DataSource.FileName)
-        [iDS, iResult] = bst_memory('GetDataSetResult', TessInfo(1).DataSource.FileName);
-        if ~isempty(iDS)
-            GlobalData.DataSet(iDS).Results(iResult).grid2mri_interp = [];
-            bst_figures('FireCurrentTimeChanged', 1);
-        end
-    end
-end
-% CHECKBOX: GRID SMOOTH
-function SetGridSmooth(hFig, GridSmooth)
-    global GlobalData;
-    % Get figure configuration
-    TessInfo = getappdata(hFig, 'Surface');
-    if isempty(TessInfo(1).DataSource.FileName)
-        return;
-    end
-    % Update figure configuration 
-    TessInfo(1).DataSource.GridSmooth = GridSmooth;
-    setappdata(hFig, 'Surface', TessInfo);
-    % Update display
-    if ~isempty(TessInfo(1).DataSource.FileName)
-        [iDS, iResult] = bst_memory('GetDataSetResult', TessInfo(1).DataSource.FileName);
-        if ~isempty(iDS)
-            GlobalData.DataSet(iDS).Results(iResult).grid2mri_interp = [];
-            bst_figures('FireCurrentTimeChanged', 1);
-        end
-    end
-end
-
-
-%% ==============================================================================================
-%  ====== SURFACES ==============================================================================
-%  ==============================================================================================           
-%% ===== GET SELECTED ROWS =====
-% USAGE:   [SelRows, iRows] = GetFigSelectedRows(hFig);
-%           SelRows         = GetFigSelectedRows(hFig);
-function [SelRows, iRows] = GetFigSelectedRows(hFig)
-    global GlobalData;
-    % Initialize retuned values
-    SelRows = [];
-    iRows = [];
-    % Find figure
-    [hFig, iFig, iDS] = bst_figures('GetFigure', hFig);
-    % Get indices of the channels displayed in this figure
-    iDispRows = GlobalData.DataSet(iDS).Figure(iFig).SelectedChannels;
-    if isempty(iDispRows) || isempty(GlobalData.DataViewer.SelectedRows)
-        return;
-    end
-    % Get all the sensors displayed in the figure
-    DispRows = {GlobalData.DataSet(iDS).Channel(iDispRows).Name};
-    % Get the general list of selected rows
-    SelRows = intersect(GlobalData.DataViewer.SelectedRows, DispRows);
-    % If required: get the indices
-    if (nargout >= 2) && ~isempty(SelRows)
-        % Find row indices in the full list
-        for i = 1:length(SelRows)
-            iRows = [iRows, iDispRows(strcmpi(SelRows{i}, DispRows))];
-        end
-    end
-end
-    
-    
-%% ===== GET SELECTED ROWS =====
-% USAGE:   UpdateFigSelectedRows(iDS, iFig);
-function UpdateFigSelectedRows(iDS, iFig)
-    global GlobalData;
-    % Get figure handles
-    sHandles = GlobalData.DataSet(iDS).Figure(iFig).Handles;
-    % If no sensor information: return
-    iDispChan = GlobalData.DataSet(iDS).Figure(iFig).SelectedChannels;
-    if isempty(iDispChan)
-        return;
-    end
-    % Get all the sensors displayed in the figure
-    DispChan = {GlobalData.DataSet(iDS).Channel(iDispChan).Name};
-    % Remove spaces in channel names
-    DispChan = cellfun(@(c)strrep(c,' ',''), DispChan, 'UniformOutput', 0);
-    % Get the general list of selected rows
-    SelChan = intersect(GlobalData.DataViewer.SelectedRows, DispChan);
-    % Find row indices in the full list
-    iSelChan = [];
-    for i = 1:length(SelChan)
-        iSelChan = [iSelChan, find(strcmpi(SelChan{i}, DispChan))];
-    end
-    % Compute the unselected channels
-    iUnselChan = setdiff(1:length(iDispChan), iSelChan);
-    % Get electrodes patch
-    hFig = GlobalData.DataSet(iDS).Figure(iFig).hFigure;
-    hElectrodeGrid = findobj(hFig, 'Tag', 'ElectrodeGrid');
-        
-    % For 2DLayout figures only
-    if strcmpi(GlobalData.DataSet(iDS).Figure(iFig).Id.SubType, '2DLayout')
-        % Check that there is something displayed in the figure
-        if ~isfield(sHandles, 'SelChanGlobal') || isempty(sHandles.SelChanGlobal)
-            return;
-        end
-        % Get selected lines
-        iSelLines = find(ismember(sHandles.SelChanGlobal, iDispChan(iSelChan)));
-        % Selected channels : Paint lines in red
-        if ~isempty(iSelLines)
-            set(sHandles.hLines{1}(iSelLines), 'Color', 'r');
-            set(sHandles.hSensorLabels(iSelLines), ...
-                'Color',      [.2 1 .4], ...
-                'FontUnits', 'points', ...
-                'FontSize',   bst_get('FigFont') + 1, ...
-                'FontWeight', 'bold');
-        end
-        % Get deselected lines
-        iUnselLines = find(ismember(sHandles.SelChanGlobal, iDispChan(iUnselChan)));
-        % Deselected channels : Restore initial color
-        if ~isempty(iUnselLines)
-            for i = 1:length(iUnselLines)
-                set(sHandles.hLines{1}(iUnselLines(i)), 'Color', sHandles.LinesColor{1}(iUnselLines(i),:));
-            end
-            set(sHandles.hSensorLabels(iUnselLines), ...
-                'Color',      .8*[1 1 1], ...
-                'FontUnits', 'points', ...
-                'FontSize',   bst_get('FigFont'), ...
-                'FontWeight', 'normal');
-        end
-    % For 3DElectrodes figures only
-    elseif ~isempty(hElectrodeGrid)
-        % Get vertices
-        sphVertices = get(hElectrodeGrid, 'Vertices');
-        sphUserData = get(hElectrodeGrid, 'UserData');
-        % Get copy of spheres patch
-        hElectrodeSelect = findobj(hFig, 'Tag', 'ElectrodeSelect');
-        % If the selection doesn't exist yet: copy initial patch
-        if isempty(hElectrodeSelect) && ~isempty(iSelChan)
-            % Extend the size of all the electrodes
-            iAllChan = unique(sphUserData);
-            for i = 1:length(iAllChan)
-                % Get the center of the electrode
-                iVert = find(sphUserData == iAllChan(i));
-                chanCenter = mean(sphVertices(iVert,:),1);
-                % Increase size from the center of the electrode
-                sphVertices(iVert,:) = bst_bsxfun(@minus, sphVertices(iVert,:), chanCenter);
-                sphVertices(iVert,:) = 1.3 * sphVertices(iVert,:);
-                sphVertices(iVert,:) = bst_bsxfun(@plus, sphVertices(iVert,:), chanCenter);
-            end
-            % Make initial object copy
-            hElectrodeSelect = copyobj(hElectrodeGrid, get(hElectrodeGrid, 'Parent'));
-            % Selected color depends on the figure colormap
-            sColormap = bst_colormaps('GetColormap', hFig);
-            if ~isempty(sColormap) && ismember(sColormap.Name, {'cmap_rbw'})
-                selColor = [0 1 0];
-            else
-                selColor = [1 0 0];
-            end
-            
-            % Change properties
-            set(hElectrodeSelect, ...
-                'FaceColor', selColor, ...
-                'EdgeColor', 'none', ...
-                'FaceAlpha', 'flat', ...
-                'FaceVertexAlphaData', zeros(size(sphVertices,1),1), ...
-                'Vertices', sphVertices, ...
-                'Tag',      'ElectrodeSelect');
-        end
-        % If there is something to update
-        if ~isempty(hElectrodeSelect)
-            % Get current list of visible vertices
-            AlphaData = get(hElectrodeSelect, 'FaceVertexAlphaData');
-            % Selected channels: Make visible
-            for i = 1:length(iSelChan)
-                AlphaData(sphUserData == iSelChan(i)) = 0.7;
-            end
-            % Deselected channels: Hide them
-            for i = 1:length(iUnselChan)
-                AlphaData(sphUserData == iUnselChan(i)) = 0;
-            end
-            % Hide completely the object
-            if all(AlphaData == 0)
-                Visible = 'off';
-            else
-                Visible = 'on';
-            end
-            % Update Alpha vector
-            set(hElectrodeSelect, 'FaceVertexAlphaData', AlphaData, ...
-                                  'Visible', Visible);
-        end
-        
-    % All other 2D/3D figures
-    else
-        % If valid sensor markers exist 
-        hMarkers = sHandles.hSensorMarkers;
-        if ~isempty(hMarkers) && all(ishandle(hMarkers))
-            if strcmpi(get(hMarkers(1), 'Type'), 'patch')
-                % Get the color of all the vertices
-                VerticesColors = get(hMarkers, 'FaceVertexCData');
-                % Update the vertices that changed
-                if ~isempty(iSelChan)
-                    VerticesColors(iSelChan, :) = repmat([1 0.3 0], [length(iSelChan), 1]);
-                end
-                if ~isempty(iUnselChan)
-                    VerticesColors(iUnselChan, :) = repmat([1 1 1], [length(iUnselChan), 1]);
-                end
-                % Update patch object
-                set(hMarkers, 'FaceVertexCData', VerticesColors);
-                
-            elseif strcmpi(get(hMarkers(1), 'Type'), 'line')
-                % Get the vertex indices
-                UserData = get(hMarkers, 'UserData');
-                if iscell(UserData)
-                    iVertices = [UserData{:}];
-                else
-                    iVertices = UserData;
-                end
-                % Update the vertices that changed
-                for i = 1:length(iSelChan)
-                    set(hMarkers(iSelChan(i) == iVertices), 'MarkerFaceColor', [1 0.3 0]);
-                end
-                for i = 1:length(iUnselChan)
-                    set(hMarkers(iUnselChan(i) == iVertices), 'MarkerFaceColor', [1 1 1]);
-                end
-            end
-        end
-    end
-end
-
-
-%% ===== PLOT SURFACE =====
-% Convenient function to consistently plot surfaces.
-% USAGE : [hFig,hs] = PlotSurface(hFig, faces, verts, cdata, dataCMap, transparency)
-% Parameters :
-%     - hFig         : figure handle to use
-%     - faces        : the triangle listing (array)
-%     - verts        : the corresponding vertices (array)
-%     - surfaceColor : color data used to display the surface itself (FaceVertexCData for each vertex, or a unique color for all vertices)
-%     - dataColormap : colormap used to display the data on the surface
-%     - transparency : surface transparency ([0,1])
-% Returns :
-%     - hFig : figure handle used
-%     - hs   : handle to the surface
-function varargout = PlotSurface( hFig, faces, verts, surfaceColor, transparency) %#ok<DEFNU>
-    % Check inputs
-    if (nargin ~= 5)
-        error('Invalid call to PlotSurface');
-    end
-    % If vertices are assumed transposed (if the assumption is wrong, will crash below anyway)
-    if (size(verts,2) > 3)
-        verts = verts';
-    end
-    % If vertices are assumed transposed (if the assumption is wrong, will crash below anyway)
-    if (size(faces,2) > 3)
-        faces = faces';  
-    end
-    % Surface color
-    if (length(surfaceColor) == 3)
-        FaceVertexCData = [];
-        FaceColor = surfaceColor;
-        EdgeColor = 'none';
-    elseif (length(surfaceColor) == length(verts))
-        FaceVertexCData = surfaceColor;
-        FaceColor = 'interp';
-        EdgeColor = 'interp';
-    else
-        error('Invalid surface color.');
-    end
-    % Set figure as current
-    set(0, 'CurrentFigure', hFig);
-    
-    % Create patch
-    hs = patch(...
-        'Faces',            faces, ...
-        'Vertices',         verts,...
-        'FaceVertexCData',  FaceVertexCData, ...
-        'FaceColor',        FaceColor, ...
-        'FaceAlpha',        1 - transparency, ...
-        'AlphaDataMapping', 'none', ...
-        'EdgeColor',        EdgeColor, ...
-        'EdgeAlpha',        1, ...
-        'BackfaceLighting', 'lit', ...
-        'AmbientStrength',  0.5, ...
-        'DiffuseStrength',  0.5, ...
-        'SpecularStrength', 0.2, ...
-        'SpecularExponent', 1, ...
-        'SpecularColorReflectance', 0.5, ...
-        'FaceLighting',     'gouraud', ...
-        'EdgeLighting',     'gouraud', ...
-        'Tag',              'AnatSurface');
-    
-    % Set output variables
-    if(nargout>0)
-        varargout{1} = hFig;
-        varargout{2} = hs;
-    end
-end
-
-%% ===== PLOT FIBERS =====
-function varargout = PlotFibers(hFig, FibPoints, Colors)
-    dims = size(Colors);
-    if length(dims) < 3
-        Colors = permute(repmat(Colors, 1, 1, size(FibPoints, 2)), [1,3,2]);
-    end
-
-    % Set figure as current
-    set(0, 'CurrentFigure', hFig);
-    
-    % If we are displaying too many fibers, warn user...
-    numMaxFibers = 5000;
-    numFibers = size(FibPoints,1);
-    if numFibers > numMaxFibers
-        questionOptions = {'Display a subset for now', 'Display all anyway'};
-        [res, isCancel] = java_dialog('question', ...
-            ['You are trying to display ', num2str(numFibers), ...
-            ' fibers. Displaying this' 10 'amount of fibers at the same time ', ...
-            'can be challenging for the' 10 'average computer. We recommend ', ...
-            'you downsample them first.'], 'Display fibers', [], questionOptions);
-        if isCancel || strcmp(res, questionOptions{1})
-            iFibers = sort(randperm(numFibers, numMaxFibers));
-        else
-            iFibers = 1:numFibers;
-        end
-    else
-        iFibers = 1:numFibers;
-    end
-    
-    numFibers = length(iFibers);
-    
-    % Plot fibers
-    for iFib = 1:numFibers
-        lines(iFib) = surface([FibPoints(iFibers(iFib),:,1); FibPoints(iFibers(iFib),:,1)], ...
-            [FibPoints(iFibers(iFib),:,2); FibPoints(iFibers(iFib),:,2)], ...
-            [FibPoints(iFibers(iFib),:,3); FibPoints(iFibers(iFib),:,3)], ...
-            [Colors(iFibers(iFib),:,1:3); Colors(iFibers(iFib),:,1:3)], ...
-            'FaceColor','none',...
-            'EdgeColor','flat');
-    end
-    if numFibers == 0
-        lines = [];
-    end
-    
-    % Set output variables
-    if nargout > 0
-        varargout{1} = hFig;
-        varargout{2} = lines;
-    end
-end
-
-function lines = ColorFibers(lines, Color)
-    if isempty(Color) || isempty(lines)
-        return;
-    end
-    
-    bst_progress('start', 'Fiber viewer', 'Coloring fibers...');
-    
-    dims = size(Color);
-    nFibers = length(lines);
-    
-    % Create a full Color matrix if required
-    if length(dims) < 3
-        nPoints = size(lines(1).XData, 2);
-        if dims(1) == 1
-            % One color value for all fibers and points
-            Color = permute(repmat(Color, nFibers, 1, nPoints), [1,3,2]);
-        else
-            % One color value per fiber
-            Color = permute(repmat(Color, 1, 1, nPoints), [1,3,2]);
-        end
-    end
-    
-    % Set color
-    for iFib = 1:length(lines)
-        lines(iFib).CData = [Color(iFib,:,:); Color(iFib,:,:)];
-    end
-    
-    drawnow;
-    bst_progress('stop');
-end
-
-%% ===== PLOT SQUARE/CUT =====
-% USAGE:  PlotSquareCut(hFig, TessInfo, dim, pos)
-%         PlotSquareCut(hFig)  : Remove all square cuts displayed
-function PlotSquareCut(hFig, TessInfo, dim, pos)
-    % Get figure description and MRI
-    [hFig, iFig, iDS] = bst_figures('GetFigure', hFig);
-    % Delete the previous patch
-    delete(findobj(hFig, 'Tag', 'squareCut'));
-    if (nargin < 4)
-        return
-    end
-    hAxes  = findobj(hFig, '-depth', 1, 'tag', 'Axes3D');
-    % Get maximum dimensions (MRI size)
-    sMri = bst_memory('GetMri', TessInfo.SurfaceFile);
-    mriSize = size(sMri.Cube);
-
-    % Get locations of the slice
-    nbPts = 50;
-    baseVect = linspace(-.01, 1.01, nbPts);
-    switch(dim)
-        case 1
-            voxX = ones(nbPts)         .* (pos + 2); 
-            voxY = meshgrid(baseVect)  .* mriSize(2);   
-            voxZ = meshgrid(baseVect)' .* mriSize(3); 
-            surfColor = [1 .5 .5];
-        case 2
-            voxX = meshgrid(baseVect)  .* mriSize(1); 
-            voxY = ones(nbPts)         .* (pos + 2) + .1;    
-            voxZ = meshgrid(baseVect)' .* mriSize(3); 
-            surfColor = [.5 1 .5];
-        case 3
-            voxX = meshgrid(baseVect)  .* mriSize(1); 
-            voxY = meshgrid(baseVect)' .* mriSize(2); 
-            voxZ = ones(nbPts)         .* (pos + 2) + .1;        
-            surfColor = [.5 .5 1];
-    end
-
-    % === Switch coordinates from MRI-CS to SCS ===
-    % Apply Rotation/Translation
-    voxXYZ = [voxX(:), voxY(:), voxZ(:)];
-    scsXYZ = cs_convert(sMri, 'voxel', 'scs', voxXYZ);
-
-    % === PLOT SURFACE ===
-    % Plot new surface  
-    hCut = surface('XData',     reshape(scsXYZ(:,1),nbPts,nbPts), ...
-                   'YData',     reshape(scsXYZ(:,2),nbPts,nbPts), ...
-                   'ZData',     reshape(scsXYZ(:,3),nbPts,nbPts), ...
-                   'CData',     ones(nbPts), ...
-                   'FaceColor',        surfColor, ...
-                   'FaceAlpha',        .3, ...
-                   'EdgeColor',        'none', ...
-                   'AmbientStrength',  .5, ...
-                   'DiffuseStrength',  .9, ...
-                   'SpecularStrength', .1, ...
-                   'Tag',    'squareCut', ...
-                   'Parent', hAxes);
-end
-
-
-%% ===== UPDATE MRI DISPLAY =====
-% USAGE:  UpdateMriDisplay(hFig, dims, TessInfo, iTess)
-%         UpdateMriDisplay(hFig, dims)
-%         UpdateMriDisplay(hFig)
-function UpdateMriDisplay(hFig, dims, TessInfo, iTess)
-    % Parse inputs
-    if (nargin < 4)
-        [sMri,TessInfo,iTess] = panel_surface('GetSurfaceMri', hFig);
-    end
-    if (nargin < 2) || isempty(dims)
-        dims = [1 2 3];
-    end
-    % Get the slices that need to be redrawn
-    newPos = [NaN, NaN, NaN];
-    newPos(dims) = TessInfo(iTess).CutsPosition(dims);
-    % Redraw the three slices
-    panel_surface('PlotMri', hFig, newPos);
-end
-
-
-
-%% ===== UPDATE SURFACE COLOR =====
-% Compute color RGB values for each vertex of the surface, taking in account : 
-%     - the surface color,
-%     - the sulci map
-%     - the data matrix displayed over the surface (and the data threshold),
-%     - the data colormap : RGB values, normalized?, absolute values?, limits
-%     - the data transparency
-% Parameters : 
-%     - hFig : handle to a 3DViz figure
-%     - iTess     : indice of the surface to update
-function UpdateSurfaceColor(hFig, iTess)
-    % Get surfaces list 
-    TessInfo = getappdata(hFig, 'Surface');
-    % Ignore empty surfaces and MRI slices
-    if isempty(TessInfo(iTess).hPatch) || ~any(ishandle(TessInfo(iTess).hPatch))
-        return 
-    end
-    
-    % === ColorMap ===
-    % Get best colormap to display data
-    sColormap = bst_colormaps('GetColormap', TessInfo(iTess).ColormapType);
-    if sColormap.UseStatThreshold && (~isempty(TessInfo(iTess).StatThreshUnder) || ~isempty(TessInfo(iTess).StatThreshOver))
-        % Extend the color of null value to non-significant values and put all the color dynamics for significant values
-        sColormap.CMap = bst_colormaps('StatThreshold', sColormap.CMap, TessInfo(iTess).DataLimitValue(1), TessInfo(iTess).DataLimitValue(2), ...
-                                       sColormap.isAbsoluteValues, TessInfo(iTess).StatThreshUnder, TessInfo(iTess).StatThreshOver, ...
-                                       [0.7 0.7 0.7]);
-        
-        % Update figure colorbar accordingly
-        set(hFig, 'Colormap', sColormap.CMap);
-        % Create/Delete colorbar
-        bst_colormaps('SetColorbarVisible', hFig, sColormap.DisplayColorbar);
-    end
-    
-    % Initialize list of independent vertices to plot
-    GridLoc    = zeros(0,3);
-    GridValues = zeros(0,1);
-    GridInd    = zeros(1,0);
-    
-    % === MRI ===
-    if strcmpi(TessInfo(iTess).Name, 'Anatomy')
-        % Update display
-        UpdateMriDisplay(hFig, [], TessInfo, iTess);
-        
-    % === FIBERS ===
-    elseif strcmpi(TessInfo(iTess).Name, 'Fibers')
-        % Set line color if applicable
-        if any(TessInfo(iTess).AnatomyColor(:) ~= 0)
-            TessInfo(iTess).hPatch = ColorFibers(TessInfo(iTess).hPatch, TessInfo(iTess).AnatomyColor(1,1:3));
-        end
-        
-    % === SURFACE ===
-    else
-        % === BUILD VALUES ===
-        % If there is no data overlay
-        if isempty(TessInfo(iTess).Data)
-            DataSurf = [];
-        else
-            % Apply absolute value
-            DataSurf = TessInfo(iTess).Data;
-            if sColormap.isAbsoluteValues
-                DataSurf = abs(DataSurf);
-            end
-            % Apply data threshold
-            [DataSurf, ThreshBar] = ThresholdSurfaceData(DataSurf, TessInfo(iTess).DataLimitValue, TessInfo(iTess).DataThreshold, sColormap);
-            % If there is an atlas defined for this surface: replicate the values for each patch
-            if ~isempty(TessInfo(iTess).DataSource.Atlas) && ~isempty(TessInfo(iTess).DataSource.Atlas.Scouts)
-                % Initialize full cortical map
-                DataScout = DataSurf;
-                DataSurf = zeros(TessInfo(iTess).nVertices,1);
-                % Duplicate the value of each scout to all the vertices
-                sScouts = TessInfo(iTess).DataSource.Atlas.Scouts;
-                for i = 1:length(sScouts)
-                    DataSurf(sScouts(i).Vertices,:) = DataScout(i,:);
-                end
-            % Regular surface values
-            else
-                % Get the cortex surface (for the vertices connectivity)
-                sSurf = bst_memory('GetSurface', TessInfo(iTess).SurfaceFile);
-                % Mixed source models: keep only the surface values
-                if ~isempty(TessInfo(iTess).DataSource.GridAtlas) && ~isempty(TessInfo(iTess).DataSource.GridLoc)
-%                     % Find the source model atlas in the cortex surface
-%                     iAtlas = find(strcmpi('Source model', {sSurf.Atlas.Name}));
-%                     if isempty(iAtlas)
-%                         error('Atlas "Source model" cannot be found in the cortex surface.');
-%                     end
-                    % Extract the vertex indices that correspond to a surface value
-                    iSurfVert = [];
-                    iGridVert = [];
-                    sGridScouts = TessInfo(iTess).DataSource.GridAtlas.Scouts;
-                    for i = 1:length(sGridScouts)
-                        switch (sGridScouts(i).Region(2))
-                            case 'V'
-                                % Add to the list of independent vertices to plot
-                                GridLoc    = [GridLoc;    TessInfo(iTess).DataSource.GridLoc(sGridScouts(i).GridRows,:)];
-                                GridInd    = [GridInd,    sGridScouts(i).GridRows];
-                                GridValues = [GridValues; DataSurf(sGridScouts(i).GridRows,:)];
-                            case 'S'
-                                % Add to the list of matching vertices
-                                iSurfVert = [iSurfVert, sGridScouts(i).Vertices];
-                                iGridVert = [iGridVert, sGridScouts(i).GridRows];
-                        end
-                    end
-                    % Remap the values of the sources with the correct order
-                    DataSurfGrid = DataSurf;
-                    DataSurf = zeros(TessInfo(iTess).nVertices, 1);
-                    DataSurf(iSurfVert) = DataSurfGrid(iGridVert);
-                end
-                % Apply size threshold (surface only)
-                if (TessInfo(iTess).SizeThreshold > 1)
-                    % Get clusters that are above the threshold
-                    iVertOk = bst_cluster_threshold(abs(DataSurf), TessInfo(iTess).SizeThreshold, sSurf.VertConn);
-                    DataSurf(~iVertOk) = 0;
-                end
-            end
-            % Add threshold markers to colorbar
-            AddThresholdMarker(hFig, TessInfo(iTess).DataLimitValue, ThreshBar);
-        end
-   
-        % SHOW SULCI MAP
-        if TessInfo(iTess).SurfShowSulci
-            % Get surface
-            sSurf = bst_memory('GetSurface', TessInfo(iTess).SurfaceFile);
-            SulciMap = sSurf.SulciMap;
-        % DO NOT SHOW SULCI MAP
-        else
-            SulciMap = zeros(TessInfo(iTess).nVertices, 1);
-        end
-        % Compute RGB values
-        FaceVertexCdata = BlendAnatomyData(SulciMap, ...                                  % Anatomy: Sulci map
-                                           TessInfo(iTess).AnatomyColor([1,end], :), ...  % Anatomy: color
-                                           DataSurf, ...                                  % Data: values map
-                                           TessInfo(iTess).DataLimitValue, ...            % Data: limit value
-                                           TessInfo(iTess).DataAlpha,...                  % Data: transparency
-                                           sColormap);                                    % Colormap
-        % Edge display : on/off
-        if ~TessInfo(iTess).SurfShowEdges
-            EdgeColor = 'none';
-        else
-            EdgeColor = TessInfo(iTess).AnatomyColor(1, :);
-        end
-        % Set surface colors
-        set(TessInfo(iTess).hPatch, 'FaceVertexCdata', FaceVertexCdata, ...
-                                    'FaceColor',       'interp', ...
-                                    'EdgeColor',       EdgeColor);
-        % Plot independent vertices as spheres
-        if ~isempty(GridLoc)
-            PlotGrid(hFig, GridLoc, GridValues, GridInd, TessInfo(iTess).DataAlpha, TessInfo(iTess).DataLimitValue, sColormap);
-        end
-    end
-end
-
-
-%% ===== PLOT GRID =====
-% Display a volume grid or set of electrodes
-function hGrid = PlotGrid(hFig, GridLoc, GridValues, GridInd, DataAlpha, DataLimit, sColormap)
-    % Number of points
-    N = 12;
-    % Grid transparency
-    FaceAlpha = repmat(1-DataAlpha, size(GridLoc,1) * N, 1);
-    % If data values are passed to the function
-    if ~isempty(DataLimit)
-        % Replicate the grid data to match the number of vertices per sphere
-        GridValues = repmat(GridValues', N, 1);
-        GridValues = GridValues(:);
-        % Get color values
-        if ~isempty(GridValues) && (length(DataLimit) == 2) && (DataLimit(2) ~= DataLimit(1)) && ~any(isnan(DataLimit)) && ~any(isinf(DataLimit))
-            iDataCmap = round( ((size(sColormap.CMap,1)-1)/(DataLimit(2)-DataLimit(1))) * (GridValues - DataLimit(1))) + 1;
-            iDataCmap((iDataCmap <= 0) | isnan(iDataCmap)) = 1;
-            iDataCmap(iDataCmap > size(sColormap.CMap,1)) = size(sColormap.CMap,1);
-            dataRGB = sColormap.CMap(iDataCmap, :);
-        else
-            % return;
-            dataRGB = repmat([.6 .6 .6], size(GridLoc,1) * N, 1);
-        end
-        % Spheres transparency: Hide values that are strictly zero
-        FaceAlpha(GridValues == 0) = min(1-DataAlpha, 0.05);
-    else
-        dataRGB = repmat([.9,.9,0], size(GridLoc,1) * N, 1);
-    end
-    % Find previously create grid
-    GridTag = 'GridSpheres';
-    hAxes = findobj(hFig, '-depth', 1, 'Tag', 'Axes3D');
-    hGrid = findobj(hAxes, 'Tag', GridTag);
-    % Create a set of spheres
-    if isempty(hGrid)
-        % Create one sphere
-        SpheresSize = 0.0016;
-        [sphVertex, sphFace] = tess_sphere(N);
-        sphVertex = sphVertex .* SpheresSize ./ 2;
-        % Multiply this sphere
-        Vertex = zeros(0,3);
-        Faces  = zeros(0,3);
-        for i = 1:size(GridLoc,1)
-            tmpVertex = bst_bsxfun(@plus, GridLoc(i,:), sphVertex);
-            Vertex = [Vertex; tmpVertex];
-            Faces  = [Faces;  sphFace + N*(i-1)];
-        end
-        % Set the GridLoc index in the UserData to get a match with the surface vertex 
-        if ~isempty(GridInd)
-            UserData = reshape(repmat(GridInd, N, 1), [], 1);
-        else
-            UserData = [];
-        end
-        % Create patch
-        hGrid = patch(...
-            'Faces',               Faces, ...
-            'Vertices',            Vertex,...
-            'FaceVertexCData',     dataRGB, ...
-            'FaceColor',           'interp', ...
-            'FaceAlpha',           'flat', ...
-            'FaceVertexAlphaData', FaceAlpha, ...
-            'AlphaDataMapping',    'none', ...
-            'EdgeColor',           'none', ...
-            'FaceAlpha',           1, ...
-            'LineWidth',           1, ...
-            'BackfaceLighting',    'unlit', ...
-            'AmbientStrength',     1, ...
-            'DiffuseStrength',     0, ...
-            'SpecularStrength',    0, ...
-            'SpecularExponent',    1, ...
-            'SpecularColorReflectance', 0, ...
-            'FaceLighting',        'flat', ...
-            'EdgeLighting',        'flat', ...
-            'Tag',                 GridTag, ...
-            'UserData',            UserData, ...
-            'Parent',              hAxes);
-    else
-        set(hGrid, ...
-            'FaceVertexCData',     dataRGB, ...
-            'FaceVertexAlphaData', FaceAlpha);
-    end
-end
-
-
-%% ===== PLOT 3D ELECTRODES =====
-function [hElectrodeGrid, ChanLoc] = PlotSensors3D(iDS, iFig, Channel, ChanLoc, TopoType) %#ok<DEFNU>
-    global GlobalData;
-    % Initialize returned variable
-    hElectrodeGrid = [];
-    % Get current electrodes positions
-    if (nargin < 4) || isempty(TopoType)
-        TopoType = '3DElectrodes';
-    end
-    if (nargin < 3) || isempty(Channel) || isempty(ChanLoc)
-        selChan = GlobalData.DataSet(iDS).Figure(iFig).SelectedChannels;
-        Channel = GlobalData.DataSet(iDS).Channel(selChan);
-        [AllLoc, ChanLoc] = GetChannelPositions(iDS, selChan);
-    end
-    % Get axes
-    hFig = GlobalData.DataSet(iDS).Figure(iFig).hFigure;
-    hAxes = findobj(hFig, '-depth', 1, 'Tag', 'Axes3D');
-    % Get font size
-    fontSize = bst_get('FigFont') + 2;
-    % Delete previously created electrodes
-    delete(findobj(hFig, 'Tag', 'ElectrodeGrid'));
-    delete(findobj(hFig, 'Tag', 'ElectrodeSelect'));
-    delete(findobj(hFig, 'Tag', 'ElectrodeDepth'));
-    delete(findobj(hFig, 'Tag', 'ElectrodeWire'));
-    delete(findobj(hFig, 'Tag', 'ElectrodeLabel'));
-    % Get electrodes definitions
-    sElectrodes = GlobalData.DataSet(iDS).IntraElectrodes;
-    % Get SEEG and ECOG devices
-    iSeeg = [];
-    iEcog = [];
-    if ~isempty(sElectrodes)
-        iSeeg = find(strcmpi({sElectrodes.Type}, 'SEEG'));
-        iEcog = find(strcmpi({sElectrodes.Type}, 'ECOG') | strcmpi({sElectrodes.Type}, 'ECOG-mid'));
-        % Remove all SEEG if no SEEG channels are available (same for ECOG)
-        if ~isempty(iSeeg) && ~any(strcmpi({Channel.Type}, 'SEEG'))
-            sElectrodes(iSeeg) = [];
-        end
-        if ~isempty(iEcog) && ~any(strcmpi({Channel.Type}, 'ECOG') | strcmpi({Channel.Type}, 'ECOG-mid'))
-            sElectrodes(iEcog) = [];
-        end
-        if ~isempty(sElectrodes)
-            iSeeg = find(strcmpi({sElectrodes.Type}, 'SEEG'));
-            iEcog = find(strcmpi({sElectrodes.Type}, 'ECOG') | strcmpi({sElectrodes.Type}, 'ECOG-mid'));
-        end
-    end
-    
-    
-    % === 2D ELECTRODES ===
-    % If using a 2D plot: use standard positions for electrodes and contacts
-    if strcmpi(TopoType, '2DElectrodes')
-        % Extract SEEG global properties
-        maxContactNumberSeeg = max([sElectrodes(iSeeg).ContactNumber]);
-        maxLengthSeeg = max([sElectrodes(iSeeg).ElecLength]);
-        % Extract ECOG global properties
-        maxContactsEcog = max(cellfun(@(c)c(1), {sElectrodes(iEcog).ContactNumber}));
-        X = 0;
-        % Display electrodes in successive rows
-        for iElec = length(sElectrodes):-1:1
-            % Define default electrode properties just for display
-            switch (sElectrodes(iElec).Type)
-                case 'SEEG'
-                    if isempty(sElectrodes(iElec).ElecLength)
-                        sElectrodes(iElec).ElecLength = 0.070;
-                    end
-                    if isempty(maxLengthSeeg)
-                        maxLengthSeeg = sElectrodes(iElec).ElecLength;
-                    end
-                    if isempty(sElectrodes(iElec).ContactSpacing) || (sElectrodes(iElec).ContactSpacing == 0) || (sElectrodes(iElec).ContactSpacing * sElectrodes(iElec).ContactNumber > sElectrodes(iElec).ElecLength)
-                        sElectrodes(iElec).ContactSpacing = sElectrodes(iElec).ElecLength / maxContactNumberSeeg;
-                    end
-                    if isempty(sElectrodes(iElec).ElecDiameter)
-                        sElectrodes(iElec).ElecDiameter = 0.0008;
-                    end
-                    X = X + 6 * sElectrodes(iElec).ElecDiameter + 0.0001;
-                    Y = [maxLengthSeeg - sElectrodes(iElec).ElecLength, maxLengthSeeg];
-                    sElectrodes(iElec).Loc = [X, X; Y; 0, 0];
-                case {'ECOG', 'ECOG-mid'}
-                    % Force to be ECOG-mid to prevent any projection on the cortex
-                    maxDiameterEcog = 0.004;
-                    sElectrodes(iElec).Type = 'ECOG';
-                    sElectrodes(iElec).ElecDiameter = 0.004;
-                    sElectrodes(iElec).ContactDiameter = maxDiameterEcog;
-                    % ECOG strip
-                    if (length(sElectrodes(iElec).ContactNumber) == 1)
-                        X = X + 1.5 * maxDiameterEcog + 0.0001;
-                        Y = 1.5 * maxDiameterEcog * [maxContactsEcog, maxContactsEcog - sElectrodes(iElec).ContactNumber(1) + 1];
-                        sElectrodes(iElec).Loc = [X, X; Y; 0, 0];
-                    % ECOG grid
-                    else
-                        nRowsElec = sElectrodes(iElec).ContactNumber(2);
-                        Xgrid = X + 1.5 * maxDiameterEcog * [1, nRowsElec];
-                        X = X + 1.5 * maxDiameterEcog * nRowsElec;
-                        Y = 1.5 * maxDiameterEcog * [maxContactsEcog, maxContactsEcog - sElectrodes(iElec).ContactNumber(1) + 1];
-                        sElectrodes(iElec).Loc = [Xgrid(2), Xgrid(2), Xgrid(1), Xgrid(1); Y(1), Y(2), Y(2), Y(1); 0, 0, 0, 0];
-                    end
-            end
-        end
-        % Set corresponding contact positions
-        Channel = panel_ieeg('AlignContacts', iDS, iFig, 'default', sElectrodes, Channel, 0, 0);
-        if isempty(Channel)
-            return;
-        end
-        ChanLoc = [Channel.Loc]';
-        isProjectEcog = 0;
-    else
-        isProjectEcog = 1;
-    end
-    
-    % Create objects geometry
-    [ElectrodeDepth, ElectrodeLabel, ElectrodeWire, ElectrodeGrid] = panel_ieeg('CreateGeometry3DElectrode', iDS, iFig, Channel, ChanLoc, sElectrodes, isProjectEcog);
-    % Plot depth electrodes
-    for iElec = 1:length(ElectrodeDepth)
-        if strcmpi(GlobalData.DataSet(iDS).Figure(iFig).Id.Type, 'Topography')
-            faceColor = [.5 .5 .5];
-        else
-            faceColor = ElectrodeDepth(iElec).FaceColor;
-        end
-        hElectrodeDepth = patch(...
-            'Faces',     ElectrodeDepth(iElec).Faces, ...
-            'Vertices',  ElectrodeDepth(iElec).Vertices,...
-            'FaceColor', faceColor, ...
-            'FaceAlpha', ElectrodeDepth(iElec).FaceAlpha, ...
-            'Parent',    hAxes, ...
-            ElectrodeDepth(iElec).Options{:});
-    end
-    % 2DElectrodes: Add ECOG labels (or recompute them)
-    if strcmpi(TopoType, '2DElectrodes') && ~isempty(iEcog)
-        for i = 1:length(iEcog)
-            % Find existing label
-            if ~isempty(ElectrodeLabel)
-                iLabel = find(strcmpi({ElectrodeLabel.Name}, sElectrodes(iEcog(i)).Name));
-            end
-            % Otherwise add new label
-            if isempty(iLabel)
-                iLabel = length(ElectrodeLabel) + 1;
-            end
-            ElectrodeLabel(iLabel).Loc   = sElectrodes(iEcog(i)).Loc(:,1) + [0; 2*sElectrodes(iEcog(i)).ContactDiameter; 0];
-            ElectrodeLabel(iLabel).Name  = sElectrodes(iEcog(i)).Name;
-            ElectrodeLabel(iLabel).Color = sElectrodes(iEcog(i)).Color;
-            ElectrodeLabel(iLabel).Options = {...
-                'FontUnits',   'points', ...
-                'Tag',         'ElectrodeLabel', ...
-                'Interpreter', 'none', ...
-                'UserData',    sElectrodes(iEcog(i)).Name};
-        end
-    end
-    % Plot electrode labels
-    for iElec = 1:length(ElectrodeLabel)
-        hElectrodeLabel = text(...
-            ElectrodeLabel(iElec).Loc(1), ElectrodeLabel(iElec).Loc(2), ElectrodeLabel(iElec).Loc(3), ...
-            ElectrodeLabel(iElec).Name, ...
-            'Parent',              hAxes, ...
-            'HorizontalAlignment', 'center', ...
-            'FontSize',            fontSize, ...
-            'FontWeight',          'bold', ...
-            'Color',               ElectrodeLabel(iElec).Color, ...
-            ElectrodeLabel(iElec).Options{:});
-    end
-    % Plot ECOG wires
-    for iElec = 1:length(ElectrodeWire)
-        hElectrodeWire = line(...
-            ElectrodeWire(iElec).Loc(:,1), ElectrodeWire(iElec).Loc(:,2), ElectrodeWire(iElec).Loc(:,3), ...           
-            'LineWidth',  ElectrodeWire(iElec).LineWidth, ...
-            'Color',      ElectrodeWire(iElec).Color, ...
-            'Parent',     hAxes, ...
-            ElectrodeWire(iElec).Options{:});
-    end
-    % Plot grid of contacts
-    if ~isempty(ElectrodeGrid)
-        hElectrodeGrid = patch(...
-            'Faces',               ElectrodeGrid.Faces, ...
-            'Vertices',            ElectrodeGrid.Vertices,...
-            'FaceVertexCData',     ElectrodeGrid.FaceVertexCData, ...
-            'FaceVertexAlphaData', ElectrodeGrid.FaceVertexAlphaData, ...
-            'FaceColor',           'flat', ...
-            'FaceAlpha',           'flat', ...
-            'AlphaDataMapping',    'none', ...
-            'Parent',              hAxes, ...
-            ElectrodeGrid.Options{:});
-    end
-    % Repaint selected sensors for this figure
-    UpdateFigSelectedRows(iDS, iFig);
-end
-
-
-%% ===== SET ELECTRODES CONFIGURATION =====
-function SetElectrodesConfig(hFig)
-    global GlobalData;
-    % Get figure description
-    [hFig,iFig,iDS] = bst_figures('GetFigure', hFig);
-    % Get modality
-    Modality = GlobalData.DataSet(iDS).Figure(iFig).Id.Modality;
-    % Get saved user properties
-    ElectrodeConfig = bst_get('ElectrodeConfig', Modality);
-
-    % Fields to edit in the saved displayed properties
-    addFields = struct();
-    % Configuration for SEEG electrodes
-    if strcmpi(ElectrodeConfig.Type, 'seeg')
-        res = java_dialog('input', {'Contact diameter (mm):', 'Contact length (mm):', 'Depth electrode diameter (mm):', 'Depth electrode length (mm):'}, 'Electrode display', [], ...
-                              {num2str(1000 * ElectrodeConfig.ContactDiameter), num2str(1000 * ElectrodeConfig.ContactLength), num2str(1000 * ElectrodeConfig.ElecDiameter), num2str(1000 * ElectrodeConfig.ElecLength)});
-        if isempty(res) || (length(res) < 2)
-            return
-        end
-        if ~isnan(str2double(res{1})) && ~isempty(str2double(res{1})) && (str2double(res{1}) >= 0)
-            addFields.ContactDiameter = str2double(res{1}) / 1000;
-        end
-        if ~isnan(str2double(res{2})) && ~isempty(str2double(res{2})) && (str2double(res{2}) >= 0)
-            addFields.ContactLength = str2double(res{2}) / 1000;
-        end
-        if ~isnan(str2double(res{3})) && ~isempty(str2double(res{3})) && (str2double(res{3}) >= 0)
-            addFields.ElecDiameter = str2double(res{3}) / 1000;
-        end
-        if ~isnan(str2double(res{4})) && ~isempty(str2double(res{4})) && (str2double(res{4}) >= 0)
-            addFields.ElecLength = str2double(res{4}) / 1000;
-        end
-        Modality = 'SEEG';
-    % Configuration for ECOG electrodes
-    elseif strcmpi(ElectrodeConfig.Type, 'ecog')
-        res = java_dialog('input', {'Contact diameter (mm):', 'Contact height (mm):', 'Width of the wires:'}, 'Electrode display', [], ...
-                              {num2str(1000 * ElectrodeConfig.ContactDiameter), num2str(1000 * ElectrodeConfig.ContactLength), num2str(ElectrodeConfig.ElecDiameter)});
-        if isempty(res) || (length(res) < 3)
-            return
-        end
-        if ~isnan(str2double(res{1})) && ~isempty(str2double(res{1})) && (str2double(res{1}) >= 0)
-            addFields.ContactDiameter = str2double(res{1}) / 1000;
-        end
-        if ~isnan(str2double(res{2})) && ~isempty(str2double(res{2})) && (str2double(res{2}) >= 0)
-            addFields.ContactLength = str2double(res{2}) / 1000;
-        end
-        if ~isnan(str2double(res{3})) && ~isempty(str2double(res{3})) && (str2double(res{3}) >= 0)
-            addFields.ElecDiameter = str2double(res{3});
-        end
-        Modality = 'ECOG';
-    % Configuration for other types of electrodes electrodes
-    else
-        res = java_dialog('input', {'Contact diameter (mm):', 'Contact height (mm):'}, 'Electrode display', [], ...
-                              {num2str(1000 * ElectrodeConfig.ContactDiameter), num2str(1000 * ElectrodeConfig.ContactLength)});
-        if isempty(res) || (length(res) < 2)
-            return
-        end
-        if ~isnan(str2double(res{1})) && ~isempty(str2double(res{1})) && (str2double(res{1}) >= 0)
-            addFields.ContactDiameter = str2double(res{1}) / 1000;
-        end
-        if ~isnan(str2double(res{2})) && ~isempty(str2double(res{2})) && (str2double(res{2}) >= 0)
-            addFields.ContactLength = str2double(res{2}) / 1000;
-        end
-        Modality = 'EEG';
-    end
-    % Save new values in user properties
-    if ~isempty(fieldnames(addFields))
-        % Get saved user properties
-        ElectrodeConfig = bst_get('ElectrodeConfig', Modality);
-        % Update fields
-        ElectrodeConfig = struct_copy_fields(ElectrodeConfig, addFields, 1);
-        % Save modifications
-        bst_set('ElectrodeConfig', Modality, ElectrodeConfig);
-        % Update the current figure as well
-        ElectrodeConfig = struct_copy_fields(ElectrodeConfig, addFields, 1);
-    end
-    % Update the electrodes configuration
-    bst_set('ElectrodeConfig', Modality, ElectrodeConfig);
-    % Redraw figure
-    panel_ieeg('UpdateFigures');
-end
-
-
-
-%% ===== THRESHOLD DATA =====
-function [Data, ThreshBar] = ThresholdSurfaceData(Data, DataLimit, DataThreshold, sColormap)
-    if ~sColormap.isAbsoluteValues && (DataLimit(1) == -DataLimit(2))
-        ThreshBar = DataThreshold * max(abs(DataLimit)) * [-1,1];
-        Data(abs(Data) < ThreshBar(2)) = 0;
-    elseif (DataLimit(2) <= 0)
-        ThreshBar = DataLimit(2);
-        Data((Data < DataLimit(1) + (DataLimit(2)-DataLimit(1)) * DataThreshold)) = DataLimit(1);
-        Data(Data > DataLimit(2)) = 0;
-    else
-        ThreshBar = DataLimit(1) + (DataLimit(2)-DataLimit(1)) * DataThreshold;
-        Data((Data < ThreshBar)) = 0;
-        Data(Data > DataLimit(2)) = DataLimit(2);
-    end
-end
-
-
-%% ===== ADD THRESHOLD MARKER =====
-function AddThresholdMarker(hFig, DataLimit, ThreshBar)
-    hColorbar = findobj(hFig, '-depth', 1, 'Tag', 'Colorbar');
-    if ~isempty(hColorbar)
-        % Delete existing threshold bars
-        hThreshBar = findobj(hColorbar, 'Tag', 'ThreshBar');
-        delete(hThreshBar);
-        % Draw all the threshold bars
-        if ((length(ThreshBar) == 1) || (ThreshBar(2) ~= ThreshBar(1)))
-            for i = 1:length(ThreshBar)
-                yval = (ThreshBar(i) - DataLimit(1)) / (DataLimit(2) - DataLimit(1)) * 256;
-                line([0 1], yval.*[1 1], [1 1], 'Color', [1 1 1], 'Parent', hColorbar, 'Tag', 'ThreshBar');
-            end
-        end
-    end
-end
-
-
-%% ===== BLEND ANATOMY DATA =====
-% Compute the RGB color values for each vertex of an enveloppe.
-% INPUT:
-%    - SulciMap     : [nVertices] vector with 0 or 1 values (0=gyri, 1=sulci)
-%    - Data         : [nVertices] vector 
-%    - DataLimit    : [absMaxVal] or [minVal, maxVal], or []
-%    - DataAlpha    : Transparency value for the data (if alpha=0, we only see the anatomy color)
-%    - AnatomyColor : [2x3] colors for anatomy (sulci / gyri)
-%    - sColormap    : Colormap for the data
-% OUTPUT:
-%    - mixedRGB     : [nVertices x 3] RGB color value for each vertex
-function mixedRGB = BlendAnatomyData(SulciMap, AnatomyColor, Data, DataLimit, DataAlpha, sColormap)
-    % Create a background: light 1st color for gyri, 2nd color for sulci
-    anatRGB = AnatomyColor(2-SulciMap, :);
-    % === OVERLAY: DATA MAP ===
-    if ~isempty(Data) && (length(DataLimit) == 2) && (DataLimit(2) ~= DataLimit(1)) && ~any(isnan(DataLimit)) && ~any(isinf(DataLimit))
-        Data(isnan(Data)) = 0;
-        iDataCmap = round( ((size(sColormap.CMap,1)-1)/(DataLimit(2)-DataLimit(1))) * (Data - DataLimit(1))) + 1;
-        iDataCmap(iDataCmap <= 0) = 1;
-        iDataCmap(iDataCmap > size(sColormap.CMap,1)) = size(sColormap.CMap,1);
-        dataRGB = sColormap.CMap(iDataCmap, :);
-    else
-        dataRGB = [];
-    end
-    % === MIX ANATOMY/DATA RGB ===
-    mixedRGB = anatRGB;
-    if ~isempty(dataRGB)
-        toBlend = find(Data ~= 0); % Find vertex indices holding non-zero activation (after thresholding)
-        mixedRGB(toBlend,:) = DataAlpha * anatRGB(toBlend,:) + (1-DataAlpha) * dataRGB(toBlend,:);
-    end
-end
-
-%% ===== SMOOTH SURFACE CALLBACK =====
-function SmoothSurface(hFig, iTess, smoothValue)
-    % Get surfaces list 
-    TessInfo = getappdata(hFig, 'Surface');
-    % Ignore MRI slices
-    if ismember(TessInfo(iTess).Name, {'Anatomy', 'FEM'})
-        return
-    end
-    % Get surfaces vertices
-    sSurf = bst_memory('GetSurface', TessInfo(iTess).SurfaceFile);
-    if (length(sSurf) > 1)
-        sSurf = sSurf(1);
-    end
-    % If all the Z coordinates are the same: can't smooth
-    if all(sSurf.Vertices(:,3) == sSurf.Vertices(1,3))
-        return;
-    end
-    % If smoothValue is null: restore initial vertices
-    if (smoothValue == 0)
-        set(TessInfo(iTess).hPatch, 'Vertices', sSurf.Vertices);
-        return
-    end
-
-    % ===== SMOOTH SURFACE =====
-    % Get only the cortex vertices
-    iVertices = [];
-    iAtlasStruct = find(strcmpi('Structures', {sSurf.Atlas.Name}));
-    if ~isempty(iAtlasStruct)
-        iScouts = find(ismember({sSurf.Atlas(iAtlasStruct).Scouts.Label}, {'lh', '01_Lhemi L', 'Cortex L', 'rh', '01_Rhemi R', 'Cortex R', 'Cortex', 'Cerebellum L','LCer','Cerebellum R','RCer', 'Cerebellum'}));
-        if ~isempty(iScouts)
-            iVertices = [sSurf.Atlas(iAtlasStruct).Scouts(iScouts).Vertices];
-        end
-    end
-    if isempty(iVertices)
-        iVertices = 1:length(sSurf.Vertices);
-    end
-    % Smoothing factor
-    SurfSmoothIterations = ceil(300 * smoothValue * length(iVertices) / 100000);
-    % Calculate smoothed vertices locations
-    Vertices_sm = sSurf.Vertices;
-    Vertices_sm(iVertices,:) = tess_smooth(sSurf.Vertices(iVertices,:), smoothValue, SurfSmoothIterations, sSurf.VertConn(iVertices,iVertices), 1);
-    % Apply smoothed locations
-    set(TessInfo(iTess).hPatch, 'Vertices',  Vertices_sm);
-end
-
-
-%% ===== SET STRUCTURES LAYOUT =====
-function SetStructLayout(hFig, iTess)
-    % Get surfaces list 
-    TessInfo = getappdata(hFig, 'Surface');
-    % Ignore MRI slices
-    if strcmpi(TessInfo(iTess).Name, 'Anatomy')
-        return
-    end
-    % Get surfaces vertices
-    sSurf = bst_memory('GetSurface', TessInfo(iTess).SurfaceFile);
-    if (length(sSurf) > 1)
-        sSurf = sSurf(1);
-    end
-
-    % ===== SEPARATE STRUCTURES =====
-    % Get the Structures atlas
-    iAtlasStruct = find(strcmpi('Structures', {sSurf.Atlas.Name}));
-    % If there is none: nothing to do here
-    if isempty(iAtlasStruct)
-        return;
-    end
-    sScouts = sSurf.Atlas(iAtlasStruct).Scouts;
-    % Get surface bounding box
-    Vertices = get(TessInfo(iTess).hPatch, 'Vertices');
-    dx = max(Vertices(:,1)) - min(Vertices(:,1));
-    dy = max(Vertices(:,2)) - min(Vertices(:,2));
-    dz = max(Vertices(:,3)) - min(Vertices(:,3));
-    % Region by region
-    for i = 1:length(sScouts)
-        % Define the structure offset
-        switch (sScouts(i).Label)
-            % Cortex + cerebellum
-            case {'lh', '01_Lhemi L', 'Cortex L'},   offSet = [0,  0.6*dy, 0];
-            case {'rh', '01_Rhemi R', 'Cortex R'},   offSet = [0, -0.6*dy, 0];
-            case {'Cerebellum L', 'LCer'},           offSet = [0,  0.6*dy, -0.6*dz];
-            case {'Cerebellum R', 'RCer'},           offSet = [0, -0.6*dy, -0.6*dz];
-            case 'Brainstem',                        offSet = [-.2*dx, 0, -0.4*dz];
-            % Midbrain
-            case {'Accumbens L', 'LAcc'},            offSet = [ .4*dx,  0.3*dy, 0];
-            case {'Accumbens R', 'RAcc'},            offSet = [ .4*dx, -0.3*dy, 0];
-            case {'Amygdala L','LAmy','LAmy L'},     offSet = [ .2*dx,  0.3*dy, -0.2*dz];
-            case {'Amygdala R','RAmy','RAmy R'},     offSet = [ .2*dx, -0.3*dy, -0.2*dz];
-            case {'Pallidum L','LEgp', 'LIgp'},      offSet = [0,  0.2*dy, 0.2*dz];
-            case{ 'Pallidum R','REgp', 'RIgp'},      offSet = [0, -0.2*dy, 0.2*dz];
-            case {'Putamen L','LPut'},               offSet = [0,  0.3*dy, 0];
-            case {'Putamen R','RPut'},               offSet = [0, -0.3*dy, 0];
-            case {'Caudate L','LCau'},               offSet = [0,  0.3*dy, 0.4*dz];
-            case {'Caudate R','RCau'},               offSet = [0, -0.3*dy, 0.4*dz];
-            case {'Hippocampus L','LHip','LHip L'},  offSet = [ .1*dx,  0.3*dy, -0.4*dz];
-            case {'Hippocampus R','RHip','RHip R'},  offSet = [ .1*dx, -0.3*dy, -0.4*dz];
-            case {'Thalamus L','LTha'},              offSet = [-.3*dx,  0.2*dy, -0.3*dz];
-            case {'Thalamus R','RTha'},              offSet = [-.3*dx, -0.2*dy, -0.3*dz];
-            otherwise,                               offSet = [];
-        end
-        % Apply offset to this region
-        if ~isempty(offSet)
-            iVert = sScouts(i).Vertices;
-            Vertices(iVert,:) = bst_bsxfun(@plus, Vertices(iVert,:), offSet);
-        end
-    end
-    % Apply modified locations
-    set(TessInfo(iTess).hPatch, 'Vertices',  Vertices);
-end
-
-
-
-%% ===== UPDATE SURFACE ALPHA =====
-% Update Alpha values for the given surface.
-% Fields that are used from TessInfo:
-%    - SurfAlpha : Transparency of the surface patch
-%    - Resect    : [x,y,z] doubles : Resect surfaces at these coordinates
-%                  or string {'left', 'right', 'all'} : Display only selected part of the surface
-function UpdateSurfaceAlpha(hFig, iTess)
-    % Get surfaces list 
-    TessInfo = getappdata(hFig, 'Surface');
-    Surface = TessInfo(iTess);
-       
-    % Ignore empty surfaces and MRI slices
-    if strcmpi(Surface.Name, 'Anatomy') || isempty(Surface.hPatch) || all(~ishandle(Surface.hPatch))
-        return 
-    end
-    % Fibers
-    if strcmpi(Surface.Name, 'Fibers')
-        lineAlpha = 1 - Surface.SurfAlpha;
-        lineWidth = 0.5 + 2.5 * Surface.SurfSmoothValue;
-        for iFib = 1:length(Surface.hPatch)
-            % Transparency
-            Surface.hPatch(iFib).EdgeAlpha = lineAlpha;
-            % Smoothing
-            Surface.hPatch(iFib).LineWidth = lineWidth;
-        end
-        return;
-    end
-    % Apply current smoothing
-    SmoothSurface(hFig, iTess, Surface.SurfSmoothValue);
-    % Apply structures selection
-    if isequal(Surface.Resect, 'struct')
-        SetStructLayout(hFig, iTess);
-    end
-    % Get surfaces vertices
-    Vertices = get(Surface.hPatch, 'Vertices');
-    nbVertices = length(Vertices);
-    % Get vertex connectivity
-    sSurf = bst_memory('GetSurface', TessInfo(iTess).SurfaceFile);
-    VertConn = sSurf.VertConn;
-    if (length(sSurf) > 1)
-        sSurf = sSurf(1);
-    end
-    % Create Alpha data
-    FaceVertexAlphaData = ones(length(sSurf.Faces),1) * (1-Surface.SurfAlpha);
-    
-    % ===== HEMISPHERE SELECTION (CHAR) =====
-    if ischar(Surface.Resect) && ~strcmpi(Surface.Resect, 'none')
-        % Detect hemispheres
-        if strcmpi(Surface.Name, 'FEM')
-            isConnected = 1;
-        else
-            [rH, lH, isConnected] = tess_hemisplit(sSurf);
-        end
-        % If there is no separation between  left and right: use the numeric split
-        if isConnected
-            iHideVert = [];
-            switch (Surface.Resect)
-                case 'right', Surface.Resect = [0  0.0000001 0];
-                case 'left',  Surface.Resect = [0 -0.0000001 0];
-            end
-        % If there is a structural separation between left and right: usr
-        else
-            switch (Surface.Resect)
-                case 'right', iHideVert = lH;
-                case 'left',  iHideVert = rH;
-                otherwise,    iHideVert = [];
-            end
-        end
-        % Update Alpha data
-        if ~isempty(iHideVert)
-            isHideFaces = any(ismember(sSurf.Faces, iHideVert), 2);
-            FaceVertexAlphaData(isHideFaces) = 0;
-        end
-    end
-        
-    % ===== RESECT (DOUBLE) =====
-    if isnumeric(Surface.Resect) && (length(Surface.Resect) == 3) && (~all(Surface.Resect == 0) || strcmpi(Surface.Name, 'FEM'))
-        % Regular triangular surface
-        if ~strcmpi(Surface.Name, 'FEM')
-            iNoModif = [];
-            % Compute mean and max of the coordinates
-            meanVertx = mean(Vertices, 1);
-            maxVertx  = max(abs(Vertices), [], 1);
-            % Limit values
-            resectVal = Surface.Resect .* maxVertx + meanVertx;
-            % Get vertices that are kept in all the cuts
-            for iCoord = 1:3
-                if Surface.Resect(iCoord) > 0
-                    iNoModif = union(iNoModif, find(Vertices(:,iCoord) < resectVal(iCoord)));
-                elseif Surface.Resect(iCoord) < 0
-                    iNoModif = union(iNoModif, find(Vertices(:,iCoord) > resectVal(iCoord)));
-                end
-            end
-            % Get all the faces that are partially visible
-            ShowVert = zeros(nbVertices,1);
-            ShowVert(iNoModif) = 1;
-            facesStatus = sum(ShowVert(sSurf.Faces), 2);
-            isFacesVisible = (facesStatus > 0);
-
-            % Get the vertices of the faces that are partially visible
-            iVerticesVisible = sSurf.Faces(isFacesVisible,:);
-            iVerticesVisible = unique(iVerticesVisible(:))';
-            % Hide some vertices
-            FaceVertexAlphaData(~isFacesVisible) = 0;
-
-            % Get vertices to project
-            iVerticesToProject = [iVerticesVisible, tess_scout_swell(iVerticesVisible, VertConn)];
-            iVerticesToProject = setdiff(iVerticesToProject, iNoModif);
-            % If there are some vertices to project
-            if ~isempty(iVerticesToProject)
-                % === FIRST PROJECTION ===
-                % For the projected vertices: get the distance from each cut
-                distToCut = abs(Vertices(iVerticesToProject, :) - repmat(resectVal, [length(iVerticesToProject), 1]));
-                % Set the distance to the cuts that are not required to infinite
-                distToCut(:,(Surface.Resect == 0)) = Inf;
-                % Get the closest cut
-                [minDist, closestCut] = min(distToCut, [], 2);
-
-                % Project each vertex       
-                Vertices(sub2ind(size(Vertices), iVerticesToProject, closestCut')) = resectVal(closestCut);
-
-                % === SECOND PROJECTION ===            
-                % In the faces that have visible and invisible vertices: project the invisible vertices on the visible vertices
-                % Get the mixed faces (partially visible)
-                ShowVert = zeros(nbVertices,1);
-                ShowVert(iVerticesVisible) = 1;
-                facesStatus = sum(ShowVert(sSurf.Faces), 2);
-                iFacesMixed = find((facesStatus > 0) & (facesStatus < 3));
-                % Project vertices
-                projectList = logical(ShowVert(sSurf.Faces(iFacesMixed,:)));
-                for iFace = 1:length(iFacesMixed)
-                    iVertVis = sSurf.Faces(iFacesMixed(iFace), projectList(iFace,:));
-                    iVertHid = sSurf.Faces(iFacesMixed(iFace), ~projectList(iFace,:));
-                    % Project hidden vertices on first visible vertex
-                    Vertices(iVertHid, :) = repmat(Vertices(iVertVis(1), :), length(iVertHid), 1);
-                end
-                % Update patch
-                set(Surface.hPatch, 'Vertices', Vertices);
-            end
-        % FEM tetrahedral meshes: Remove the entire tetrahedrons
-        else
-            % Create a surface for the outside surface of this tissue
-            Elements = get(Surface.hPatch, 'UserData');
-            Faces = tess_voledge(Vertices, Elements, Surface.Resect);
-            % Update patch
-            set(Surface.hPatch, 'Faces', Faces);
-        end
-    end
-    
-    % ===== HIDE NON-SELECTED STRUCTURES =====
-    % Hide non-selected Structures scouts
-    if ~isempty(sSurf.Atlas) && ismember(sSurf.Atlas(sSurf.iAtlas).Name, {'Structures', 'Source model'})
-%         % Get scouts display options
-%         ScoutsOptions = panel_scout('GetScoutsOptions');
-%         % Get selected scouts
-%         sScouts = panel_scout('GetSelectedScouts');
-%         % Get all the selected vertices
-%         if ~isempty(sScouts) && strcmpi(ScoutsOptions.showSelection, 'select')
-%             % Get the list of hidden vertices
-%             iSelVert = unique([sScouts.Vertices]);
-%             isSelVert = zeros(length(sSurf.Vertices),1);
-%             isSelVert(iSelVert) = 1;
-%             % Get the list of hidden faces 
-%             isSelFaces = any(isSelVert(sSurf.Faces), 2);
-%             % Add hidden faces to current mask
-%             FaceVertexAlphaData(~isSelFaces) = 0;
-%         end
-        FaceVertexAlphaData = 0*FaceVertexAlphaData;
-    end
-   
-    % Update surface
-    if all(FaceVertexAlphaData)
-        set(Surface.hPatch, 'FaceAlpha', 1-Surface.SurfAlpha, ...
-                            'EdgeAlpha', 1);
-    else
-        set(Surface.hPatch, 'FaceVertexAlphaData', FaceVertexAlphaData, ...
-                            'FaceAlpha',           'flat', ...
-                            'EdgeAlpha',           'flat');
-    end
-end
-
-
-%% ===== GET CHANNELS POSITIONS =====
-% USAGE:  [chan_loc, markers_loc, vertices] = GetChannelPositions(iDS, selChan)
-%         [chan_loc, markers_loc, vertices] = GetChannelPositions(iDS, Modality)
-%         [chan_loc, markers_loc, vertices] = GetChannelPositions(ChannelMat, ...)
-function [chan_loc, markers_loc, vertices] = GetChannelPositions(iDS, selChan)
-    global GlobalData;
-    % Initialize returned variables
-    chan_loc    = zeros(3,0);
-    markers_loc = zeros(3,0);
-    vertices    = zeros(3,0);
-    % Get device type
-    if isstruct(iDS)
-        ChannelMat = iDS;
-        [tag, Device] = channel_detect_device(ChannelMat);
-        Channel = ChannelMat.Channel;
-    else
-        Device = bst_get('ChannelDevice', GlobalData.DataSet(iDS).ChannelFile);
-        Channel = GlobalData.DataSet(iDS).Channel;
-    end
-    % Get selected channels
-    if ischar(selChan)
-        Modality = selChan;
-        selChan = good_channel(Channel, [], Modality);
-    end
-    Channel = Channel(selChan);
-    % Find magnetometers
-    if strcmpi(Device, 'Vectorview306')
-        iMag = good_channel(Channel, [], 'MEG MAG');
-    end
-    % Loop on all the sensors
-    for i = 1:length(Channel)
-        % If position is not defined
-        if isempty(Channel(i).Loc)
-            Channel(i).Loc = [0;0;0];
-        end
-        % Get number of integration points or coils
-        nIntegPoints = size(Channel(i).Loc, 2);
-        % Switch depending on the device
-        switch (Device)
-            case {'CTF', '4D', 'KIT', 'RICOH'}
-                if (nIntegPoints >= 4)
-                    chan_loc    = [chan_loc,    mean(Channel(i).Loc(:,1:4),2)];
-                    markers_loc = [markers_loc, mean(Channel(i).Loc(:,1:4),2)];
-                    vertices    = [vertices,    Channel(i).Loc(:,1:4)];
-                else
-                    chan_loc    = [chan_loc,    mean(Channel(i).Loc,2)];
-                    markers_loc = [markers_loc, mean(Channel(i).Loc,2)];
-                    vertices    = [vertices,    Channel(i).Loc];
-                end
-            case 'KRISS'
-                if (nIntegPoints >= 4)
-                    chan_loc    = [chan_loc,    mean(Channel(i).Loc(:,1:4),2)];
-                    markers_loc = [markers_loc, mean(Channel(i).Loc(:,1:4),2)];
-                    vertices    = [vertices,    Channel(i).Loc(:,1:4)];
-                else
-                    chan_loc    = [chan_loc,    Channel(i).Loc(:,1)];
-                    markers_loc = [markers_loc, Channel(i).Loc(:,1)];
-                    vertices    = [vertices,    Channel(i).Loc(:,1)];
-                end
-            case 'Vectorview306'
-                chan_loc    = [chan_loc,    mean(Channel(i).Loc, 2)];
-                markers_loc = [markers_loc, Channel(i).Loc(:,1)];
-                if isempty(iMag) || ismember(i, iMag)
-                    vertices = [vertices, Channel(i).Loc];
-                end
-            case 'BabySQUID'
-                chan_loc    = [chan_loc,    Channel(i).Loc(:,1)];
-                markers_loc = [markers_loc, Channel(i).Loc(:,1)];
-                vertices    = [vertices,    Channel(i).Loc(:,1)];
-            case 'BabyMEG'
-                chan_loc    = [chan_loc,    mean(Channel(i).Loc,2)];
-                markers_loc = [markers_loc, Channel(i).Loc(:,1)];
-                vertices    = [vertices,    Channel(i).Loc];
-            case {'NIRS-BRS', 'NIRS'}
-%                 % Parse channel name
-%                 [S,D,WL] = panel_montage('ParseNirsChannelNames', Channel(i).Name);
-%                 if (WL == 0)
-%                     Factor = 1;
-%                 else
-%                     Factor = 1 + WL / 100000;
-%                 end
-                Factor = 1;
-                % Position of the channel: mid-way between source and detector, organized in layers by wavelength
-                chan_loc    = [chan_loc,    mean(Channel(i).Loc,2) .* Factor];
-                markers_loc = [markers_loc, mean(Channel(i).Loc,2) .* Factor];
-                vertices    = [vertices,    mean(Channel(i).Loc,2) .* Factor];
-            otherwise
-                chan_loc    = [chan_loc,    mean(Channel(i).Loc,2)];
-                markers_loc = [markers_loc, Channel(i).Loc(:,1)];
-                vertices    = [vertices,    Channel(i).Loc];
-        end
-    end
-    chan_loc    = double(chan_loc');
-    markers_loc = double(markers_loc');
-    vertices    = double(vertices');
-end
-
-
-%% ===== VIEW SENSORS =====
-%Display sensors markers and labels in a 3DViz figure.
-% Usage:   ViewSensors(hFig, isMarkers, isLabels)           : Display selected channels of figure hFig
-%          ViewSensors(hFig, isMarkers, isLabels, Modality) : Display channels of target Modality in figure hFig
-% Parameters :
-%     - hFig      : target '3DViz' figure
-%     - isMarkers : Sensors markers status : {0 (hide), 1 (show), [] (ignore)}
-%     - isLabels  : Sensors labels status  : {0 (hide), 1 (show), [] (ignore)}
-%     - isMesh    : If 1, display a mesh; if 0, display only the markers
-%     - Modality  : Sensor type to display
-function ViewSensors(hFig, isMarkers, isLabels, isMesh, Modality)
-    global GlobalData;
-    % Parse inputs
-    if (nargin < 5) || isempty(Modality)
-        Modality = '';
-    end
-    if (nargin < 4) || isempty(isMesh)
-        isMesh = 1;
-    end
-    % Get figure description
-    [hFig, iFig, iDS] = bst_figures('GetFigure', hFig);
-    if isempty(iDS)
-        return
-    end
-    % Check if there is a channel file associated with this figure
-    if isempty(GlobalData.DataSet(iDS).Channel)
-        return
-    end
-    Figure = GlobalData.DataSet(iDS).Figure(iFig);
-    PlotHandles = Figure.Handles;
-    isTopography = strcmpi(Figure.Id.Type, 'Topography') && ~ismember(Figure.Id.SubType, {'3DElectrodes', '3DOptodes'});
-    is2D = 0;
-    
-    % ===== MARKERS LOCATIONS =====
-    % === TOPOGRAPHY ===
-    if isTopography
-        % Markers locations where stored in the Handles structure while creating topography patch
-        if isempty(PlotHandles.MarkersLocs)
-            return
-        end
-        % Get a location to display the Markers
-        markersLocs = PlotHandles.MarkersLocs;
-        % Flag=1 if 2D display
-        is2D = ismember(Figure.Id.SubType, {'2DDisc','2DSensorCap'});
-        % Get selected channels
-        selChan = Figure.SelectedChannels;
-        markersOrient = [];
-        
-    % === 3DVIZ ===
-    else
-        Channel = GlobalData.DataSet(iDS).Channel;
-        % If not modality information, pick the default one
-        if isempty(Modality) && isempty(Figure.SelectedChannels)
-            [AllMod,DispMod,Modality] = bst_get('ChannelModalities',  GlobalData.DataSet(iDS).ChannelFile);
-        end
-        % Find sensors of the target modality, select and display them
-        if isempty(Modality)
-            selChan = Figure.SelectedChannels;
-        else
-            selChan = good_channel(Channel, [], Modality);
-        end
-        % If no channels for this modality
-        if isempty(selChan)
-            bst_error(['No "' Modality '" sensors in channel file: "' GlobalData.DataSet(iDS).ChannelFile '".'], 'View sensors', 0);
-            return
-        end
-        % Get sensors positions
-        [tmp, markersLocs] = GetChannelPositions(iDS, selChan);
-        % Markers orientations: only for MEG
-        if ismember(Modality, {'MEG', 'MEG GRAD', 'MEG MAG', 'Vectorview306', 'CTF', '4D', 'KIT', 'KRISS', 'BabyMEG', 'RICOH'})
-            markersOrient = cell2mat(cellfun(@(c)c(:,1), {Channel(selChan).Orient}, 'UniformOutput', 0))';
-        else
-            markersOrient = [];
-        end
-    end
-    % Make sure that electrodes locations are in double precision
-    markersLocs = double(markersLocs);
-    markersOrient = double(markersOrient);
-    
-    % ===== DISPLAY MARKERS OBJECTS =====
-    % Put focus on target figure
-    hAxes = findobj(hFig, '-depth', 1, 'Tag', 'Axes3D');
-    % === SENSORS ===
-    if ~isempty(isMarkers)
-        % Delete sensor markers
-        if ~isempty(PlotHandles.hSensorMarkers) && all(ishandle(PlotHandles.hSensorMarkers))
-            delete(PlotHandles.hSensorMarkers);
-            delete(PlotHandles.hSensorOrient);
-            PlotHandles.hSensorMarkers = [];
-            PlotHandles.hSensorOrient = [];
-        end
-        
-        % Display sensors markers
-        if isMarkers
-            % Is display of a flat 2D topography map
-            if is2D
-                PlotHandles.hSensorMarkers = PlotSensors2D(hAxes, markersLocs);
-            % If more than one patch : transparent sensor cap
-            elseif ~isempty(findobj(hAxes, 'type', 'patch')) || ~isempty(findobj(hAxes, 'type', 'surface'))
-                [PlotHandles.hSensorMarkers, PlotHandles.hSensorOrient] = PlotSensorsNet(hAxes, markersLocs, 0, isMesh, markersOrient);
-            % Else, sensor cap is the only patch => display its faces
-            else
-                [PlotHandles.hSensorMarkers, PlotHandles.hSensorOrient] = PlotSensorsNet(hAxes, markersLocs, 1, isMesh, markersOrient);
-            end
-        end
-    end
-    
-    % === LABELS ===
-    if ~isempty(isLabels)
-        % Delete sensor labels
-        if ~isempty(PlotHandles.hSensorLabels)
-            delete(PlotHandles.hSensorLabels(ishandle(PlotHandles.hSensorLabels)));
-            PlotHandles.hSensorLabels = [];
-        end
-        % Display sensor labels
-        if isLabels && ~isempty(selChan)
-            % Check if the channels are ECOG/SEEG
-            isIntraEEG = ismember(upper(GlobalData.DataSet(iDS).Channel(selChan(1)).Type), {'SEEG', 'ECOG'});
-            % 3DElectrodes: Bright green for higher readability
-            hElectrodeObjects = [findobj(Figure.hFigure, 'Tag', 'ElectrodeGrid'); findobj(Figure.hFigure, 'Tag', 'ElectrodeDepth'); findobj(Figure.hFigure, 'Tag', 'ElectrodeWire')];
-            if ~isempty(hElectrodeObjects)
-                markerColor = [.4,1,.4];
-            % Default color for sensors text: bright yellow
-            else
-                markerColor = [1,1,.2];
-            end
-            % Get sensor names
-            sensorNames = {GlobalData.DataSet(iDS).Channel(selChan).Name}';
-            % SEEG/ECOG: Special display
-            if isIntraEEG
-                % Get the sensor groups available and simplify the names of the sensors
-                [iGroupEeg, GroupNames, displayNames] = panel_montage('GetEegGroups', GlobalData.DataSet(iDS).Channel(selChan), [], 1);
-            else
-                displayNames = sensorNames;
-            end
-            % Add a small offset to the marker location to display the label
-            if strcmpi(Figure.Id.Type, 'Topography') && strcmpi(Figure.Id.SubType, '2DElectrodes')
-                X = markersLocs(:,1) + 0.0025;
-                Y = markersLocs(:,2);
-                Z = markersLocs(:,3) + 0.010;
-            else
-                X = 1.05*markersLocs(:,1);
-                Y = 1.05*markersLocs(:,2);
-                Z = 1.03*markersLocs(:,3);
-            end
-            % Plot the sensors
-            PlotHandles.hSensorLabels = text(X, Y, Z, ...
-                displayNames, ...
-                'Parent',              hAxes, ...
-                'HorizontalAlignment', 'center', ...
-                'FontSize',            bst_get('FigFont') + 2, ...
-                'FontUnits',           'points', ...
-                'FontWeight',          'normal', ...
-                'Tag',                 'SensorsLabels', ...
-                'Color',               markerColor, ...
-                'Interpreter',         'none');
-            % Get the 3DElectrodes object
-            hElectrodeGrid = findobj(hFig, 'Tag', 'ElectrodeGrid');
-            % For ECOG/SEEG: Check which sensors are currently visible
-            isLabelVisible = [];
-            if isIntraEEG && ~isempty(hElectrodeGrid)
-                isLabelVisible = ones(1, length(PlotHandles.hSensorLabels));
-                GridUserData = get(hElectrodeGrid, 'UserData');
-                GridFaceVertexAlphaData = get(hElectrodeGrid, 'FaceVertexAlphaData');
-                % For each one, check if they are visible
-                for iGroup = 1:length(iGroupEeg)
-                    if ~isempty(iGroupEeg{iGroup})
-                        isVisible = any(GridFaceVertexAlphaData(GridUserData == iGroupEeg{iGroup}(1)) > 0);
-                        isLabelVisible(iGroupEeg{iGroup}) = isVisible;
-                    end
-                end
-            end
-            % Add user data to save the channel indices
-            for i = 1:length(PlotHandles.hSensorLabels) 
-                set(PlotHandles.hSensorLabels(i), 'UserData', i);
-                if ~isempty(isLabelVisible) && ~isLabelVisible(i)
-                    set(PlotHandles.hSensorLabels(i), 'Visible', 'off');
-                end
-            end
-        end
-    end
-    GlobalData.DataSet(iDS).Figure(iFig).Handles = PlotHandles;
-    % Repaint selected sensors for this figure
-    UpdateFigSelectedRows(iDS, iFig);
-end
-
-
-%% ===== VIEW HEAD POINTS =====
-function ViewHeadPoints(hFig, isVisible, isColorDist)
-    global GlobalData;
-    % Parse inputs
-    if (nargin < 3) || isempty(isColorDist)
-        isColorDist = 0;
-    end
-    % Get figure description
-    [hFig, iFig, iDS] = bst_figures('GetFigure', hFig);
-    if isempty(iDS)
-        return
-    end
-    hAxes = findobj(hFig, '-depth', 1, 'Tag', 'Axes3D');
-    % If no head points are available: exit
-    if isempty(GlobalData.DataSet(iDS).HeadPoints) || ~isfield(GlobalData.DataSet(iDS).HeadPoints, 'Loc') || isempty(GlobalData.DataSet(iDS).HeadPoints.Loc)
-        return
-    end
-    HeadPoints = GlobalData.DataSet(iDS).HeadPoints;
-    
-    % Get existing sensor patches: do not display points where there are already EEG markers
-    hSensorsPatch = findobj(hAxes, '-depth', 1, 'Tag', 'SensorsPatch');
-    if ~isempty(hSensorsPatch) && strcmpi(get(hSensorsPatch,'Visible'), 'on')
-        % Get sensors markers
-        pts = get(hSensorsPatch, 'Vertices');
-        % Compute full distance matrix sensors/headpoints
-        nhp = length(HeadPoints.Type);
-        ns = length(pts);
-        dist = sqrt((pts(:,1)*ones(1,nhp) - ones(ns,1)*HeadPoints.Loc(1,:)).^2 + (pts(:,2)*ones(1,nhp) - ones(ns,1)*HeadPoints.Loc(2,:)).^2 + (pts(:,3)*ones(1,nhp) - ones(ns,1)*HeadPoints.Loc(3,:)).^2);
-        % Duplicates: head points that are less than .1 millimeter away from a sensor
-        iDupli = find(min(dist) < 0.0001);
-        % If any duplicates: move them slightly inside so they are not completely overlapping with the electrodes
-        [th,phi,r] = cart2sph(HeadPoints.Loc(1,iDupli), HeadPoints.Loc(2,iDupli), HeadPoints.Loc(3,iDupli));
-        [HeadPoints.Loc(1,iDupli), HeadPoints.Loc(2,iDupli), HeadPoints.Loc(3,iDupli)] = sph2cart(th, phi, r - 0.0001);
-    end
-    
-    % Else, get previous head points
-    hHeadPointsMarkers = findobj(hAxes, 'Tag', 'HeadPointsMarkers');
-    hHeadPointsLabels  = findobj(hAxes, 'Tag', 'HeadPointsLabels');
-    % If head points graphic objects already exist: set the "Visible" property
-    if ~isempty(hHeadPointsMarkers)
-        if isVisible
-            set([hHeadPointsMarkers(:)' hHeadPointsLabels(:)'], 'Visible', 'on');
-        else
-            set([hHeadPointsMarkers(:)' hHeadPointsLabels(:)'], 'Visible', 'off');
-        end
-    % If head points objects were not created yet: create them
-    elseif isVisible
-        % Get digitized points locations
-        digLoc = double(HeadPoints.Loc)';
-        % Prepare display names
-        digNames = cell(size(HeadPoints.Label));
-        for i = 1:length(HeadPoints.Label)
-            switch upper(HeadPoints.Type{i})
-                case 'CARDINAL'
-                    digNames{i} = HeadPoints.Label{i};
-                case 'EXTRA'
-                    digNames{i} = HeadPoints.Label{i};
-                case 'HPI'
-                    if isnumeric(HeadPoints.Label{i})
-                        digNames{i} = [HeadPoints.Type{i}, '-', num2str(HeadPoints.Label{i})];
-                    else
-                        digNames{i} = HeadPoints.Label{i};
-                        if isempty(strfind(digNames{i}, 'HPI-')) && isempty(strfind(digNames{i}, 'HLC-'))
-                            digNames{i} = ['HPI-', digNames{i}];
-                        end
-                    end
-                otherwise
-                    if isnumeric(HeadPoints.Label{i})
-                        digNames{i} = [HeadPoints.Type{i}, '-', num2str(HeadPoints.Label{i})];
-                    else
-                        digNames{i} = [HeadPoints.Type{i}, '-', HeadPoints.Label{i}];
-                    end
-            end
-        end
-        % Get the different types of points
-        iFid   = {find(strcmpi(HeadPoints.Type, 'CARDINAL')), find(strcmpi(HeadPoints.Type, 'HPI'))};
-        iExtra = find(strcmpi(HeadPoints.Type, 'EXTRA') | strcmpi(HeadPoints.Type, 'EEG'));
-        % Plot fiducials
-        for k = 1:2
-            if ~isempty(iFid{k})
-                if (k == 1)
-                    markerFaceColor = [1 1 .3];
-                    objTag = 'HeadPointsFid';
-                else
-                    markerFaceColor = [.9 .6 .2];
-                    objTag = 'HeadPointsHpi';
-                end
-                % Display markers
-                line(digLoc(iFid{k},1), digLoc(iFid{k},2), digLoc(iFid{k},3), ...
-                    'Parent',          hAxes, ...
-                    'LineWidth',       2, ...
-                    'LineStyle',       'none', ...
-                    'MarkerFaceColor', markerFaceColor, ...
-                    'MarkerEdgeColor', [1 .4 .4], ...
-                    'MarkerSize',      7, ...
-                    'Marker',          'o', ...
-                    'UserData',        iFid{k}, ...
-                    'Tag',             objTag);
-                % Group by similar names
-                [uniqueNames, iUnique] = unique(digNames(iFid{k}));
-                % Display labels
-                txtLoc = digLoc(iFid{k}(iUnique),:);
-                txtLocSph = [];
-                % Bring the labels further away from the head to make them readable
-                [txtLocSph(:,1), txtLocSph(:,2), txtLocSph(:,3)] = cart2sph(txtLoc(:,1), txtLoc(:,2), txtLoc(:,3));
-                [txtLoc(:,1), txtLoc(:,2), txtLoc(:,3)] = sph2cart(txtLocSph(:,1), txtLocSph(:,2), txtLocSph(:,3) + 0.03);
-                % Display text
-                text(txtLoc(:,1), txtLoc(:,2), txtLoc(:,3), ...
-                    uniqueNames', ...
-                    'Parent',              hAxes, ...
-                    'HorizontalAlignment', 'center', ...
-                    'Fontsize',            bst_get('FigFont') + 2, ...
-                    'FontUnits',           'points', ...
-                    'FontWeight',          'normal', ...
-                    'Tag',                 'HeadPointsLabels', ...
-                    'Color',               [1,1,.2], ...
-                    'Interpreter',         'none');
-            end
-        end
-        % Plot extra head points
-        if ~isempty(iExtra)
-<<<<<<< HEAD
-            % If distances, color code points.
-            if isColorDist
-                % Get selected surface
-                [iTess, TessInfo, hFig, sSurf] = panel_surface('GetSelectedSurface', hFig);
-                % Compute the distance
-                Dist = bst_surfdist(digLoc(iExtra, :), sSurf.Vertices, sSurf.Faces);
-                CData = Dist * 1000; % mm
-                MarkerFaceColor = 'flat';
-                MarkerEdgeColor = 'flat';
-                % TBD if we can use colormaps here...
-                ColormapType = 'stat1';
-                bst_colormaps('AddColormapToFigure', hFig, ColormapType);
-                % How can the units be retained when changing colormap through the GUI? 
-                bst_colormaps('ConfigureColorbar', hFig, ColormapType, 'stat', 'mm');
-                bst_colormaps('SetColorbarVisible', hFig, 1);
-            else
-                CData = 'w'; % any color, not displayed
-                MarkerFaceColor = [.3 1 .3];
-                MarkerEdgeColor = [.4 .7 .4];
-            end
-            patch(digLoc(iExtra,1), digLoc(iExtra,2), digLoc(iExtra,3), CData, ... 
-                'Parent',          hAxes, ...
-                'LineWidth',       2, ...
-                'FaceColor',       'none', ...
-                'EdgeColor',       'none', ...
-                'MarkerFaceColor', MarkerFaceColor, ...
-                'MarkerEdgeColor', MarkerEdgeColor, ...
-                'MarkerSize',      6, ...
-                'Marker',          'o', ...
-                'UserData',        iExtra, ...
-                'Tag',             'HeadPointsMarkers');
-=======
-            % Color-code the points according to the distance to the displayed surface
-            if isColorDist
-                % Get selected surface
-                [iTess, TessInfo, hFig, sSurf] = panel_surface('GetSelectedSurface', hFig);
-                % Compute the distance as in bst_meshfit
-                VertNorm = tess_normals(sSurf.Vertices, sSurf.Faces);
-                iNearest = bst_nearest(sSurf.Vertices, digLoc(iExtra,:), 1, 0, []);
-                dist = abs(sum(VertNorm(iNearest,:) .* (digLoc(iExtra,:) - sSurf.Vertices(iNearest,:)),2));
-                % Compute color array
-                iColor = round((dist - min(dist)) / (max(dist) - min(dist)) * 255) + 1;
-                CMap = jet(512);
-                CData = CMap(iColor+256,:);
-                % Plot colored dots
-                patch(digLoc(iExtra,1), digLoc(iExtra,2), digLoc(iExtra,3), ...
-                    dist, ...
-                    'FaceVertexCData', CData, ...
-                    'Marker',          'o', ...
-                    'MarkerSize',      6, ...
-                    'FaceColor',       'none', ...
-                    'EdgeColor',       'none', ...
-                    'MarkerFaceColor', 'flat', ...
-                    'MarkerEdgeColor', 'flat', ...
-                    'Parent',          hAxes, ...
-                    'UserData',        iExtra, ...
-                    'Tag',             'HeadPointsMarkers');
-            else   
-                % Display markers
-                line(digLoc(iExtra,1), digLoc(iExtra,2), digLoc(iExtra,3), ...
-                    'Parent',          hAxes, ...
-                    'LineWidth',       2, ...
-                    'LineStyle',       'none', ...
-                    'MarkerFaceColor', [.3 1 .3], ...
-                    'MarkerEdgeColor', [.4 .7 .4], ...
-                    'MarkerSize',      6, ...
-                    'Marker',          'o', ...
-                    'UserData',        iExtra, ...
-                    'Tag',             'HeadPointsMarkers');
-            end
->>>>>>> 31e3177a
-        end
-    end
-end
-
-
-%% ===== VIEW AXIS =====
-function ViewAxis(hFig, isVisible)
-    hAxes = findobj(hFig, '-depth', 1, 'Tag', 'Axes3D');
-    if (nargin < 2)
-        isVisible = isempty(findobj(hAxes, 'Tag', 'AxisXYZ'));
-    end
-    if isVisible
-        % Get dimensions of current axes
-        XLim = get(hAxes, 'XLim');
-        YLim = get(hAxes, 'XLim');
-        ZLim = get(hAxes, 'XLim');
-        d = max(abs([XLim(:); YLim(:); ZLim(:)]));
-        % Draw axis lines
-        line([0 d], [0 0], [0 0], 'Color', [1 0 0], 'Marker', '>', 'Parent', hAxes, 'Tag', 'AxisXYZ');
-        line([0 0], [0 d], [0 0], 'Color', [0 1 0], 'Marker', '>', 'Parent', hAxes, 'Tag', 'AxisXYZ');
-        line([0 0], [0 0], [0 d], 'Color', [0 0 1], 'Marker', '>', 'Parent', hAxes, 'Tag', 'AxisXYZ');
-        text(d+0.002, 0, 0, 'X', 'Color', [1 0 0], 'Parent', hAxes, 'Tag', 'AxisXYZ');
-        text(0, d+0.002, 0, 'Y', 'Color', [0 1 0], 'Parent', hAxes, 'Tag', 'AxisXYZ');
-        text(0, 0, d+0.002, 'Z', 'Color', [0 0 1], 'Parent', hAxes, 'Tag', 'AxisXYZ');
-        % Enforce camera target at (0,0,0)
-        camtarget(hAxes, [0,0,0]);
-    else
-        hAxisXYZ = findobj(hAxes, 'Tag', 'AxisXYZ');
-        if ~isempty(hAxisXYZ)
-            delete(hAxisXYZ);
-        end
-    end
-end
-
-
-%% ===== PLOT SENSORS: 2D =====
-% Plot the sensors projected in 2D in a 3D figure.
-% USAGE:  hNet = gui_plotSensors2D( hAxes, vertices )
-% INPUT:  - hAxes        : handle to axes in which you need to display the sensors patch
-%         - vertices     : [NbVert * NbIntergationPoints, 3] double, (x,y,z) location of each sensor
-function [hNet, hOrient] = PlotSensors2D( hAxes, vertices )
-    hOrient = [];
-    % Try to plot markers with PATCH function
-    try
-        % === PREPARE PATCH ===
-        % Convex hull of the set of points
-        faces = delaunay(vertices(:,2), vertices(:,1));
-        vertices(:,3) = 0.05;
-
-        % === DISPLAY PATCH ===
-        % Create sensors patch
-        hNet = patch('Vertices',        vertices, ...
-                     'Faces',           faces, ...
-                     'FaceVertexCData', repmat([1 1 1], [length(vertices), 1]), ...
-                     'Parent',          hAxes, ...
-                     'Marker',          'o', ...
-                     'FaceColor',       'none', ...
-                     'EdgeColor',       'none', ...
-                     'LineWidth',       2, ...
-                     'MarkerEdgeColor', [.4 .4 .3], ...
-                     'MarkerFaceColor', 'flat', ...
-                     'MarkerSize',      6, ...
-                     'BackfaceLighting', 'lit', ...
-                     'Tag',             'SensorsPatch');
-
-    % If convhull or patch crashed : try LINE function
-    catch
-        warning('Brainstorm:PatchError', 'patch() function returned an error. Trying to display sensors with line() function...');
-        hNet = line(vertices(:,1), vertices(:,2), vertices(:,3), ...
-                    'Parent',          hAxes, ...
-                    'LineWidth',       2, ...
-                    'LineStyle',       'none', ...
-                    'MarkerFaceColor', [1 1 1], ...
-                    'MarkerEdgeColor', [.4 .4 .4], ...
-                    'MarkerSize',      6, ...
-                    'Marker',          'o', ...
-                    'Tag',             'SensorsMarkers');
-    end
-end
-
-
-%% ===== PLOT COILS =====
-function PlotCoils(hFig, Modality, isDetails)
-    global GlobalData;
-    % Get figure description
-    [hFig, iFig, iDS] = bst_figures('GetFigure', hFig);
-    if isempty(iDS)
-        return
-    end
-    % Check if there is a channel file associated with this figure
-    if isempty(GlobalData.DataSet(iDS).Channel)
-        return
-    end
-    % Get channels
-    Channels = GlobalData.DataSet(iDS).Channel;
-    % Get axes
-    hAxes = findobj(hFig, '-depth', 1, 'Tag', 'Axes3D');
-    if isempty(hAxes)
-        return;
-    end
-    % Rendering options
-    patchOpt = {...
-        'Faces',            [1 2 3 4 1], ...
-        'Parent',           hAxes, ...
-        'Marker',           'none', ...
-        'LineWidth',        1, ...
-        'FaceAlpha',        1, ...
-        'EdgeAlpha',        1, ...
-        'EdgeColor',        [.4 .4 .3], ...
-        'BackfaceLighting', 'unlit', ...
-        'AmbientStrength',  0.5, ...
-        'DiffuseStrength',  0.5, ...
-        'SpecularStrength', 0.2, ...
-        'SpecularExponent', 1, ...
-        'SpecularColorReflectance', 0.5, ...
-        'FaceLighting',     'gouraud', ...
-        'EdgeLighting',     'gouraud', ...
-        'Tag',              'CoilsPatch'};
-    textOpt = {...
-        'Parent',              hAxes, ...
-        'HorizontalAlignment', 'center', ...
-        'FontSize',            bst_get('FigFont') + 2, ...
-        'FontUnits',           'points', ...
-        'FontWeight',          'normal', ...
-        'Tag',                 'SensorsLabelsRef', ...
-        'Interpreter',         'none'};
-    oriOpt = {...
-        'LineWidth',  1, ...
-        'Marker',     'none', ...
-        'MarkerSize', 3, ...
-        'Parent',     hAxes, ...
-        'Tag',        'LineOrient'};
-
-    % Loop on all sensors
-    for i = 1:length(Channels)
-        % Get number of integration points representing the sensor
-        nPoints = size(Channels(i).Loc, 2);
-        % Plot different systems in different ways
-        switch lower(Modality)
-            % ===== CTF =====
-            case {'ctf', 'kit', 'kriss', '4d', 'babymeg', 'ricoh'}
-                % === CTF: MEG AXIAL GRADIOMETER ===
-                if (nPoints == 8) && ~strcmpi(Channels(i).Type, 'MEG REF')
-                    oriLength = 0.007;
-                    % Coil close to the head
-                    patch(...
-                        'Vertices',  Channels(i).Loc(:,1:4)', ...
-                        'FaceColor', [1 1 0], ...
-                        patchOpt{:});
-                    % Detailed plot
-                    if isDetails
-                        % Coil far from the head (optional)
-                        patch(...
-                            'Vertices',  Channels(i).Loc(:,5:8)', ...
-                            'FaceColor', [.2 .2 1], ...
-                            patchOpt{:});
-                        % Channel label
-                        % txtLoc = .8 * mean(Channels(i).Loc(:,1:4)') + .2 * mean(Channels(i).Loc(:,5:8)');
-                        % text(txtLoc(1), txtLoc(2), txtLoc(3), Channels(i).Name, 'Color', [.4,1,.4], textOpt{:});
-                        % Orientations (close)
-                        oriLoc = mean(Channels(i).Loc(:,1:4)');
-                        oriDir = mean(Channels(i).Orient(:,1:4)');
-                        oriLin = [oriLoc; oriLoc + oriDir ./ norm(oriDir) .* oriLength];
-                        line(oriLin(:,1), oriLin(:,2), oriLin(:,3), 'Color', [1 0 0], oriOpt{:});
-                        % Orientations (far)
-                        oriLoc = mean(Channels(i).Loc(:,5:8)');
-                        oriDir = mean(Channels(i).Orient(:,5:8)');
-                        oriLin = [oriLoc; oriLoc + oriDir ./ norm(oriDir) .* oriLength];
-                        line(oriLin(:,1), oriLin(:,2), oriLin(:,3), 'Color', [1 0 0], oriOpt{:});
-                    end
-
-                % === CTF: MEG REF ===
-                elseif isDetails && strcmpi(Channels(i).Type, 'MEG REF')
-                    % Accurate representation (4 points per coil)
-                    if (nPoints >= 4)
-                        % REF Magnetometers:   WHITE
-                        if (nPoints == 4)
-                            Color = [1 1 1];
-                            oriLength = 0.015;
-                        % REF Gradiometers (offdiag):   GREEN
-                        elseif (nPoints == 8) && ~isempty(Channels(i).Comment) && ~isempty(strfind(Channels(i).Comment, 'offdiag'))
-                            Color = [.1 1 .1];
-                            oriLength = 0.025;
-                        % REF Gradiometers (diag):   ORANGE
-                        elseif (nPoints == 8)
-                            Color = [1 .5 .1];
-                            oriLength = 0.025;
-                        else
-                            warning(['Unknown type of coil: ' Channels(i).Name]);
-                            continue;
-                        end
-                        % Plot first coil
-                        patch(...
-                            'Vertices',   Channels(i).Loc(:,1:4)', ...
-                            'FaceColor',  Color, ...
-                            patchOpt{:});
-                        % Orientation of the coil
-                        oriLoc = mean(Channels(i).Loc(:,1:4)');
-                        oriDir = mean(Channels(i).Orient(:,1:4)');
-                        oriLin = [oriLoc; oriLoc + oriDir ./ norm(oriDir) .* oriLength];
-                        line(oriLin(:,1), oriLin(:,2), oriLin(:,3), 'Color', [1 0 0], oriOpt{:});
-                        % Coil label
-                        txtLoc = oriLoc + 1.5 * oriLength * oriDir ./ norm(oriDir);
-                        text(txtLoc(1), txtLoc(2), txtLoc(3), [Channels(i).Name '-1'], 'Color', Color, textOpt{:});
-
-                        % Plot second coil
-                        if (nPoints == 8)
-                            patch(...
-                                'Vertices',   Channels(i).Loc(:,5:8)', ...
-                                'FaceColor',  Color, ...
-                                patchOpt{:});
-                            % Orientation of the coil
-                            oriLoc = mean(Channels(i).Loc(:,5:8)');
-                            oriDir = mean(Channels(i).Orient(:,5:8)');
-                            oriLin = [oriLoc; oriLoc + oriDir ./ norm(oriDir) .* oriLength];
-                            line(oriLin(:,1), oriLin(:,2), oriLin(:,3), 'Color', [1 0 0], oriOpt{:});
-                            % Coil label
-                            txtLoc = oriLoc + 1.5 * oriLength * oriDir ./ norm(oriDir);
-                            text(txtLoc(1), txtLoc(2), txtLoc(3), [Channels(i).Name '-2'], 'Color', Color, textOpt{:});
-                        end
-
-                    % Simple definition (no integration points)
-                    elseif (nPoints < 4) && (~strcmpi(Channels(i).Type, 'MEG REF') || isDetails)
-                        oriLength = 0.030;
-                        % REF Magnetometers:   WHITE
-                        if (nPoints == 1)
-                            Color = [1 1 1];
-                        % REF Gradiometers (offdiag):   GREEN
-                        elseif (nPoints == 2) && ~isempty(Channels(i).Comment) && ~isempty(strfind(Channels(i).Comment, 'offdiag'))
-                            Color = [.1 1 .1];
-                        % REF Gradiometers (diag):   ORANGE
-                        elseif (nPoints == 2)
-                            Color = [1 .5 .1];
-                        else
-                            warning(['Unknown type of coil: ' Channels(i).Name]);
-                            continue;
-                        end
-
-                        % Plot first coil
-                        coilLoc = Channels(i).Loc(:,1)';
-                        line(coilLoc(1), coilLoc(2), coilLoc(3), ...
-                            'Parent',          hAxes, ...
-                            'LineStyle',       'none', ...
-                            'MarkerFaceColor', Color, ...
-                            'MarkerEdgeColor', [.4 .4 .4], ...
-                            'MarkerSize',      8, ...
-                            'Marker',          'o', ...
-                            'Tag',             'SensorsMarkersRef');
-                        % Orientation of the coil
-                        oriDir = Channels(i).Orient(:,1)';
-                        oriLin = [coilLoc; coilLoc + oriDir ./ norm(oriDir) .* oriLength];
-                        line(oriLin(:,1), oriLin(:,2), oriLin(:,3), 'Color', Color, oriOpt{:});
-                        % Coil label
-                        txtLoc = coilLoc + 1.5 * oriLength * oriDir ./ norm(oriDir);
-                        text(txtLoc(1), txtLoc(2), txtLoc(3), [Channels(i).Name '-1'], 'Color', Color, textOpt{:});
-                        
-                        % Plot second coil
-                        if (nPoints == 2)
-                            % Plot first coil
-                            coilLoc = Channels(i).Loc(:,2)';
-                            line(coilLoc(1), coilLoc(2), coilLoc(3), ...
-                                'Parent',          hAxes, ...
-                                'LineStyle',       'none', ...
-                                'MarkerFaceColor', Color, ...
-                                'MarkerEdgeColor', [.4 .4 .4], ...
-                                'MarkerSize',      8, ...
-                                'Marker',          'o', ...
-                                'Tag',             'SensorsMarkersRef');
-                            % Orientation of the coil
-                            oriDir = Channels(i).Orient(:,2)';
-                            oriLin = [coilLoc; coilLoc + oriDir ./ norm(oriDir) .* oriLength];
-                            line(oriLin(:,1), oriLin(:,2), oriLin(:,3), 'Color', Color, oriOpt{:});
-                            % Coil label
-                            txtLoc = coilLoc + 1.5 * oriLength * oriDir ./ norm(oriDir);
-                            text(txtLoc(1), txtLoc(2), txtLoc(3), [Channels(i).Name '-2'], 'Color', Color, textOpt{:});
-                        end
-                    end
-                    
-                % === OTHER: MAGNETOMETER ===
-                elseif (nPoints == 4) && (~strcmpi(Channels(i).Type, 'MEG REF') || isDetails)
-                    oriLength = 0.007;
-                    % Plot coil
-                    patch(...
-                        'Vertices',  Channels(i).Loc(:,1:4)', ...
-                        'FaceColor', [1 1 0], ...
-                        patchOpt{:});
-                    % Additional details
-                    if isDetails
-                        % Orientation of the coil
-                        oriLoc = mean(Channels(i).Loc(:,1:4)');
-                        oriDir = mean(Channels(i).Orient(:,1:4)');
-                        oriLin = [oriLoc; oriLoc + oriDir ./ norm(oriDir) .* oriLength];
-                        line(oriLin(:,1), oriLin(:,2), oriLin(:,3), 'Color', [.8 .8 0], oriOpt{:});
-                        % Channel label
-                        % txtLoc = oriLoc + 1.5 * oriLength * oriDir ./ norm(oriDir);
-                        % text(txtLoc(1), txtLoc(2), txtLoc(3), Channels(i).Name, 'Color', [.8 .8 0], textOpt{:});
-                    end
-                end
-                
-                
-            % ===== ELEKTA-NEUROMAG =====
-            case 'vectorview306'
-                
-                % === ELEKTA: MAGNETOMETER ===
-                % Plot only the magnetometer because they are all on the same chip
-                if strcmpi(Channels(i).Type, 'MEG MAG') && (nPoints == 4)
-                    oriLength = 0.015;
-                    chLoc = Channels(i).Loc(:,[1 2 4 3])' .* 1.00;
-                    % Square of integration points is 2x smaller than the actual sensor: simply scale it
-                    coilScaleF=0.5;
-                    chLoc = [(1+2*coilScaleF)*chLoc(1,:) - coilScaleF*chLoc(2,:) - coilScaleF*chLoc(4,:);
-                             (1+2*coilScaleF)*chLoc(2,:) - coilScaleF*chLoc(1,:) - coilScaleF*chLoc(3,:);
-                             (1+2*coilScaleF)*chLoc(3,:) - coilScaleF*chLoc(2,:) - coilScaleF*chLoc(4,:);
-                             (1+2*coilScaleF)*chLoc(4,:) - coilScaleF*chLoc(1,:) - coilScaleF*chLoc(3,:)];
-                    % Coil patch
-                    patch('Vertices', chLoc, 'FaceColor', [1 1 0], patchOpt{:});
-                    % Additional details
-                    if isDetails
-                        % Orientation of the coil
-                        oriLoc = mean(chLoc);
-                        oriDir = mean(Channels(i).Orient(:,1:4)');
-                        oriLin = [oriLoc; oriLoc + oriDir ./ norm(oriDir) .* oriLength];
-                        line(oriLin(:,1), oriLin(:,2), oriLin(:,3), 'Color', [.8 .8 0], oriOpt{:});
-                        % Channel label
-                        txtLoc = oriLoc + 1.5 * oriLength * oriDir ./ norm(oriDir);
-                        text(txtLoc(1), txtLoc(2), txtLoc(3), Channels(i).Name, 'Color', [.8 .8 0], textOpt{:});
-                    end
-                    
-                % === ELEKTA: PLANAR GRADIOMETER ===
-                elseif isDetails && strcmpi(Channels(i).Type, 'MEG GRAD') && (nPoints == 4)
-                    oriLength = 0.010;
-                    % Planar gradiometer #2 or #3
-                    if (Channels(i).Name(end) == '2')
-                        chLoc = Channels(i).Loc(:,[1 2 4 3])' .* 1.01;
-                        Color = [1 0 0];
-                    elseif (Channels(i).Name(end) == '3')
-                        chLoc = Channels(i).Loc(:,[1 2 4 3])' .* 1.02;
-                        Color = [.2 1 .2];
-                    end
-                    % Square of integration points is 2x smaller than the actual sensor: simply scale it
-                    coilScaleF=0.278;
-                    chLoc = [(1+2*coilScaleF)*chLoc(1,:) - coilScaleF*chLoc(2,:) - coilScaleF*chLoc(4,:);
-                             (1+2*coilScaleF)*chLoc(2,:) - coilScaleF*chLoc(1,:) - coilScaleF*chLoc(3,:);
-                             (1+2*coilScaleF)*chLoc(3,:) - coilScaleF*chLoc(2,:) - coilScaleF*chLoc(4,:);
-                             (1+2*coilScaleF)*chLoc(4,:) - coilScaleF*chLoc(1,:) - coilScaleF*chLoc(3,:)];
-                    % Split in two coils
-                    Vertices1 = [chLoc([1,2],:); .6 .* chLoc([2,1],:) + .4 .* chLoc([3,4],:)];
-                    Vertices2 = [.4 .* chLoc([1,2],:) + .6 .* chLoc([4,3],:); chLoc([3,4],:)];
-                    % Coil patches
-                    patch('Vertices', Vertices1, 'FaceColor', Color, patchOpt{:});
-                    patch('Vertices', Vertices2, 'FaceColor', Color, patchOpt{:});
-                    % Orientation of the coil #2
-                    oriLoc = mean(Vertices1);
-                    oriDir = mean(Channels(i).Orient(:,1:2)') .* sign(Channels(i).Weight(1));
-                    oriLin = [oriLoc; oriLoc + oriDir ./ norm(oriDir) .* oriLength];
-                    line(oriLin(:,1), oriLin(:,2), oriLin(:,3), 'Color', 0.8 .* Color, oriOpt{:});
-                    % Channel label
-                    txtLoc = oriLoc + 1.5 * oriLength * oriDir ./ norm(oriDir);
-                    text(txtLoc(1), txtLoc(2), txtLoc(3), Channels(i).Name, 'Color', 0.8 .* Color, textOpt{:});
-                    % Orientation of the coil #3
-                    oriLoc = mean(Vertices2);
-                    oriDir = mean(Channels(i).Orient(:,3:4)') .* sign(Channels(i).Weight(3));
-                    oriLin = [oriLoc; oriLoc + oriDir ./ norm(oriDir) .* oriLength];
-                    line(oriLin(:,1), oriLin(:,2), oriLin(:,3), 'Color', 0.8 .* Color, oriOpt{:});
-                end
-        end
-    end
-end
-
-
-%% ===== PLOT NIRS CAP =====
-function hPairs = PlotNirsCap(hFig, isDetails)
-    global GlobalData;
-    % Get figure description
-    [hFig, iFig, iDS] = bst_figures('GetFigure', hFig);
-    if isempty(iDS) || isempty(GlobalData.DataSet(iDS).Channel)
-        return
-    end
-    % Get axes
-    hAxes = findobj(hFig, '-depth', 1, 'Tag', 'Axes3D');
-    if isempty(hAxes)
-        return;
-    end
-    % Get channels for topography figures
-    if strcmpi(GlobalData.DataSet(iDS).Figure(iFig).Id.Type, 'Topography')
-        [tmp,tmp,iChannels] = figure_topo('GetFigureData', iDS, iFig, 1);
-    % Get channels for other 3D figures
-    else
-        iChannels = channel_find(GlobalData.DataSet(iDS).Channel, 'NIRS');
-    end
-    Channels = GlobalData.DataSet(iDS).Channel(iChannels);
-    % Check for errors in the channel definition: Loc needs 2 set of positions (source, detector)
-    if any(cellfun(@(c)size(c,2), {Channels.Loc}) ~= 2)
-        error('NIRS sensors need to be defined by two positions: the source and and the detector.');
-    end
-    
-    % Get all sources: Get unique positions for first location
-    locSrc = cellfun(@(c)c(:,1)', {Channels.Loc}, 'UniformOutput', 0);
-    locSrc = cat(1, locSrc{:});
-    [locSrc, iChanSrc] = unique(locSrc, 'rows');
-    % Sort sources
-    [iChanSrc,iSort] = sort(iChanSrc);
-    locSrc = locSrc(iSort,:);
-
-    % Get all detectors: Get unique positions for second location
-    locDet = cellfun(@(c)c(:,2)', {Channels.Loc}, 'UniformOutput', 0);
-    locDet = cat(1, locDet{:});
-    [locDet, iChanDet] = unique(locDet, 'rows');
-    % Sort detectors
-    [iChanDet,iSort] = sort(iChanDet);
-    locDet = locDet(iSort,:);
-    
-    % Get all the spheres locations
-    sphLoc = [locSrc; locDet];
-    
-    % Parse indices from the channel name
-    [S,D,WL] = panel_montage('ParseNirsChannelNames', {Channels.Name});
-    % Build source/detector names 
-    Snames = cell(1, length(iChanSrc));
-    for i = 1:length(Snames)
-        Snames{i} = sprintf('S%d', S(iChanSrc(i)));
-    end
-    Dnames = cell(1, length(iChanDet));
-    for i = 1:length(Dnames)
-        Dnames{i} = sprintf('D%d', D(iChanDet(i)));
-    end
-    
-    % Delete previously created electrodes
-    delete(findobj(hAxes, 'Tag', 'NirsCapPatch'));
-    delete(findobj(hAxes, 'Tag', 'NirsCapLine'));
-    delete(findobj(hAxes, 'Tag', 'NirsCapText'));
-
-    % ===== DISPLAY SPHERES =====
-    % Define optode geometry
-    nVert = 42;
-    [sphVertex, sphFace] = tess_sphere(nVert);
-    % Apply optode size
-    sphSize = 0.004;
-    sphVertex = bst_bsxfun(@times, sphVertex, sphSize);
-    % Duplicate this sphere
-    nSph   = size(sphLoc,1);
-    nFace  = size(sphFace,1);
-    Vertex = zeros(nSph*nVert, 3);
-    Faces  = zeros(nSph*nFace, 3);
-    for iSph = 1:nSph
-        % Set electrode position
-        chanVertex = bst_bsxfun(@plus, sphLoc(iSph,:), sphVertex);
-        % Report in final patch
-        iVert  = (iSph-1) * nVert + (1:nVert);
-        iFace = (iSph-1) * nFace + (1:nFace);
-        Vertex(iVert,:) = chanVertex;
-        Faces(iFace,:)  = sphFace + nVert*(iSph-1);
-    end
-    % Default color: yellow, no transparency    
-    VertexRGB = [repmat([.9,0,0], size(locSrc,1) * nVert, 1); ...  % Source:   RED
-                 repmat([0,.9,0], size(locDet,1) * nVert, 1)];     % Detector: GREEN
-    % Save the name of the sphere in the UserData (detector or source)
-    UserData = [reshape(repmat(Snames, nVert, 1), [], 1); ...
-                reshape(repmat(Dnames, nVert, 1), [], 1)];
-    % Create patch for all the spheres
-    patch(...
-        'Faces',               Faces, ...
-        'Vertices',            Vertex,...
-        'FaceColor',           'interp', ...
-        'FaceVertexCData',     VertexRGB, ...
-        'FaceAlpha',           1, ...
-        'EdgeColor',           'none', ...
-        'BackfaceLighting',    'unlit', ...
-        'AmbientStrength',     0.5, ...
-        'DiffuseStrength',     0.6, ...
-        'SpecularStrength',    0.4, ...
-        'FaceLighting',        'gouraud', ...
-        'EdgeLighting',        'gouraud', ...
-        'Tag',                 'NirsCapPatch', ...
-        'UserData',            UserData, ...
-        'Parent',              hAxes);
-
-    % Detailed display
-    if isDetails
-        % ===== DISPLAY CONNECTIONS =====
-        % Find all pairs of connections
-        [uniquePairs, iChanPairs] = unique([S',D'], 'rows');
-        % Sort the pairs
-        [iChanPairs,I] = sort(iChanPairs);
-        uniquePairs = uniquePairs(I,:);
-        % Pair locations: sources
-        locPairSrc = cellfun(@(c)c(:,1)', {Channels(iChanPairs).Loc}, 'UniformOutput', 0);
-        locPairSrc = cat(1, locPairSrc{:});
-        % Pair locations: detectors
-        locPairDet = cellfun(@(c)c(:,2)', {Channels(iChanPairs).Loc}, 'UniformOutput', 0);
-        locPairDet = cat(1, locPairDet{:});
-        
-        % Make the position of the links more superficial, so they can be outside of the head and selected with the mouse
-        if length(unique(locPairDet(:,3))) > 1 || length(unique(locPairSrc(:,3))) > 1
-            normSrc = sqrt(sum(locPairSrc .^ 2, 2));
-            normDet = sqrt(sum(locPairDet .^ 2, 2));
-            locPairSrc = bst_bsxfun(@times, locPairSrc, (normSrc + 0.0035) ./ normSrc);
-            locPairDet = bst_bsxfun(@times, locPairDet, (normDet + 0.0035) ./ normDet);
-        end
-        % Display connections as lines
-        hPairs = line(...
-            [locPairSrc(:,1)'; locPairDet(:,1)'], ...
-            [locPairSrc(:,2)'; locPairDet(:,2)'], ...
-            [locPairSrc(:,3)'; locPairDet(:,3)'], ...
-            'Color',      [.3 .3 1], ...
-            'LineWidth',  3, ...
-            'Marker',     'none', ...
-            'Parent',     hAxes, ...
-            'Tag',        'NirsCapLine');
-        % Add channel index in the UserData field
-        for i = 1:length(hPairs)
-            %set(hPairs(i), 'UserData', iChannels(iChanPairs(i)));
-            set(hPairs(i), 'UserData', uniquePairs(i,:));
-        end
-    else
-        hPairs = [];
-    end
-    
-    
-    % ===== DISPLAY TEXT =====
-    % Text display properties
-    textOpt = {...
-        'Parent',              hAxes, ...
-        'HorizontalAlignment', 'center', ...
-        'FontSize',            bst_get('FigFont') + 2, ...
-        'FontUnits',           'points', ...
-        'FontWeight',          'normal', ...
-        'Tag',                 'NirsCapText', ...
-        'Interpreter',         'none'};
-    % Display text for sources
-    for i = 1:size(locSrc,1)
-        txtLoc = locSrc(i,:) .* 1.08;
-        text(txtLoc(1), txtLoc(2), txtLoc(3), Snames{i}, 'Color', [1,.8,0], textOpt{:});
-    end
-    % Display text for detectors
-    for i = 1:size(locDet,1)
-        txtLoc = locDet(i,:) .* 1.08;
-        text(txtLoc(1), txtLoc(2), txtLoc(3), Dnames{i}, 'Color', [.8,1,0], textOpt{:});
-    end    
-end
-
-
-
-%% ===== PLOT SENSORS: NET 3D =====
-% Plot the sensors patch in a 3D figure.
-% USAGE:  [hNet, hOrient] = PlotSensorsNet( hAxes, vertices, isFaces, isMesh, orient )
-%         [hNet, hOrient] = PlotSensorsNet( hAxes, vertices, isFaces )
-% INPUT:  
-%    - hAxes     : handle to axes in which you need to display the sensors patch
-%    - vertices  : [NbVert * NbIntergationPoints, 3] double, (x,y,z) location of each sensor
-%    - isFaces   : {0,1} - If 0, the faces are not displayed (alpha = 0)
-%    - isMesh    : {0,1} - If 0, Do not create the mesh
-%    - orient    : [NbVert * NbIntergationPoints, 3] double, orientation of the coil
-%                     => Orientation displayed only if Faces are displayed
-% OUTPUT:
-%    - hNet : handle to the sensors patch
-function [hNet, hOrient] = PlotSensorsNet( hAxes, vertices, isFaces, isMesh, orient )
-    % Parse inputs
-    if (nargin < 3) || isempty(isFaces)
-        isFaces = 1;
-    end
-    if (nargin < 4) || isempty(isMesh)
-        isMesh = 1;
-    end
-    if (nargin < 5) || isempty(orient)
-        orient = [];
-    end
-    % Nothing to display
-    hNet = [];
-    hOrient = [];
-    if isempty(vertices)
-        return
-    end
-
-    % ===== SENSORS PATCH =====
-    % Try to plot markers with PATCH function
-    if isMesh && (size(vertices,1) > 3)
-        try
-            % === TESSELATE SENSORS NET ===
-            faces = channel_tesselate( vertices );
-
-            % === DISPLAY PATCH ===
-            % Display faces / edges / vertices
-            if isFaces
-                FaceColor = [.7 .7 .5];
-                EdgeColor = [.4 .4 .3];
-                LineWidth = 1;
-            % Else, display only vertices markers
-            else
-                FaceColor = 'none';
-                EdgeColor = 'none';
-                LineWidth = 2;
-            end
-            % Create sensors patch
-            hNet = patch(...
-                'Vertices',         vertices, ...
-                'Faces',            faces, ...
-                'FaceVertexCData',  repmat([1 1 1], [length(vertices), 1]), ...
-                'Parent',           hAxes, ...
-                'Marker',           'o', ...
-                'LineWidth',        LineWidth, ...
-                'FaceColor',        FaceColor, ...
-                'FaceAlpha',        1, ...
-                'EdgeColor',        EdgeColor, ...
-                'EdgeAlpha',        1, ...
-                'MarkerEdgeColor',  [.4 .4 .3], ...
-                'MarkerFaceColor',  'flat', ...
-                'MarkerSize',       6, ...
-                'BackfaceLighting', 'lit', ...
-                'AmbientStrength',  0.5, ...
-                'DiffuseStrength',  0.5, ...
-                'SpecularStrength', 0.2, ...
-                'SpecularExponent', 1, ...
-                'SpecularColorReflectance', 0.5, ...
-                'FaceLighting',     'gouraud', ...
-                'EdgeLighting',     'gouraud', ...
-                'Tag',              'SensorsPatch');           
-        % If convhull or patch crashed : try next option
-        catch
-            disp('BST> Warning: patch() function returned an error. Trying to display sensors with line() function...');
-            hNet = [];
-        end 
-    end
-    % If nothing is displayed yet (crash, or specific request of not having a mesh): plot only the sensor markers
-    if isempty(hNet)
-        for i = 1:size(vertices,1)
-            hNet(i) = line(vertices(i,1), vertices(i,2), vertices(i,3), ...
-                        'Parent',          hAxes, ...
-                        'LineWidth',       2, ...
-                        'LineStyle',       'none', ...
-                        'MarkerFaceColor', [1 1 1], ...
-                        'MarkerEdgeColor', [.4 .4 .4], ...
-                        'MarkerSize',      6, ...
-                        'Marker',          'o', ...
-                        'UserData',        i, ...
-                        'Tag',             'SensorsMarkers');
-        end
-    end
-
-%     % ===== ORIENTATIONS =====
-%     if ~isempty(orient)
-%         hOrient = zeros(1,length(orient));
-%         for i = 1:length(orient)
-%             curOrient = orient(i,:);
-%             % Scale orientation vector for display
-%             scaleFactor = 0.0173;
-%             curOrient = curOrient ./ norm(curOrient) .* scaleFactor;
-%             % Define line to be displayed from the center of the chip
-%             lineOrient = [vertices(i,:); vertices(i,:) + curOrient];
-%             % Plot line to represent the orientation
-%             hOrient(i) = line(lineOrient(:,1), lineOrient(:,2), lineOrient(:,3), ...
-%                              'Color',      [1 0 0], ...
-%                              'LineWidth',  1, ...
-%                              'Marker',     '>', ...
-%                              'MarkerSize', 3, ...
-%                              'Parent',     hAxes, ...
-%                              'Tag',        'LineOrient');
-%         end
-%     else
-%         hOrient = [];
-%     end
-end
-
-
-%% ===== SAVE SURFACE =====
-function SaveSurface(TessInfo)
-    % Progress bar
-    bst_progress('start', 'Save surface', 'Saving new surface...');
-    % Get subject
-    [sSubject, iSubject] = bst_get('SurfaceFile', TessInfo.SurfaceFile);
-    % Load initial file
-    FullFileName = file_fullpath(TessInfo.SurfaceFile);
-    sSurfInit = load(FullFileName, 'Comment');
-    % Create surface file
-    sSurf.Vertices = get(TessInfo.hPatch, 'Vertices');
-    sSurf.Faces    = get(TessInfo.hPatch, 'Faces');
-    sSurf.Comment  = [sSurfInit.Comment, ' fig'];
-    % Get hidden faces
-    iFaceHide = find(get(TessInfo.hPatch, 'FaceVertexAlphaData') == 0);
-    % If there are some, get the hidden vertices (vertices that are not in any visible face)
-    if ~isempty(iFaceHide)
-        % Get the hidden vertices
-        FacesShow = sSurf.Faces;
-        FacesShow(iFaceHide,:) = [];
-        iVertHide = setdiff(1:length(sSurf.Vertices), unique(FacesShow(:)'));
-        % If there are some hidden vertices: remove them from the surface
-        if ~isempty(iVertHide)
-            [sSurf.Vertices, sSurf.Faces] = tess_remove_vert(sSurf.Vertices, sSurf.Faces, iVertHide);
-        end
-    end
-    % Create output filename
-    OutputFile = strrep(FullFileName, '.mat', '_fig.mat');
-    OutputFile = file_unique(OutputFile);
-    % Save file
-    bst_save(OutputFile, sSurf, 'v7');
-    % Update database
-    db_add_surface( iSubject, OutputFile, sSurf.Comment );
-    bst_progress('stop');
-end
-
-
-
-%% ===== JUMP TO MAXIMUM =====
-function JumpMaximum(hFig)
-    % Get figure data
-    [sMri, TessInfo, iAnatomy] = panel_surface('GetSurfaceMri', hFig);
-    if isempty(TessInfo) || isempty(iAnatomy) || ~isfield(TessInfo(iAnatomy), 'OverlayCube') || isempty(TessInfo(iAnatomy).OverlayCube)
-        return;
-    end
-    % Find maximum
-    [valMax, iMax] = max(TessInfo(iAnatomy).OverlayCube(:));
-    if isempty(iMax)
-        return;
-    end
-    % Convert index to voxel indices
-    [XYZ(1), XYZ(2), XYZ(3)] = ind2sub(size(TessInfo(iAnatomy).OverlayCube), iMax(1));
-    % Set new position
-    TessInfo(iAnatomy).CutsPosition = XYZ;
-    UpdateMriDisplay(hFig, [1 2 3], TessInfo, iAnatomy);
-end
-
-
-%% ===== SET LOCATION MRI =====
-function SetLocationMri(hFig, cs, XYZ)
-    % Get MRI in figure
-    [sMri, TessInfo, iAnatomy] = panel_surface('GetSurfaceMri', hFig);
-    if isempty(sMri) || isempty(TessInfo) || isempty(iAnatomy)
-        return;
-    end
-    % Convert if necessary
-    if ~strcmpi(cs, 'voxel')
-        XYZ = cs_convert(sMri, cs, 'voxel', XYZ);
-    end
-    % Get that values are inside volume bounds
-    XYZ(1) = bst_saturate(XYZ(1), [1, size(sMri.Cube,1)]);
-    XYZ(2) = bst_saturate(XYZ(2), [1, size(sMri.Cube,2)]);
-    XYZ(3) = bst_saturate(XYZ(3), [1, size(sMri.Cube,3)]);
-    % Round coordinates
-    XYZ = round(XYZ);
-    % Set new position
-    TessInfo(iAnatomy).CutsPosition = XYZ;
-    UpdateMriDisplay(hFig, [1 2 3], TessInfo, iAnatomy);
-end
-
-
-%% ===== SELECT FIBER SCOUTS =====
-function hFigFib = SelectFiberScouts(hFigConn, iScouts, Color, ColorOnly)
-    global GlobalData;
-    % Parse arguments
-    if nargin < 4
-        ColorOnly = 0;
-    end
-    % Get fibers information
-    hFigFib = bst_figures('GetFigureHandleField', hFigConn, 'hFigFib');
-    % If the fiber figure is closed, propagate to connectivity figure
-    if ~ishandle(hFigFib)
-        setappdata(hFigConn, 'plotFibers', 0);
-        return;
-    end
-    TfInfo = getappdata(hFigConn, 'Timefreq');
-    TessInfo = getappdata(hFigFib, 'Surface');
-    iTess = find(ismember({TessInfo.Name}, 'Fibers'));
-    [FibMat, iFib] = bst_memory('LoadFibers', TessInfo(iTess).SurfaceFile);
-    
-    % Nothing to plot? Only remove existing fibers
-    if isempty(iScouts)
-        delete(TessInfo(iTess).hPatch);
-        TessInfo(iTess).hPatch = [];
-        setappdata(hFigFib, 'Surface', TessInfo);
-        return;
-    end
-    
-    % If fibers not yet assigned to atlas, do so now
-    if isempty(FibMat.Scouts(1).ConnectFile) || ~ismember(TfInfo.FileName, {FibMat.Scouts.ConnectFile})
-        ScoutCentroids = bst_figures('GetFigureHandleField', hFigConn, 'RowLocs');
-        FibMat = fibers_helper('AssignToScouts', FibMat, TfInfo.FileName, ScoutCentroids);
-        % Save in memory to avoid recomputing
-        GlobalData.Fibers(iFib) = FibMat;
-    end
-    bst_progress('start', 'Fibers Connectivity', 'Selecting appropriate fibers...');
-    
-    % Get scout assignment
-    iFile = find(ismember(TfInfo.FileName, {FibMat.Scouts.ConnectFile}));
-    assign = FibMat.Scouts(iFile).Assignment;
-    
-    % Find pair of scouts in list fiber assignments
-    % Reshape iScouts to use bsxfun
-    iScoutsBsx = reshape(iScouts', [1 size(iScouts')]);
-    % Get the matches for the pairs and for the flipped pairs
-    indices =  all(bsxfun(@eq, assign, iScoutsBsx), 2) | all( bsxfun(@eq, assign, flip(iScoutsBsx,2)), 2);
-    % Find the indices of the rows with a match
-    iFibers = find(any(indices,3));
-    [iFoundFibers,iFoundScouts] = find(indices(iFibers,:,:));
-    [tmp, iFoundFibers] = sort(iFoundFibers);
-    iFoundScouts = iFoundScouts(iFoundFibers);
-    
-    % Plot selected fibers
-    % If we have different scouts, force plotting all fibers again
-    if ~ColorOnly || length(TessInfo(iTess).hPatch) ~= length(iFoundScouts)
-        % Remove old fibers
-        delete(TessInfo(iTess).hPatch);
-        % Plot fibers
-        [hFigFib, TessInfo(iTess).hPatch] = PlotFibers(hFigFib, FibMat.Points(iFibers,:,:), Color(iFoundScouts,:));
-    else
-        if ~isempty(TessInfo(iTess).hPatch)
-            TessInfo(iTess).hPatch = ColorFibers(TessInfo(iTess).hPatch, Color(iFoundScouts,:));
-        end
-    end
-
-    % Update figure's surfaces list and current surface pointer
-    setappdata(hFigFib, 'Surface',  TessInfo);
-    bst_progress('stop');
-end
-
-
-%% ===== PLOT TENSORS =====
-function hTensorCut = PlotTensorCut(hFig, CutPosition, CutDim, isRelative, Factor, DisplayMode)
-    hTensorCut = [];
-    % Get figure handles
-    Handles = bst_figures('GetFigureHandles', hFig);
-    opt = Handles.TensorDisplay;
-    if isempty(opt)
-        return;
-    end
-    % Replace previous options with input parameters
-    if (nargin >= 6) && ~isempty(DisplayMode)
-        if isequal(DisplayMode, 'toggle')
-            if strcmp(opt.DisplayMode,'ellipse')
-                opt.DisplayMode = 'arrow';
-            else
-                opt.DisplayMode = 'ellipse';
-            end
-        else
-            opt.DisplayMode = DisplayMode;
-        end
-    end
-    if (nargin >= 5) && ~isempty(Factor)
-        if isequal(Factor, 'uparrow')
-            opt.Factor = opt.Factor * 1.2;
-        elseif isequal(Factor, 'downarrow')
-            opt.Factor = opt.Factor / 1.2;
-        else
-            opt.Factor = Factor;
-        end
-    end
-    if (nargin >= 4) && ~isempty(isRelative)
-        opt.isRelative = isRelative;
-    end
-    if (nargin >= 3) && ~isempty(CutDim)
-        opt.CutDim = CutDim;
-    end
-    if (nargin >= 2) && ~isempty(CutPosition)
-        opt.CutPosition = CutPosition;
-    else
-        CutPosition = [];
-    end
-    
-    % Delete previous slices
-    hAxes = findobj(hFig, '-depth', 1, 'Tag', 'Axes3D');
-    delete(findobj(hAxes, '-depth', 1, 'Tag', 'TensorEllipses'));
-    delete(findobj(hAxes, '-depth', 1, 'Tag', 'TensorArrows'));
-    
-    % Convert relative slice to absolute
-    if opt.isRelative && ~isempty(CutPosition)
-        TessInfo = getappdata(hFig, 'Surface');
-        Vertices = get(TessInfo(1).hPatch, 'Vertices');
-        % Compute mean and max of the coordinates
-        meanVertx = mean(Vertices(:, opt.CutDim), 1);
-        maxVertx  = max(abs(Vertices(:, opt.CutDim)), [], 1);
-        % Limit values
-        opt.CutPosition = opt.CutPosition .* maxVertx + meanVertx;
-    end
-    % Find elements in the current cut
-    iElemCut = find(abs(opt.ElemCenterAnat(:,opt.CutDim) - opt.CutPosition) < opt.tol);
-
-    % Different display modes
-    switch lower(opt.DisplayMode)
-        case 'ellipse'
-            % Define ellipse geometry
-            nVert = 32;
-            [sphereVertex, sphereFaces] = tess_sphere(nVert);
-            % Assemble faces
-            tensorFaces = repmat(sphereFaces, length(iElemCut), 1) + ...
-                repmat(reshape(repmat((0:length(iElemCut)-1)*nVert, size(sphereFaces,1), 1), [], 1), 1, 3);
-            % Assemble colors: abs([v(2,1) v(1,1) v(3,1)])
-            tensorColor = reshape(repmat(abs(opt.Tensors(iElemCut,[2,1,3]))', size(sphereFaces,1), 1), 3, [])';
-            % Assemble all tensors ellipsoids
-            tensorVertices = repmat(sphereVertex, length(iElemCut), 1);
-            for i = 1:length(iElemCut)
-                iVertSph = ((i-1) * nVert + 1) : i*nVert;
-                % Scaling
-                tensorVertices(iVertSph,:) = bst_bsxfun(@times, tensorVertices(iVertSph,:), opt.Tensors(iElemCut(i), 10:12) .* opt.Factor);
-                % Rotation
-                tensorVertices(iVertSph,:) = (reshape(opt.Tensors(iElemCut(i), 1:9),3,3) * tensorVertices(iVertSph,:)')';
-                % Translation
-                tensorVertices(iVertSph,:) = bst_bsxfun(@plus, tensorVertices(iVertSph,:), opt.ElemCenter(iElemCut(i),:));
-            end
-            % Plot tensors
-            hTensorCut = patch(...
-                'Faces',            tensorFaces, ...
-                'Vertices',         tensorVertices,...
-                'FaceColor',        'flat', ...
-                'FaceVertexCData',  tensorColor, ...
-                'EdgeColor',        'none', ...
-                'BackfaceLighting', 'unlit', ...
-                'AmbientStrength',  0.7, ...
-                'DiffuseStrength',  0.3, ...
-                'SpecularStrength', 0, ...
-                'FaceLighting',     'gouraud', ...
-                'Tag',              'TensorEllipses', ...
-                'Parent',           hAxes);
-
-        case 'arrow'
-            % Assemble colors: abs([v(2,1) v(1,1) v(3,1)])
-            tensorColor = reshape(repmat(abs(opt.Tensors(iElemCut,[2,1,3]))', 2, 1), 3, [])';
-            % Vertices: Segments from element centers in the direction of the tensor
-            vertArrows = [opt.ElemCenter(iElemCut,:)'; ...
-                opt.ElemCenter(iElemCut,:)' + opt.Factor .* opt.Tensors(iElemCut, 10:12)' .* opt.Tensors(iElemCut, 1:3)'];
-            % Display arrows
-            hTensorCut = patch(...
-                'Vertices',         reshape(vertArrows, 3, [])', ...
-                'Faces',            [(1:2:2*length(iElemCut))', (2:2:2*length(iElemCut))'], ...
-                'LineWidth',        1, ...
-                'FaceVertexCData',  tensorColor, ...
-                'FaceColor',       'none', ...
-                'EdgeColor',       'flat', ...
-                'MarkerFaceColor', 'none', ...
-                'Tag',              'TensorArrows', ...
-                'Parent',           hAxes);
-        otherwise
-            error('Invalid display mode.');
-    end
-    
-    % Update figure handles
-    Handles.TensorDisplay = opt;
-    bst_figures('SetFigureHandles', hFig, Handles);
-end
+function varargout = figure_3d( varargin )
+% FIGURE_3d: Creation and callbacks for 3D visualization figures.
+%
+% USAGE: 
+%        [hFig] = figure_3d('CreateFigure',               FigureId)
+%                 figure_3d('ColormapChangedCallback',    iDS, iFig)    
+%                 figure_3d('FigureClickCallback',        hFig, event)  
+%                 figure_3d('FigureMouseMoveCallback',    hFig, event)  
+%                 figure_3d('FigureMouseUpCallback',      hFig, event)  
+%                 figure_3d('FigureMouseWheelCallback',   hFig, event)  
+%                 figure_3d('FigureKeyPressedCallback',   hFig, keyEvent)   
+%                 figure_3d('ResetView',                  hFig)
+%                 figure_3d('SetStandardView',            hFig, viewNames)
+%                 figure_3d('SetLocationMri',             hFig, cs, XYZ)
+%                 figure_3d('DisplayFigurePopup',         hFig)
+%                 figure_3d('UpdateSurfaceColor',    hFig, iTess)
+%                 figure_3d('ViewSensors',           hFig, isMarkers, isLabels, isMesh=1, Modality=[])
+%                 figure_3d('ViewAxis',              hFig, isVisible)
+%                 figure_3d('PlotFibers',            hFig, FibPoints, Colors)
+%                 figure_3d('ColorFibers',           fibLines, Color)
+%                 figure_3d('SelectFiberScouts',     hFigConn, iScouts, Color, ColorOnly)
+%     [hFig,hs] = figure_3d('PlotSurface',           hFig, faces, verts, cdata, dataCMap, transparency)
+%                 figure_3d('PlotCoils',             hFig, Modality, isDetails)
+%
+% @=============================================================================
+% This function is part of the Brainstorm software:
+% https://neuroimage.usc.edu/brainstorm
+% 
+% Copyright (c) University of Southern California & McGill University
+% This software is distributed under the terms of the GNU General Public License
+% as published by the Free Software Foundation. Further details on the GPLv3
+% license can be found at http://www.gnu.org/copyleft/gpl.html.
+% 
+% FOR RESEARCH PURPOSES ONLY. THE SOFTWARE IS PROVIDED "AS IS," AND THE
+% UNIVERSITY OF SOUTHERN CALIFORNIA AND ITS COLLABORATORS DO NOT MAKE ANY
+% WARRANTY, EXPRESS OR IMPLIED, INCLUDING BUT NOT LIMITED TO WARRANTIES OF
+% MERCHANTABILITY AND FITNESS FOR A PARTICULAR PURPOSE, NOR DO THEY ASSUME ANY
+% LIABILITY OR RESPONSIBILITY FOR THE USE OF THIS SOFTWARE.
+%
+% For more information type "brainstorm license" at command prompt.
+% =============================================================================@
+%
+% Authors: Francois Tadel, 2008-2022
+%          Martin Cousineau, 2019
+
+eval(macro_method);
+end
+
+
+%% ===== CREATE FIGURE =====
+function hFig = CreateFigure(FigureId) %#ok<DEFNU>
+    MatlabVersion = bst_get('MatlabVersion');
+    % Get renderer name
+    if (bst_get('DisableOpenGL') ~= 1)
+        rendererName = 'opengl';
+    elseif (MatlabVersion <= 803)   % zbuffer was removed in Matlab 2014b
+        rendererName = 'zbuffer';
+    else
+        rendererName = 'painters';
+    end
+
+    % === CREATE FIGURE ===
+    hFig = figure('Visible',       'off', ...
+                  'NumberTitle',   'off', ...
+                  'IntegerHandle', 'off', ...
+                  'MenuBar',       'none', ...
+                  'Toolbar',       'none', ...
+                  'DockControls',  'on', ...
+                  'Units',         'pixels', ...
+                  'Color',         [0 0 0], ...
+                  'Pointer',       'arrow', ...
+                  'Tag',           FigureId.Type, ...
+                  'Renderer',      rendererName, ...
+                  'CloseRequestFcn',         @(h,ev)bst_figures('DeleteFigure',h,ev), ...
+                  'KeyPressFcn',             @(h,ev)bst_call(@FigureKeyPressedCallback,h,ev), ...
+                  'WindowButtonDownFcn',     @(h,ev)bst_call(@FigureClickCallback,h,ev), ...
+                  'WindowButtonMotionFcn',   @(h,ev)bst_call(@FigureMouseMoveCallback,h,ev), ...
+                  'WindowButtonUpFcn',       @(h,ev)bst_call(@FigureMouseUpCallback,h,ev), ...
+                  bst_get('ResizeFunction'), @(h,ev)bst_call(@ResizeCallback,h,ev), ...
+                  'BusyAction',    'queue', ...
+                  'Interruptible', 'off');   
+    % Define Mouse wheel callback separately (not supported by old versions of Matlab)
+    if isprop(hFig, 'WindowScrollWheelFcn')
+        set(hFig, 'WindowScrollWheelFcn',  @FigureMouseWheelCallback);
+    end
+    % Disable automatic legends (after 2017a)
+    if (MatlabVersion >= 902) 
+        set(hFig, 'defaultLegendAutoUpdate', 'off')
+    end
+    
+    % === CREATE AXES ===
+    hAxes = axes('Parent',        hFig, ...
+                 'Units',         'normalized', ...
+                 'Position',      [.05 .05 .9 .9], ...
+                 'Tag',           'Axes3D', ...
+                 'Visible',       'off', ...
+                 'BusyAction',    'queue', ...
+                 'Interruptible', 'off');
+    % Constraints depend on the figure type
+    if isequal(FigureId.SubType, '2DLayout')
+        axis off
+        % Recent versions of Matlab: set zoom behavior
+        if (MatlabVersion >= 900)
+            z = zoom(hFig);
+            setAxes3DPanAndZoomStyle(z,hAxes,'camera');
+        end
+    else
+        axis vis3d
+        axis equal 
+        axis off
+        % Recent versions of Matlab: set zoom behavior
+        if (MatlabVersion >= 900)
+            z = zoom(hFig);
+            setAxes3DPanAndZoomStyle(z,hAxes,'camera');
+        end
+    end
+    
+    % === APPDATA STRUCTURE ===
+    setappdata(hFig, 'Surface',     repmat(db_template('TessInfo'), 0));
+    setappdata(hFig, 'iSurface',    []);
+    setappdata(hFig, 'StudyFile',   []);
+    setappdata(hFig, 'SubjectFile', []);
+    setappdata(hFig, 'DataFile',    []);
+    setappdata(hFig, 'ResultsFile', []);
+    setappdata(hFig, 'HeadModelFile', []);
+    setappdata(hFig, 'isSelectingCorticalSpot', 0);
+    setappdata(hFig, 'isSelectingCoordinates',  0);
+    setappdata(hFig, 'hasMoved',    0);
+    setappdata(hFig, 'isPlotEditToolbar',   0);
+    setappdata(hFig, 'isSensorsOnly', 0);
+    setappdata(hFig, 'ChannelsToSelect', []);
+    setappdata(hFig, 'FigureId', FigureId);
+    setappdata(hFig, 'isStatic', 0);
+    setappdata(hFig, 'isStaticFreq', 1);
+    setappdata(hFig, 'Colormap', db_template('ColormapInfo'));
+    setappdata(hFig, 'ElectrodeDisplay', struct('DisplayMode', 'depth'));
+
+    % === LIGHTING ===
+    hl = [];
+    % Fixed lights
+    hl(1) = camlight(  0,  40, 'infinite');
+    hl(2) = camlight(180,  40, 'infinite');
+    hl(3) = camlight(  0, -90, 'infinite');
+    hl(4) = camlight( 90,   0, 'infinite');
+    hl(5) = camlight(-90,   0, 'infinite');
+    % Moving camlight
+    hl(6) = light('Tag', 'FrontLight', 'Color', [1 1 1], 'Style', 'infinite', 'Parent', hAxes);
+    camlight(hl(6), 'headlight');
+    % Mute the intensity of the lights
+    for i = 1:length(hl)
+        set(hl(i), 'color', .4*[1 1 1]);
+    end
+    % Camera basic orientation
+    SetStandardView(hFig, 'top');
+end
+
+
+%% =========================================================================================
+%  ===== FIGURE CALLBACKS ==================================================================
+%  =========================================================================================  
+%% ===== COLORMAP CHANGED =====
+% Usage:  ColormapChangedCallback(iDS, iFig)
+function ColormapChangedCallback(iDS, iFig) %#ok<DEFNU>
+    global GlobalData;
+    hFig = GlobalData.DataSet(iDS).Figure(iFig).hFigure;
+    % Update surfaces
+    panel_surface('UpdateSurfaceColormap', hFig);
+    % Update dipoles
+    if ~isempty(getappdata(hFig, 'Dipoles')) && gui_brainstorm('isTabVisible', 'Dipoles')
+        panel_dipoles('PlotSelectedDipoles', hFig);
+    end
+end
+
+
+%% ===== RESIZE CALLBACK =====
+function ResizeCallback(hFig, ev)
+    % Get colorbar and axes handles
+    hColorbar = findobj(hFig, '-depth', 1, 'Tag', 'Colorbar');
+    hAxes     = findobj(hFig, '-depth', 1, 'Tag', 'Axes3D');
+    if isempty(hAxes)
+        return
+    end
+    hAxes = hAxes(1);
+    % Get figure position and size in pixels
+    figPos = get(hFig, 'Position');
+    % Scale figure
+    Scaling = bst_get('InterfaceScaling') / 100;
+    % Define constants
+    colorbarWidth = 15 .* Scaling;
+    marginHeight  = 25 .* Scaling;
+    marginWidth   = 45 .* Scaling;
+    
+    % If there is a colorbar 
+    if ~isempty(hColorbar)
+        % Reposition the colorbar
+        set(hColorbar, 'Units',    'pixels', ...
+                       'Position', [figPos(3) - marginWidth, ...
+                                    marginHeight, ...
+                                    colorbarWidth, ...
+                                    max(1, min(90 .* Scaling, figPos(4) - marginHeight - 3 .* Scaling))]);
+        % Reposition the axes
+        marginAxes = 10;
+        set(hAxes, 'Units',    'pixels', ...
+                   'Position', [marginAxes, ...
+                                marginAxes, ...
+                                max(1, figPos(3) - colorbarWidth - marginWidth - 2 .* Scaling), ... % figPos(3) - colorbarWidth - marginWidth - marginAxes, ...
+                                max(1, figPos(4) - 2*marginAxes)]);
+    % No colorbar : data axes can take all the figure space
+    else
+        % Reposition the axes
+        set(hAxes, 'Units',    'normalized', ...
+                   'Position', [.05, .05, .9, .9]);
+    end
+    
+    % ===== 2DLAYOUT: REPOSITION SCALE CONTROLS =====
+    FigureId = getappdata(hFig, 'FigureId');
+    if isequal(FigureId.SubType, '2DLayout')
+        % Get buttons
+        hButtonGainMinus = findobj(hFig, '-depth', 1, 'Tag', 'ButtonGainMinus');
+        hButtonGainPlus  = findobj(hFig, '-depth', 1, 'Tag', 'ButtonGainPlus');
+        hButtonSetTimeWindow = findobj(hFig, '-depth', 1, 'Tag', 'ButtonSetTimeWindow');
+        hButtonZoomTimePlus  = findobj(hFig, '-depth', 1, 'Tag', 'ButtonZoomTimePlus');
+        hButtonZoomTimeMinus = findobj(hFig, '-depth', 1, 'Tag', 'ButtonZoomTimeMinus');
+        % Reposition buttons
+        butSize = 22 .* Scaling;
+        if ~isempty(hButtonZoomTimePlus)
+            set(hButtonZoomTimePlus,   'Position', [figPos(3) - 3*(butSize+3) + 1, 3, butSize, butSize]);
+            set(hButtonZoomTimeMinus,  'Position', [figPos(3) - 2*(butSize+3) + 1, 3, butSize, butSize]);
+        end
+        if ~isempty(hButtonSetTimeWindow)
+            set(hButtonSetTimeWindow, 'Position', [figPos(3) - butSize - 1, 3, butSize, butSize]);
+        end
+        if ~isempty(hButtonGainMinus)
+            set(hButtonGainMinus, 'Position', [figPos(3)-butSize-1, 3 + (butSize+3), butSize, butSize]);
+            set(hButtonGainPlus,  'Position', [figPos(3)-butSize-1, 3 + 2*(butSize+3), butSize, butSize]);
+        end
+    end
+end
+    
+%% =========================================================================================
+%  ===== KEYBOARD AND MOUSE CALLBACKS ======================================================
+%  =========================================================================================
+% Complete mouse and keyboard management over the main axes
+% Supports : - Customized 3D-Rotation (LEFT click)
+%            - Pan (SHIFT+LEFT click, OR MIDDLE click
+%            - Zoom (CTRL+LEFT click, OR RIGHT click, OR WHEEL)
+%            - Colorbar contrast/brightness
+%            - Restore original view configuration (DOUBLE click)
+
+%% ===== FIGURE CLICK CALLBACK =====
+function FigureClickCallback(hFig, varargin)
+    % Get selected object in this figure
+    hObj = get(hFig,'CurrentObject');
+    % Find axes
+    hAxes = findobj(hFig, '-depth', 1, 'Tag', 'Axes3D');
+    if isempty(hAxes)
+        warning('Brainstorm:NoAxes', 'Axes could not be found');
+        return;
+    end
+    % Get figure type
+    FigureId = getappdata(hFig, 'FigureId');
+    % Double click: reset view           
+    if strcmpi(get(hFig, 'SelectionType'), 'open')
+        ResetView(hFig);
+    end
+    % Check if MouseUp was executed before MouseDown
+    if isappdata(hFig, 'clickAction') && strcmpi(getappdata(hFig,'clickAction'), 'MouseDownNotConsumed')
+        return;
+    end
+   
+    % Start an action (pan, zoom, rotate, contrast, luminosity)
+    % Action depends on : 
+    %    - the mouse button that was pressed (LEFT/RIGHT/MIDDLE), 
+    %    - the keys that the user presses simultaneously (SHIFT/CTRL)
+    clickAction = '';
+    switch(get(hFig, 'SelectionType'))
+        % Left click
+        case 'normal'
+            % 2DLayout: pan
+            if ismember(FigureId.SubType, {'2DLayout', '2DElectrodes'})
+                clickAction = 'pan';
+            % 2D: nothing
+            elseif ismember(FigureId.SubType, {'2DDisc', '2DSensorCap'})
+                % Nothing to do
+            % Else (3D): rotate
+            else
+                clickAction = 'rotate';
+            end
+        % CTRL+Mouse, or Mouse right
+        case 'alt'
+            clickAction = 'popup';
+        % SHIFT+Mouse, or Mouse middle
+        case 'extend'
+            clickAction = 'pan';
+    end
+    
+    % Record action to perform when the mouse is moved
+    setappdata(hFig, 'clickAction', clickAction);
+    setappdata(hFig, 'clickSource', hFig);
+    setappdata(hFig, 'clickObject', hObj);
+    % Reset the motion flag
+    setappdata(hFig, 'hasMoved', 0);
+    % Record mouse location in the figure coordinates system
+    setappdata(hFig, 'clickPositionFigure', get(hFig, 'CurrentPoint'));
+    % Record mouse location in the axes coordinates system
+    setappdata(hFig, 'clickPositionAxes', get(hAxes, 'CurrentPoint'));
+end
+
+    
+%% ===== FIGURE MOVE =====
+function FigureMouseMoveCallback(hFig, varargin)  
+    % Get axes handle
+    hAxes = findobj(hFig, '-depth', 1, 'tag', 'Axes3D');
+    % Get current mouse action
+    clickAction = getappdata(hFig, 'clickAction');
+    clickSource = getappdata(hFig, 'clickSource');
+    clickObject = getappdata(hFig, 'clickObject');
+    % If no action is currently performed
+    if isempty(clickAction)
+        return
+    end
+    % If MouseUp was executed before MouseDown
+    if strcmpi(clickAction, 'MouseDownNotConsumed') || isempty(getappdata(hFig, 'clickPositionFigure'))
+        % Ignore Move event
+        return
+    end
+    % If source is not the same as the current figure: fire mouse up event
+    if (clickSource ~= hFig)
+        FigureMouseUpCallback(hFig);
+        FigureMouseUpCallback(clickSource);
+        return
+    end
+
+    % Set the motion flag
+    setappdata(hFig, 'hasMoved', 1);
+    % Get current mouse location in figure
+    curptFigure = get(hFig, 'CurrentPoint');
+    motionFigure = 0.3 * (curptFigure - getappdata(hFig, 'clickPositionFigure'));
+    % Get current mouse location in axes
+    curptAxes = get(hAxes, 'CurrentPoint');
+    oldptAxes = getappdata(hFig, 'clickPositionAxes');
+    if isempty(oldptAxes)
+        return
+    end
+    motionAxes = curptAxes - oldptAxes;
+    % Update click point location
+    setappdata(hFig, 'clickPositionFigure', curptFigure);
+    setappdata(hFig, 'clickPositionAxes',   curptAxes);
+    % Get figure size
+    figPos = get(hFig, 'Position');
+       
+    % Switch between different actions (Pan, Rotate, Zoom, Contrast)
+    switch(clickAction)              
+        case 'rotate'
+            % Else : ROTATION
+            % Rotation functions : 5 different areas in the figure window
+            %     ,---------------------------.
+            %     |             2             |
+            % .75 |---------------------------| 
+            %     |   3  |      5      |  4   |   
+            %     |      |             |      | 
+            % .25 |---------------------------| 
+            %     |             1             |
+            %     '---------------------------'
+            %           .25           .75
+            %
+            % ----- AREA 1 -----
+            if (curptFigure(2) < .25 * figPos(4))
+                camroll(hAxes, motionFigure(1));
+                camorbit(hAxes, 0,-motionFigure(2), 'camera');
+            % ----- AREA 2 -----
+            elseif (curptFigure(2) > .75 * figPos(4))
+                camroll(hAxes, -motionFigure(1));
+                camorbit(hAxes, 0,-motionFigure(2), 'camera');
+            % ----- AREA 3 -----
+            elseif (curptFigure(1) < .25 * figPos(3))
+                camroll(hAxes, -motionFigure(2));
+                camorbit(hAxes, -motionFigure(1),0, 'camera');
+            % ----- AREA 4 -----
+            elseif (curptFigure(1) > .75 * figPos(3))
+                camroll(hAxes, motionFigure(2));
+                camorbit(hAxes, -motionFigure(1),0, 'camera');
+            % ----- AREA 5 -----
+            else
+                camorbit(hAxes, -motionFigure(1),-motionFigure(2), 'camera');
+            end
+            camlight(findobj(hAxes, '-depth', 1, 'Tag', 'FrontLight'), 'headlight');
+
+        case 'pan'
+            % Get camera textProperties
+            pos    = get(hAxes, 'CameraPosition');
+            up     = get(hAxes, 'CameraUpVector');
+            target = get(hAxes, 'CameraTarget');
+            % Calculate a normalised right vector
+            right = cross(up, target - pos);
+            up    = up ./ realsqrt(sum(up.^2));
+            right = right ./ realsqrt(sum(right.^2));
+            % Calculate new camera position and camera target
+            panFactor = 0.001;
+            pos    = pos    + panFactor .* (motionFigure(1).*right - motionFigure(2).*up);
+            target = target + panFactor .* (motionFigure(1).*right - motionFigure(2).*up);
+            set(hAxes, 'CameraPosition', pos, 'CameraTarget', target);
+
+        case 'zoom'
+            if (motionFigure(2) == 0)
+                return;
+            elseif (motionFigure(2) < 0)
+                % ZOOM IN
+                Factor = 1-motionFigure(2)./100;
+            elseif (motionFigure(2) > 0)
+                % ZOOM OUT
+                Factor = 1./(1+motionFigure(2)./100);
+            end
+            zoom(hFig, Factor);
+            
+        % Popup or move slices
+        case 'popup'
+            FigureId = getappdata(hFig, 'FigureId');
+            % TOPO: Select channels
+            if strcmpi(FigureId.Type, 'Topography') && ismember(FigureId.SubType, {'2DLayout', '2DDisc', '2DSensorCap', '2DElectrodes'})
+                % Get current point
+                curPt = curptAxes(1,:);
+                % Limit selection to current display
+                curPt(1) = bst_saturate(curPt(1), get(hAxes, 'XLim'));
+                curPt(2) = bst_saturate(curPt(2), get(hAxes, 'YLim'));
+                if ~isappdata(hFig, 'patchSelection')
+                    % Set starting position
+                    setappdata(hFig, 'patchSelection', curPt);
+                    % Draw patch
+                    hSelPatch = patch('XData', curptAxes(1) * [1 1 1 1], ...
+                                      'YData', curptAxes(2) * [1 1 1 1], ...
+                                      'ZData', .0001 * [1 1 1 1], ...
+                                      'LineWidth', 1, ...
+                                      'FaceColor', [1 0 0], ...
+                                      'FaceAlpha', 0.3, ...
+                                      'EdgeColor', [1 0 0], ...
+                                      'EdgeAlpha', 1, ...
+                                      'BackfaceLighting', 'lit', ...
+                                      'Tag',       'TopoSelectionPatch', ...
+                                      'Parent',    hAxes);
+                else
+                    % Get starting position
+                    startPt = getappdata(hFig, 'patchSelection');
+                    % Update patch position
+                    hSelPatch = findobj(hAxes, '-depth', 1, 'Tag', 'TopoSelectionPatch');
+                    % Set new patch position
+                    set(hSelPatch, 'XData', [startPt(1), curPt(1),   curPt(1), startPt(1)], ...
+                                   'YData', [startPt(2), startPt(2), curPt(2), curPt(2)]);
+                end
+            % MRI: Move slices
+            else
+                % Get MRI
+                [sMri,TessInfo,iTess] = panel_surface('GetSurfaceMri', hFig);
+                if isempty(iTess)
+                    return
+                end
+
+                % === DETECT ACTION ===
+                % Is moving axis and direction are not detected yet : do it
+                if (~isappdata(hFig, 'moveAxis') || ~isappdata(hFig, 'moveDirection'))
+                    moveAxis = [];
+                    % If a slice was clicked: move this one                   
+                    if ~isempty(clickObject) && ~isempty(strfind(get(clickObject, 'Tag'), 'MriCut'))
+                        clickTag = get(clickObject, 'Tag');
+                        if (clickTag(end) == '1')
+                            moveAxis = 1;
+                        elseif (clickTag(end) == '2')
+                            moveAxis = 2;
+                        elseif (clickTag(end) == '3')
+                            moveAxis = 3;
+                        end
+                    end
+                    % Guess which cut the user is trying to change by getting the direction of the move
+                    % Sometimes some problem occurs, leading to values > 800 for a 1-pixel movement => ignoring
+                    if (max(motionAxes(1,:)) > 20)
+                        return;
+                    end
+                    % Convert MRI-CS -> SCS
+                    motionAxes = motionAxes * sMri.SCS.R;
+                    % If no slice clieck: Get the maximum deplacement as the direction
+                    if isempty(moveAxis)
+                        [value, moveAxis] = max(abs(motionAxes(1,:)));
+                        moveAxis = moveAxis(1);
+                    end
+                    % Get the directions of the mouse deplacement that will
+                    % increase or decrease the value of the slice
+                    [value, moveDirection] = max(abs(motionFigure));
+                    moveDirection = sign(motionFigure(moveDirection(1))) .* ...
+                                    sign(motionAxes(1,moveAxis)) .* ...
+                                    moveDirection(1);
+                    % Save the detected movement direction and orientation
+                    if ismember(moveDirection, [1 2 3])
+                        setappdata(hFig, 'moveAxis',      moveAxis);
+                        setappdata(hFig, 'moveDirection', moveDirection);
+                    end
+                % === MOVE SLICE ===
+                else                
+                    % Get saved information about current motion
+                    moveAxis      = getappdata(hFig, 'moveAxis');
+                    moveDirection = getappdata(hFig, 'moveDirection');
+                    % If a valid direction is available
+                    if ~isempty(moveDirection) && ~isequal(moveDirection, 0)
+                        % Get the motion value
+                        val = sign(moveDirection) .* motionFigure(abs(moveDirection));
+                        % Get the new position of the slice
+                        oldPos = TessInfo(iTess).CutsPosition(moveAxis);
+                        newPos = round(bst_saturate(oldPos + val, [1 size(sMri.Cube, moveAxis)]));
+                        % Plot a patch that indicates the location of the cut
+                        PlotSquareCut(hFig, TessInfo(iTess), moveAxis, newPos);
+                        % Draw a new MRI cut according to the mouse motion
+                        posXYZ = [NaN, NaN, NaN];
+                        posXYZ(moveAxis) = newPos;
+                        panel_surface('PlotMri', hFig, posXYZ, 1);
+                    end
+                end
+            end
+    
+        case 'colorbar'
+            % Delete legend
+            % delete(findobj(hFig, 'Tag', 'ColorbarHelpMsg'));
+            % Get colormap type
+            ColormapInfo = getappdata(hFig, 'Colormap');
+            % Changes contrast
+            sColormap = bst_colormaps('ColormapChangeModifiers', ColormapInfo.Type, [motionFigure(1), motionFigure(2)] ./ 100, 0);
+            if ~isempty(sColormap)
+                set(hFig, 'Colormap', sColormap.CMap);
+            end
+    end
+end
+
+                
+%% ===== FIGURE MOUSE UP =====        
+function FigureMouseUpCallback(hFig, varargin)
+    global GlobalData gChanAlign;
+    % === 3DViz specific commands ===
+    % Get application data (current user/mouse actions)
+    clickAction = getappdata(hFig, 'clickAction');
+    clickObject = getappdata(hFig, 'clickObject');
+    hasMoved    = getappdata(hFig, 'hasMoved');
+    hAxes       = findobj(hFig, '-depth', 1, 'tag', 'Axes3D');
+    isSelectingCorticalSpot = getappdata(hFig, 'isSelectingCorticalSpot');
+    isSelectingCoordinates  = getappdata(hFig, 'isSelectingCoordinates');
+    TfInfo = getappdata(hFig, 'Timefreq');
+    
+    % Remove mouse appdata (to stop movements first)
+    setappdata(hFig, 'hasMoved', 0);
+    if isappdata(hFig, 'clickPositionFigure')
+        rmappdata(hFig, 'clickPositionFigure');
+    end
+    if isappdata(hFig, 'clickPositionAxes')
+        rmappdata(hFig, 'clickPositionAxes');
+    end
+    if isappdata(hFig, 'clickAction')
+        rmappdata(hFig, 'clickAction');
+    else
+        setappdata(hFig, 'clickAction', 'MouseDownNotConsumed');
+    end
+    if isappdata(hFig, 'moveAxis')
+        moveAxis = getappdata(hFig, 'moveAxis');
+        rmappdata(hFig, 'moveAxis');
+    else
+        moveAxis = [];
+    end
+    if isappdata(hFig, 'moveDirection')
+        rmappdata(hFig, 'moveDirection');
+    end
+    if isappdata(hFig, 'patchSelection')
+        rmappdata(hFig, 'patchSelection');
+    end
+    % Remove SquareCut objects
+    PlotSquareCut(hFig);
+    % Get figure description
+    [hFig, iFig, iDS] = bst_figures('GetFigure', hFig);
+    if isempty(iDS)
+        return
+    end
+    Figure = GlobalData.DataSet(iDS).Figure(iFig);
+    % Update figure selection
+    if strcmpi(Figure.Id.Type, '3DViz')
+        bst_figures('SetCurrentFigure', hFig, '3D');
+    elseif ismember(Figure.Id.SubType, {'3DSensorCap', '3DElectrodes'})
+        bst_figures('SetCurrentFigure', hFig, '3D');
+        bst_figures('SetCurrentFigure', hFig, '2D');
+    else
+        bst_figures('SetCurrentFigure', hFig, '2D');
+    end
+    if isappdata(hFig, 'Timefreq') && ~isempty(getappdata(hFig, 'Timefreq'))
+        bst_figures('SetCurrentFigure', hFig, 'TF');
+    end
+    % Check if clicked object is still available
+    if ~isempty(clickObject) && ~ishandle(clickObject)
+        clickObject = [];
+        clickAction = [];
+    end
+    
+    % ===== SIMPLE CLICK ===== 
+    % If user did not move the mouse since the click
+    if ~hasMoved
+        % === POPUP ===
+        if strcmpi(clickAction, 'popup')
+            DisplayFigurePopup(hFig);
+            
+        % === SELECTING CORTICAL SCOUTS ===
+        elseif isSelectingCorticalSpot
+            panel_scout('CreateScoutMouse', hFig);
+            
+        % === SELECTING POINT ===
+        elseif isSelectingCoordinates
+            % Selecting from Coordinates panel
+            if gui_brainstorm('isTabVisible', 'Coordinates')
+                panel_coordinates('SelectPoint', hFig);
+            % Selecting fiducials linked with MRI viewer
+            else
+                hView3DHeadFig = findobj(0, 'Type', 'Figure', 'Tag', 'View3DHeadFig', '-depth', 1);
+                if ~isempty(hView3DHeadFig)
+                    % Find the closest surface point that was selected
+                    [TessInfo, iTess, pout] = panel_coordinates('ClickPointInSurface', hView3DHeadFig);
+                    if isempty(TessInfo)
+                        return
+                    end
+                    % Get linked MRI viewer
+                    hMriViewer = get(hView3DHeadFig, 'UserData');
+                    % Set coordinates in linked MRI viewer
+                    figure_mri('SetLocation', 'mri', hMriViewer, [], pout' / 1000);
+                end
+            end
+            
+        % === TIME-FREQ CORTICAL POINT ===
+        % SHIFT + CLICK: Display time-frequency map for the selected dipole
+        elseif ~isempty(TfInfo) && ~isempty(TfInfo.FileName) && strcmpi(Figure.Id.Type, '3DViz') && strcmpi(get(hFig, 'SelectionType'), 'extend')
+            % Get selected vertex
+            iVertex = panel_coordinates('SelectPoint', hFig, 0);
+            % Show time-frequency decomposition for this source
+            if ~isempty(iVertex)
+                if ~isempty(strfind(TfInfo.FileName, '_psd')) || ~isempty(strfind(TfInfo.FileName, '_fft')) || ~isempty(strfind(TfInfo.FileName, '_cohere')) || ~isempty(strfind(TfInfo.FileName, '_spgranger'))
+                    view_spectrum(TfInfo.FileName, 'Spectrum', iVertex, 1);
+                elseif ~isempty(strfind(TfInfo.FileName, '_pac_fullmaps'))
+                    view_pac(TfInfo.FileName, iVertex, 'PAC', [], 1);
+                elseif ~isempty(strfind(TfInfo.FileName, '_pac'))
+                    % Nothing
+                else
+                    view_timefreq(TfInfo.FileName, 'SingleSensor', iVertex, 1);
+                end
+            end
+            
+        % === SELECTING SCOUT ===
+        elseif ~isempty(clickObject) && ismember(get(clickObject,'Tag'), {'ScoutPatch', 'ScoutContour', 'ScoutMarker'})
+            % Get scouts display options
+            ScoutsOptions = panel_scout('GetScoutsOptions');
+            % Display/hide scouts
+            if strcmpi(ScoutsOptions.showSelection, 'all')
+                % Find the selected scout
+                [sScout, iScout] = panel_scout('GetScoutWithHandle', clickObject);
+                % If a scout was found: select it in the list
+                if ~isempty(iScout)
+                    % If the SHIFT key is pressed, add/remove scout in extisting selection
+                    if strcmpi(get(hFig, 'SelectionType'), 'extend')
+                        [sPrevScouts, iPrevScouts] = panel_scout('GetSelectedScouts');
+                        % Already selected: remove from selection
+                        if ismember(iScout, iPrevScouts)
+                            iPrevScouts(iPrevScouts == iScout) = [];
+                            iScout = iPrevScouts;
+                        % Not selected yet: Add to selection
+                        else
+                            iScout = [iPrevScouts, iScout];
+                        end
+                    end
+                    % Set selection
+                    panel_scout('SetSelectedScouts', iScout);
+                end
+            end
+            
+        % === SELECTING DIPOLE ===
+        elseif ~isempty(clickObject) && ismember(get(clickObject,'Tag'), {'DipolesLoc', 'DipolesOrient'})
+            % Get the index of the selected dipole
+            iDipole = get(clickObject, 'UserData');
+            % Select dipole
+            if ~isempty(iDipole)
+                panel_dipinfo('SelectDipole', hFig, iDipole);
+            end
+            
+        % === SELECTING NIRS PAIR ===
+        elseif ~isempty(clickObject) && strcmpi(get(clickObject,'Tag'), 'NirsCapLine')
+            % Get selected pair
+            PairSD = get(clickObject, 'UserData');
+            % Get all related data channels
+            SelChan = panel_montage('GetRelatedNirsChannels', GlobalData.DataSet(iDS).Channel, sprintf('S%dD%d',PairSD));
+            % Select only the last sensor
+            bst_figures('ToggleSelectedRow', SelChan);
+            
+        % === SELECTING DEPTH ELECTRODE ===
+        elseif ~isempty(clickObject) && ismember(get(clickObject,'Tag'), {'ElectrodeDepth', 'ElectrodeLabel'})
+            % Get electrode name
+            elecName = get(clickObject, 'UserData');
+            % Select it in panel iEEG
+            panel_ieeg('SetSelectedElectrodes', elecName);
+            
+        % === SELECTING SENSORS ===
+        else
+            iSelChan = [];
+            % Check if sensors are displayed in this figure (as a patch)
+            hSensorsPatch   = findobj(hAxes, '-depth', 1, 'Tag', 'SensorsPatch');
+            hSensorsMarkers = findobj(hAxes, '-depth', 1, 'Tag', 'SensorsMarkers');
+            hElectrodeGrid  = findobj(hAxes, '-depth', 1, 'Tag', 'ElectrodeGrid');
+            hNirsCapPatch   = findobj(hAxes, '-depth', 1, 'Tag', 'NirsCapPatch');
+            % Selecting from sensor text
+            if strcmpi(get(clickObject,'Tag'), 'SensorsLabels')
+                vi = get(clickObject, 'UserData');
+            % Selecting from 3DElectrodes patch
+            elseif ~isempty(hElectrodeGrid)
+                % Select the nearest sensor from the mouse
+                [p, v, vi] = select3d(hElectrodeGrid(1));
+                % Get the correspondance electrodes/vertex
+                UserData = get(hElectrodeGrid(1), 'UserData');
+                % If sensor index is not valid
+                if isempty(vi) || (vi > length(UserData)) || (vi <= 0)
+                    return
+                end
+                % Get the channel index from the vertex index
+                vi = UserData(vi);
+            % Selecting from NIRS cap
+            elseif ~isempty(hNirsCapPatch)
+                % Select the nearest sensor from the mouse
+                [p, v, vi] = select3d(hNirsCapPatch);
+                % Get the correspondance electrodes/vertex
+                UserData = get(hNirsCapPatch, 'UserData');
+                % If sensor index is not valid
+                if isempty(vi) || (vi > length(UserData)) || (vi <= 0)
+                    return
+                end
+                % Get the sphere name (source or detector)
+                sphName = UserData{vi};
+                sphInd = str2num(sphName(2:end));
+                % Parse the NIRS channel names
+                iNirs = intersect(channel_find(GlobalData.DataSet(iDS).Channel, 'NIRS'), Figure.SelectedChannels);
+                [S,D,WL] = panel_montage('ParseNirsChannelNames', {GlobalData.DataSet(iDS).Channel(iNirs).Name});
+                % Find the corresponding channels of data
+                if (sphName(1) == 'S')
+                    vi = find(S == sphInd);
+                elseif (sphName(1) == 'D')
+                    vi = find(D == sphInd);
+                end
+            % Selecting from sensors patch
+            elseif (length(hSensorsPatch) == 1)
+                % Select the nearest sensor from the mouse
+                [p, v, vi] = select3d(hSensorsPatch);
+                % If sensor index is not valid
+                if isempty(vi) || (vi > length(Figure.SelectedChannels)) || (vi <= 0)
+                    return
+                end
+                % If clicked point is too far away (5mm) from the closest sensor
+                % (Do not test Topography figures)
+                if ~strcmpi(Figure.Id.Type, 'Topography') && ~isempty(p)
+                    if (norm(p - v) > 0.005)
+                        return
+                    end
+                end
+            % Check if sensors are displayed in this figure (as a line object)
+            elseif ~isempty(hSensorsMarkers) && ismember(clickObject, hSensorsMarkers)
+                % Get the vertex index
+                vi = get(clickObject, 'UserData');
+            else
+                vi = [];
+            end
+            
+            % Convert to real channel indices
+            if ~isempty(vi)
+%                 % Is figure used only to display channels
+%                 isSensorsOnly = getappdata(hFig, 'isSensorsOnly');
+%                 % If not all the channels are displayed: need to convert the selected sensor indice
+%                 if ~isSensorsOnly
+                    % Get channel indice (in Channel array)
+                    if (vi <= length(Figure.SelectedChannels))
+                        iSelChan = Figure.SelectedChannels(vi);
+                    end
+%                 else
+%                     AllModalityChannels = good_channel(GlobalData.DataSet(iDS).Channel, [], Figure.Id.Modality);
+%                     iSelChan = AllModalityChannels(vi);
+%                 end
+            end
+            
+            % Check if sensors where marked to be selected somewhere else in the code
+            if isempty(iSelChan)
+                iSelChan = getappdata(hFig, 'ChannelsToSelect');
+            end
+            % Reset this field
+            setappdata(hFig, 'ChannelsToSelect', []);
+            
+            % Select sensor
+            if ~isempty(iSelChan)
+                % Get channel names
+                SelChan = {GlobalData.DataSet(iDS).Channel(iSelChan).Name};
+                % SHIFT + CLICK: Display time-frequency map for the sensor
+                if strcmpi(get(hFig, 'SelectionType'), 'extend')
+                    % Select only the last sensor
+                    bst_figures('SetSelectedRows', SelChan);
+                    % Time-freq: view a the sensor in a separate figure
+                    if ~isempty(TfInfo) && ~isempty(TfInfo.FileName)
+                        if ~isempty(strfind(TfInfo.FileName, '_pac_fullmaps'))
+                            view_pac(TfInfo.FileName, SelChan);
+                        elseif ~isempty(strfind(TfInfo.FileName, '_pac'))
+                            % Nothing
+                        elseif ~isempty(strfind(TfInfo.FileName, '_psd')) || ~isempty(strfind(TfInfo.FileName, '_fft'))
+                            view_spectrum(TfInfo.FileName, 'Spectrum', SelChan, 1);
+                        else
+                            view_timefreq(TfInfo.FileName, 'SingleSensor', SelChan{1}, 0);
+                        end
+                    end
+                % CLICK: Normally select/unselect sensor
+                else
+                    % If user is editing/moving sensors: select only the new sensor
+                    if ~isempty(gChanAlign) && ~gChanAlign.isMeg && isequal(gChanAlign.selectedButton, gChanAlign.hButtonMoveChan)
+                        bst_figures('SetSelectedRows', SelChan);
+                    else
+                        bst_figures('ToggleSelectedRow', SelChan);
+                    end
+                    % If there are intra electrodes defined, and if the channels are SEEG/ECOG: try to select the electrode in panel_ieeg
+                    if ~isempty(GlobalData.DataSet(iDS).IntraElectrodes) && all(~cellfun(@isempty, {GlobalData.DataSet(iDS).Channel(iSelChan).Group}))
+                        selGroup = unique({GlobalData.DataSet(iDS).Channel(iSelChan).Group});
+                        panel_ieeg('SetSelectedElectrodes', selGroup);
+                    end
+                end
+            end
+        end
+    % ===== MOUSE HAS MOVED ===== 
+    else
+        % === COLORMAP HAS CHANGED ===
+        if strcmpi(clickAction, 'colorbar')
+            % Apply new colormap to all figures
+            ColormapInfo = getappdata(hFig, 'Colormap');
+            bst_colormaps('FireColormapChanged', ColormapInfo.Type);
+            
+        % === RIGHT-CLICK + MOVE ===
+        elseif strcmpi(clickAction, 'popup')
+            % === TOPO: Select channels ===
+            if strcmpi(Figure.Id.Type, 'Topography') && ismember(Figure.Id.SubType, {'2DLayout', '2DDisc', '2DSensorCap', '2DElectrodes'})
+                % Get selection patch
+                hSelPatch = findobj(hAxes, '-depth', 1, 'Tag', 'TopoSelectionPatch');
+                if isempty(hSelPatch)
+                    return
+                elseif (length(hSelPatch) > 1)
+                    delete(hSelPatch);
+                    return
+                end
+                % Get selection rectangle
+                XBounds = get(hSelPatch, 'XData');
+                YBounds = get(hSelPatch, 'YData');
+                XBounds = [min(XBounds), max(XBounds)];
+                YBounds = [min(YBounds), max(YBounds)];
+                % Delete selection patch
+                delete(hSelPatch);
+                % Find all the sensors that are in that selection rectangle
+                if strcmpi(Figure.Id.SubType, '2DLayout')
+                    channelLoc = GlobalData.DataSet(iDS).Figure(iFig).Handles.BoxesCenters;
+                else
+                    channelLoc = GlobalData.DataSet(iDS).Figure(iFig).Handles.MarkersLocs;
+                end
+                iChannels = find((channelLoc(:,1) >= XBounds(1)) & (channelLoc(:,1) <= XBounds(2)) & ...
+                                 (channelLoc(:,2) >= YBounds(1)) & (channelLoc(:,2) <= YBounds(2)));
+                % Convert to real channel indices
+                if strcmpi(Figure.Id.SubType, '2DLayout')
+                    iChannels = GlobalData.DataSet(iDS).Figure(iFig).Handles.SelChanGlobal(iChannels);
+                else
+                    iChannels = GlobalData.DataSet(iDS).Figure(iFig).SelectedChannels(iChannels);
+                end
+                ChannelNames = {GlobalData.DataSet(iDS).Channel(iChannels).Name};
+                % Select those channels
+                bst_figures('SetSelectedRows', ChannelNames);
+                
+            % === SLICES WERE MOVED ===
+            else
+                % Update "Surfaces" panel
+                panel_surface('UpdateSurfaceProperties');
+                % Draw a new MRI cut according to the mouse motion (to draw tensors after moving)
+                if ~isempty(moveAxis)
+                    % Tensors on MRI slices
+                    if isequal(Figure.Id.SubType, 'TensorsMri')
+                        [sMri,TessInfo,iTess] = panel_surface('GetSurfaceMri', hFig);
+                        if isempty(iTess)
+                            return
+                        end
+                        % Update the last slice with full rendering (including tensors)
+                        posXYZ = [NaN, NaN, NaN];
+                        posXYZ(moveAxis) = TessInfo(iTess).CutsPosition(moveAxis);
+                        panel_surface('PlotMri', hFig, posXYZ, 0);
+                    % Tensors on FEM mesh
+                    elseif isequal(Figure.Id.SubType, 'TensorsFem')
+                        TessInfo = getappdata(TensorsFem);
+                        
+                        error('todo');
+                    end
+                end
+            end
+        end
+    end 
+end
+
+
+%% ===== FIGURE MOUSE WHEEL =====
+function FigureMouseWheelCallback(hFig, event, target)  
+    % Parse inputs
+    if (nargin < 3) || isempty(target)
+        target = [];
+    end
+    % ONLY FOR 3D AND 2DLayout
+    if isempty(event)
+        return;
+    elseif (event.VerticalScrollCount < 0)
+        % ZOOM IN
+        Factor = 1 - double(event.VerticalScrollCount) ./ 20;
+    elseif (event.VerticalScrollCount > 0)
+        % ZOOM OUT
+        Factor = 1./(1 + double(event.VerticalScrollCount) ./ 20);
+    else
+        Factor = 1;
+    end
+    % Get figure type
+    FigureId = getappdata(hFig, 'FigureId');
+    % Get axes
+    hAxes = findobj(hFig, 'Tag', 'Axes3D');
+    % 2D Layout
+    if strcmpi(FigureId.SubType, '2DLayout') 
+        % Default behavior
+        if isempty(target)
+            % SHIFT + Wheel: Change the channel gain
+            if ismember('shift', get(hFig,'CurrentModifier'))
+                target = 'amplitude';
+            % CONTROL + Wheel: Change the time window
+            elseif ismember('control', get(hFig,'CurrentModifier'))
+                target = 'time';
+            % Wheel: Just zoom (like in regular figures)
+            else
+                target = 'camera';
+            end
+        end
+        % Apply zoom factor
+        switch (target)
+            case 'amplitude'
+                figure_topo('UpdateTimeSeriesFactor', hFig, Factor);
+            case 'time'
+                figure_topo('UpdateTopoTimeWindow', hFig, Factor);
+            case 'camera'
+                zoom(hAxes, Factor);
+        end
+    % Else: zoom
+    else
+        zoom(hAxes, Factor);
+    end
+end
+
+
+%% ===== KEYBOARD CALLBACK =====
+function FigureKeyPressedCallback(hFig, keyEvent)   
+    global GlobalData TimeSliderMutex;
+    % Prevent multiple executions
+    hAxes = findobj(hFig, '-depth', 1, 'Tag', 'Axes3D');
+    set([hFig hAxes], 'BusyAction', 'cancel');
+    % Get figure description
+    [hFig, iFig, iDS] = bst_figures('GetFigure', hFig);
+    if isempty(hFig)
+        return
+    end
+    FigureId = GlobalData.DataSet(iDS).Figure(iFig).Id;
+    % ===== GET SELECTED CHANNELS =====
+    % Get selected channels
+    [SelChan, iSelChan] = GetFigSelectedRows(hFig);
+    % Get if figure should contain all the modality sensors (display channel net)
+    isSensorsOnly = getappdata(hFig, 'isSensorsOnly');
+    % Check if it is a realignment figure
+    isAlignFig = ~isempty(findobj(hFig, '-depth', 1, 'Tag', 'AlignToolbar'));
+    % If figure is 2D
+    is2D = ~strcmpi(FigureId.Type, '3DViz') && ~ismember(FigureId.SubType, {'3DSensorCap', '3DElectrodes', '3DOptodes'});
+    isRaw = strcmpi(GlobalData.DataSet(iDS).Measures.DataType, 'raw');
+        
+    % ===== PROCESS BY CHARACTERS =====
+    switch (keyEvent.Character)
+        % === NUMBERS : VIEW SHORTCUTS ===
+        case '0'
+            if ~isAlignFig && ~is2D
+                SetStandardView(hFig, {'left', 'right', 'top'});
+            end
+        case '1'
+            if ~is2D
+                SetStandardView(hFig, 'left');
+            end
+        case '2'
+            if ~is2D
+                SetStandardView(hFig, 'bottom');
+            end
+        case '3'
+            if ~is2D
+                SetStandardView(hFig, 'right');
+            end
+        case '4'
+            if ~is2D
+                SetStandardView(hFig, 'front');
+            end
+        case '5'
+            if ~is2D
+                SetStandardView(hFig, 'top');
+            end
+        case '6'
+            if ~is2D
+                SetStandardView(hFig, 'back');
+            end
+        case '7'
+            if ~isAlignFig && ~is2D
+                SetStandardView(hFig, {'left', 'right'});
+            end
+        case '8'
+            if ~isAlignFig && ~is2D
+                SetStandardView(hFig, {'bottom', 'top'});
+            end
+        case '9'
+            if ~isAlignFig && ~is2D
+                SetStandardView(hFig, {'front', 'back'});      
+            end
+        case '.'
+            if ~isAlignFig && ~is2D
+                SetStandardView(hFig, {'left', 'right', 'top', 'left_intern', 'right_intern', 'bottom'});
+            end
+        case {'=', 'equal'}
+            if ~isAlignFig && ~is2D
+                ApplyViewToAllFigures(hFig, 1, 1);
+            end
+        case '*'
+            if ~isAlignFig && ~is2D
+                ApplyViewToAllFigures(hFig, 0, 1);
+            end
+        % === ZOOM ===
+        case '+'
+            %panel_scout('EditScoutsSize', 'Grow1');
+            event.VerticalScrollCount = -2;
+            FigureMouseWheelCallback(hFig, event, 'amplitude');
+        case '-'
+            %panel_scout('EditScoutsSize', 'Shrink1');
+            event.VerticalScrollCount = 2;
+            FigureMouseWheelCallback(hFig, event, 'amplitude');
+            
+        otherwise
+            % ===== PROCESS BY KEYS =====
+            switch (keyEvent.Key)
+                % === LEFT, RIGHT, PAGEUP, PAGEDOWN  ===
+                case {'leftarrow', 'rightarrow', 'pageup', 'pagedown', 'home', 'end'}
+                    if isempty(TimeSliderMutex) || ~TimeSliderMutex
+                        panel_time('TimeKeyCallback', keyEvent);
+                    end
+               % === UP, DOWN, SPACE: Frequency or Tensor mode ===
+                case {'uparrow', 'downarrow'}
+                    % If there are tensors displayed: update display
+                    Handles = bst_figures('GetFigureHandles', hFig);
+                    if isfield(Handles, 'TensorDisplay') && ~isempty(Handles.TensorDisplay)
+                        PlotTensorCut(hFig, [], [], [], keyEvent.Key, []);
+                    % Up/Down: Process by Freq panel
+                    else
+                        panel_freq('FreqKeyCallback', keyEvent);
+                    end
+                % === SPACE: Toggle tensor display mode ===
+                case 'space'
+                    PlotTensorCut(hFig, [], [], [], [], 'toggle');
+                % === DATABASE NAVIGATOR ===
+                case {'f1', 'f2', 'f3', 'f4', 'f6'}
+                    if ~isAlignFig 
+                        if isRaw
+                            panel_time('TimeKeyCallback', keyEvent);
+                        else
+                            bst_figures('NavigatorKeyPress', hFig, keyEvent);
+                        end
+                    end
+                % === DATA FILES ===
+                % CTRL+A : View axis
+                case 'a'
+                    if ismember('control', keyEvent.Modifier)
+                    	ViewAxis(hFig);
+                    end 
+                % CTRL+D : Dock figure
+                case 'd'
+                    if ismember('control', keyEvent.Modifier)
+                        isDocked = strcmpi(get(hFig, 'WindowStyle'), 'docked');
+                        bst_figures('DockFigure', hFig, ~isDocked);
+                    end
+                % CTRL+E : Sensors and labels
+                case 'e'
+                    if ~isAlignFig && ismember('control', keyEvent.Modifier) && ~isempty(GlobalData.DataSet(iDS).ChannelFile)
+                        hLabels = findobj(hAxes, '-depth', 1, 'Tag', 'SensorsLabels');
+                        hElectrodeGrid = findobj(hAxes, 'Tag', 'ElectrodeGrid');
+                        isMarkers = ~isempty(findobj(hAxes, '-depth', 1, 'Tag', 'SensorsPatch')) || ~isempty(findobj(hAxes, '-depth', 1, 'Tag', 'SensorsMarkers'));
+                        isLabels  = ~isempty(hLabels);
+                        % All figures, except "2DLayout"
+                        if ~strcmpi(FigureId.SubType, '2DLayout')
+                            % Cycle between two modes : Nothing, Labels
+                            if ~isempty(hElectrodeGrid)
+                                ViewSensors(hFig, 0, ~isLabels);
+                            % Cycle between three modes : Nothing, Sensors, Sensors+labels
+                            else
+                                % SEEG/ECOG: Display 3D Electrodes
+                                if ~isempty(FigureId.Modality) && ismember(FigureId.Modality, {'SEEG','ECOG'})
+                                    view_channels(GlobalData.DataSet(iDS).ChannelFile, FigureId.Modality, 1, 0, hFig, 1);
+                                elseif isMarkers && isLabels
+                                    ViewSensors(hFig, 0, 0);
+                                elseif isMarkers
+                                    ViewSensors(hFig, 1, 1);
+                                else
+                                    ViewSensors(hFig, 1, 0);
+                                end
+                            end
+                        % "2DLayout"
+                        else
+                            isLabelsVisible = strcmpi(get(hLabels(1), 'Visible'), 'on');
+                            if isLabelsVisible
+                                set(hLabels, 'Visible', 'off');
+                            else
+                                set(hLabels, 'Visible', 'on');
+                            end
+                        end
+                    end
+                % CTRL+H : Head points
+                case 'h'
+                    if ismember('control', keyEvent.Modifier) && ~isempty(GlobalData.DataSet(iDS).HeadPoints) && ...
+                            ~isempty(GlobalData.DataSet(iDS).HeadPoints.Loc) && ~strcmpi(GlobalData.DataSet(iDS).Figure(iFig).Id.Type, 'Topography')
+                        % Are head points visible
+                        hHeadPointsMarkers = findobj(GlobalData.DataSet(iDS).Figure(iFig).hFigure, 'Tag', 'HeadPointsMarkers');
+                        isVisible = ~isempty(hHeadPointsMarkers) && strcmpi(get(hHeadPointsMarkers, 'Visible'), 'on');
+                        % Are head points color coded by distance
+                        isColorDist = ~isempty(hHeadPointsMarkers) && strcmpi(get(hHeadPointsMarkers, 'MarkerFaceColor'), 'flat');
+                        % Cycle between three modes: Hide, Show plain, Show color coded 
+                        if isVisible && isColorDist
+                            ViewHeadPoints(hFig, 0, 0);
+                        elseif isVisible
+                            ViewHeadPoints(hFig, 1, 1);
+                        else
+                            ViewHeadPoints(hFig, 1, 0);
+                        end
+                    end
+                % CTRL+I : Save as image
+                case 'i'
+                    if ismember('control', keyEvent.Modifier)
+                        out_figure_image(hFig);
+                    end
+                % CTRL+J : Open as image
+                case 'j'
+                    if ismember('control', keyEvent.Modifier)
+                        out_figure_image(hFig, 'Viewer');
+                    end
+                % CTRL+F : Open as figure
+                case 'f'
+                    if ismember('control', keyEvent.Modifier)
+                        out_figure_image(hFig, 'Figure');
+                    end
+                % M : Jump to maximum
+                case 'm'
+                    JumpMaximum(hFig);
+                % CTRL+R : Recordings time series
+                case 'r'
+                    if ismember('control', keyEvent.Modifier) && ~isempty(GlobalData.DataSet(iDS).DataFile) && ~strcmpi(FigureId.Modality, 'MEG GRADNORM')
+                        view_timeseries(GlobalData.DataSet(iDS).DataFile, FigureId.Modality);
+                    end
+                % CTRL+S : Sources (first results file)
+                case 's'
+                    if ismember('control', keyEvent.Modifier)
+                        bst_figures('ViewResults', hFig); 
+                    end
+                % CTRL+T : Default topography
+                case 't'
+                    if ismember('control', keyEvent.Modifier) 
+                        bst_figures('ViewTopography', hFig); 
+                    end
+                    
+                % === SCROLL MRI CUTS ===
+                case {'x','y','z'}
+                    % Amount to scroll: +1 (no modifier) or -1 (shift key)
+                    if ismember('shift', keyEvent.Modifier)
+                        value = -1;
+                    else
+                        value = 1;
+                    end
+                    % Get dimension
+                    switch (keyEvent.Key)
+                        case 'x',  dim = 1;
+                        case 'y',  dim = 2;
+                        case 'z',  dim = 3;
+                    end
+                    % Get Mri and figure Handles
+                    [sMri, TessInfo, iTess, iMri] = panel_surface('GetSurfaceMri', hFig);
+                    % If there are anatomical slices in the figure
+                    if ~isempty(iTess)
+                        % Draw a new X-cut according to the mouse motion
+                        posXYZ = [NaN, NaN, NaN];
+                        posXYZ(dim) = TessInfo(iTess).CutsPosition(dim) + value;
+                        panel_surface('PlotMri', hFig, posXYZ);
+                        % Update interface (Surface tab and MRI figure)
+                        panel_surface('UpdateSurfaceProperties');
+                    end
+                    
+                % === CHANNELS ===
+                % RETURN: VIEW SELECTED CHANNELS
+                case 'return'
+                    if ~isAlignFig && ~isempty(SelChan) && ~isSensorsOnly
+                        TfInfo = getappdata(hFig, 'Timefreq');
+                        % Show time series for selected sensors
+                        if isempty(TfInfo)
+                            figure_timeseries('DisplayDataSelectedChannels', iDS, SelChan, FigureId.Modality);
+                        % Show time-frequency map for selected sensors
+                        elseif ~isempty(TfInfo.FileName)
+                            view_timefreq(TfInfo.FileName, 'SingleSensor', SelChan{1});
+                        end
+                    end
+                % DELETE: SET CHANNELS AS BAD
+                case {'delete', 'backspace'}
+                    isMulti2dLayout = (isfield(GlobalData.DataSet(iDS).Figure(iFig).Handles, 'hLines') && (length(GlobalData.DataSet(iDS).Figure(iFig).Handles.hLines) >= 2));
+                    if ~isAlignFig && ~isempty(SelChan) && ~isSensorsOnly && ~isempty(GlobalData.DataSet(iDS).DataFile) && ...
+                            (length(GlobalData.DataSet(iDS).Figure(iFig).SelectedChannels) ~= length(iSelChan)) && ~isMulti2dLayout
+                        % Shift+Delete: Mark non-selected as bad
+                        newChannelFlag = GlobalData.DataSet(iDS).Measures.ChannelFlag;
+                        if ismember('shift', keyEvent.Modifier)
+                            newChannelFlag(GlobalData.DataSet(iDS).Figure(iFig).SelectedChannels) = -1;
+                            newChannelFlag(iSelChan) = 1;
+                        % Delete: Mark selected channels as bad
+                        else
+                            newChannelFlag(iSelChan) = -1;
+                        end
+                        % Update channel flag
+                        panel_channel_editor('UpdateChannelFlag', GlobalData.DataSet(iDS).DataFile, newChannelFlag);
+                        % Reset selection
+                        bst_figures('SetSelectedRows', []);
+                    end
+                % ESCAPE: RESET SELECTION
+                case 'escape'
+                    % Remove selection cross
+                    delete(findobj(hAxes, '-depth', 1, 'tag', 'ptCoordinates'));
+                    % Channel selection
+                    if ~isAlignFig 
+                        % Mark all channels as good
+                        if ismember('shift', keyEvent.Modifier)
+                            ChannelFlagGood = ones(size(GlobalData.DataSet(iDS).Measures.ChannelFlag));
+                            panel_channel_editor('UpdateChannelFlag', GlobalData.DataSet(iDS).DataFile, ChannelFlagGood);
+                        % Reset channel selection
+                        else
+                            bst_figures('SetSelectedRows', []);
+                        end
+                    end
+            end
+    end
+    % Restore events
+    if ~isempty(hFig) && ishandle(hFig) && ~isempty(hAxes) && ishandle(hAxes)
+        set([hFig hAxes], 'BusyAction', 'queue');
+    end
+end
+
+
+%% ===== RESET VIEW =====
+% Restore initial camera position and orientation
+function ResetView(hFig)
+    global GlobalData;
+    % Get figure description
+    [hFig, iFig, iDS] = bst_figures('GetFigure', hFig);
+    if isempty(hFig)
+        return
+    end
+    % Get axes
+    hAxes = findobj(hFig, 'Tag', 'Axes3D');
+    % Reset zoom
+    zoom(hAxes, 'out');
+    % Enforce camera target at (0,0,0)
+    camtarget(hAxes, [0 0 0]);
+    % 2D LAYOUT: separate function
+    if strcmpi(GlobalData.DataSet(iDS).Figure(iFig).Id.SubType, '2DLayout')
+        GlobalData.DataSet(iDS).Figure(iFig).Handles.DisplayFactor = 1;
+        GlobalData.Preferences.TopoLayoutOptions.TimeWindow = abs(GlobalData.UserTimeWindow.Time(2) - GlobalData.UserTimeWindow.Time(1)) .* [-1, 1];
+        figure_topo('UpdateTopo2dLayout', iDS, iFig);
+        return
+    % 3D figures
+    else
+        % Get Axes handle
+        hAxes = findobj(hFig, '-depth', 1, 'Tag', 'Axes3D');
+        set(hFig, 'CurrentAxes', hAxes);
+        % Camera basic orientation
+        SetStandardView(hFig, 'top');
+        % Try to find a light source. If found, align it with the camera
+        camlight(findobj(hAxes, '-depth', 1, 'Tag', 'FrontLight'), 'headlight');
+    end
+end
+
+
+%% ===== SET STANDARD VIEW =====
+function SetStandardView(hFig, viewNames)
+    % Make sure that viewNames is a cell array
+    if ischar(viewNames)
+        viewNames = {viewNames};
+    end
+    % Get Axes handle
+    hAxes = findobj(hFig, '-depth', 1, 'Tag', 'Axes3D');
+    % Get the data types displayed in this figure
+    ColormapInfo = getappdata(hFig, 'Colormap');
+    % Get surface information
+    TessInfo = getappdata(hFig, 'Surface');
+
+    % ===== ANATOMY ORIENTATION =====
+    % If MRI displayed in the figure, use the orientation of the slices, instead of the orientation of the axes
+    R = eye(3);
+    % Get the mri surface
+    Ranat = [];
+    if ismember('anatomy', ColormapInfo.AllTypes)
+        iTess = find(strcmpi({TessInfo.Name}, 'Anatomy'));
+        if ~isempty(iTess)
+            % Get the subject MRI structure in memory
+            sMri = bst_memory('GetMri', TessInfo(iTess).SurfaceFile);
+            % Calculate transformation: SCS => MRI  (inverse MRI => SCS)
+            Ranat = pinv(sMri.SCS.R);
+        end
+    end
+    % Displaying a surface: Load the SCS field from the MRI
+    if isempty(Ranat) && ~isempty(TessInfo) && ~isempty(TessInfo(1).SurfaceFile)
+        % Get subject
+        sSubject = bst_get('SurfaceFile', TessInfo(1).SurfaceFile);
+        % If there is an MRI associated with it
+        if ~isempty(sSubject) && ~isempty(sSubject.Anatomy) && ~isempty(sSubject.Anatomy(sSubject.iAnatomy).FileName)
+            % Load the SCS+MNI transformation from this file
+            sMri = load(file_fullpath(sSubject.Anatomy(sSubject.iAnatomy).FileName), 'NCS', 'SCS', 'Comment');
+            % Get linear MNI transformation
+            transfMni = cs_convert(sMri, 'scs', 'mni');
+            if ~isempty(transfMni)
+                Ranat = transfMni(1:3,1:3);
+            end
+        end
+    end
+    % Get the rotation to change orientation
+    if ~isempty(Ranat)
+        R = [0 1 0;-1 0 0; 0 0 1] * Ranat;
+    end    
+    
+    % ===== MOVE CAMERA =====
+    % Apply the first orientation to the target figure
+    switch lower(viewNames{1})
+        case {'left', 'right_intern'}
+            newView = [0,1,0];
+            newCamup = [0 0 1];
+        case {'right', 'left_intern'}
+            newView = [0,-1,0];
+            newCamup = [0 0 1];
+        case 'back'
+            newView = [-1,0,0];
+            newCamup = [0 0 1];
+        case 'front'
+            newView = [1,0,0];
+            newCamup = [0 0 1];
+        case 'bottom'
+            newView = [0,0,-1];
+            newCamup = [1 0 0];
+        case 'top'
+            newView = [0,0,1];
+            newCamup = [1 0 0];
+    end
+    % Update camera position
+    view(hAxes, newView * R);
+    % view() changes the camera target. Enforce (0,0,0).
+    camtarget(hAxes, [0,0,0]);
+    camup(hAxes, double(newCamup * R));
+    % Update head light position
+    camlight(findobj(hAxes, '-depth', 1, 'Tag', 'FrontLight'), 'headlight');
+    % Select only one hemisphere
+    if any(ismember(viewNames, {'right_intern', 'left_intern'}))
+        bst_figures('SetCurrentFigure', hFig, '3D');
+        drawnow;
+        if strcmpi(viewNames{1}, 'right_intern')
+            panel_surface('SelectHemispheres', 'right');
+        elseif strcmpi(viewNames{1}, 'left_intern')
+            panel_surface('SelectHemispheres', 'left');
+        else
+            panel_surface('SelectHemispheres', 'none');
+        end
+    end
+    
+    % ===== OTHER FIGURES =====
+    % If there are other view to represent
+    if (length(viewNames) > 1)
+        hClones = bst_figures('GetClones', hFig);
+        % Process the other required views
+        for i = 2:length(viewNames)
+            if ~isempty(hClones)
+                % Use an already cloned figure
+                hNewFig = hClones(1);
+                hClones(1) = [];
+            else
+                % Clone figure
+                hNewFig = bst_figures('CloneFigure', hFig);
+            end
+            % Set orientation
+            SetStandardView(hNewFig, viewNames(i));
+        end
+        % If there are some cloned figures left : close them
+        if ~isempty(hClones)
+            close(hClones);
+            % Update figures layout
+            gui_layout('Update');
+        end
+    end
+end
+
+
+%% ===== GET COORDINATES =====
+function GetCoordinates(varargin)
+    % Show Coordinates panel
+    gui_show('panel_coordinates', 'JavaWindow', 'Get coordinates', [], 0, 1, 0);
+    % Start point selection
+    panel_coordinates('SetSelectionState', 1);
+end
+
+
+%% ===== APPLY VIEW TO ALL FIGURES =====
+function ApplyViewToAllFigures(hSrcFig, isView, isSurfProp)
+    % Get Axes handle
+    hSrcAxes = findobj(hSrcFig, '-depth', 1, 'Tag', 'Axes3D');
+    % Get surface descriptions
+    SrcTessInfo = getappdata(hSrcFig, 'Surface');
+    % Get all figures
+    hAllFig = bst_figures('GetFiguresByType', {'3DViz', 'Topography', 'MriViewer'});
+    hAllFig = setdiff(hAllFig, hSrcFig);
+    % Process all figures
+    for i = 1:length(hAllFig)
+        % Get Axes handle
+        hDestFig = hAllFig(i);
+        hDestAxes = findobj(hDestFig, '-depth', 1, 'Tag', 'Axes3D');
+        is3D = ~isempty(hDestAxes);
+        % Check figure type
+        FigureId = getappdata(hDestFig, 'FigureId');
+        if isempty(FigureId) || (strcmpi(FigureId.Type, 'Topography') && ~ismember(FigureId.SubType, {'3DElectrodes', '3DSensorCap', '3DOptodes'}))
+            continue;
+        end
+        
+        % === COPY CAMERA ===
+        if isView && is3D
+            % Copy view angle
+            [az,el] = view(hSrcAxes);
+            view(hDestAxes, az, el);
+            % Copy cam position
+            pos = campos(hSrcAxes);
+            campos(hDestAxes, pos);
+            % Copy cam target
+            tar = camtarget(hSrcAxes);
+            camtarget(hDestAxes, tar);
+            % Copy cam up vector
+            up = camup(hSrcAxes);
+            camup(hDestAxes, up);
+            % Copy zoom factor
+            camva = get(hSrcAxes, 'CameraViewAngle');
+            set(hDestAxes, 'CameraViewAngle', camva);
+
+            % Update head light position
+            camlight(findobj(hDestAxes, '-depth', 1, 'Tag', 'FrontLight'), 'headlight');
+        end
+        
+        % === COPY SURFACES PROPERTIES ===
+        if isSurfProp
+            DestTessInfo = getappdata(hDestFig, 'Surface');
+            % Process each surface of the figure
+            for iTess = 1:length(DestTessInfo)
+                % Find surface name in source figure
+                if (length(DestTessInfo) > 1)
+                    iTessInSrc = find(strcmpi(DestTessInfo(iTess).Name, {SrcTessInfo.Name}));
+                else
+                    iTessInSrc = 1;
+                end
+                % If surface is also available in source figure
+                if ~isempty(iTessInSrc)
+                    % Copy surf properties
+                    iTessInSrc = iTessInSrc(1);
+                    DestTessInfo(iTess).SurfAlpha        = SrcTessInfo(iTessInSrc).SurfAlpha;
+                    DestTessInfo(iTess).DataAlpha        = SrcTessInfo(iTessInSrc).DataAlpha;
+                    DestTessInfo(iTess).SizeThreshold    = SrcTessInfo(iTessInSrc).SizeThreshold;
+                    % Copy only if surfaces have the same type                    
+                    if strcmpi(DestTessInfo(iTess).Name, SrcTessInfo(iTessInSrc).Name)
+                        DestTessInfo(iTess).SurfShowSulci    = SrcTessInfo(iTessInSrc).SurfShowSulci;
+                        DestTessInfo(iTess).SurfShowEdges    = SrcTessInfo(iTessInSrc).SurfShowEdges;
+                        DestTessInfo(iTess).AnatomyColor     = SrcTessInfo(iTessInSrc).AnatomyColor;
+                        DestTessInfo(iTess).SurfSmoothValue  = SrcTessInfo(iTessInSrc).SurfSmoothValue;
+                        DestTessInfo(iTess).CutsPosition     = SrcTessInfo(iTessInSrc).CutsPosition;
+                        DestTessInfo(iTess).Resect           = SrcTessInfo(iTessInSrc).Resect;
+                    end
+                    % Do not update data threshold for stat surfaces (has to remain 0)
+                    if ~isempty(DestTessInfo(iTess).DataSource.FileName) && ~ismember(file_gettype(DestTessInfo(iTess).DataSource.FileName), {'pdata','presults','ptimfreq','pmatrix'})
+                        DestTessInfo(iTess).DataThreshold    = SrcTessInfo(iTessInSrc).DataThreshold;
+                    end
+                    % Update surfaces structure
+                    setappdata(hDestFig, 'Surface', DestTessInfo);
+                    % Update display
+                    if strcmpi(DestTessInfo(iTess).Name, 'Anatomy')
+                        if strcmpi(FigureId.Type, 'MriViewer')
+                            figure_mri('UpdateMriDisplay', hDestFig, [], DestTessInfo, iTess);
+                        else
+                            UpdateMriDisplay(hDestFig, [], DestTessInfo, iTess);
+                        end
+                    else
+                        UpdateSurfaceAlpha(hDestFig, iTess);
+                        UpdateSurfaceColor(hDestFig, iTess);
+                    end
+                    % Update scouts displayed on this surfce
+                    panel_scout('UpdateScoutsVertices', DestTessInfo(iTess).SurfaceFile);
+                end
+            end
+        end
+    end
+end
+
+
+%% ===== POPUP MENU =====
+% Show a popup dialog about the target 3DViz figure
+function DisplayFigurePopup(hFig)
+    import java.awt.event.KeyEvent;
+    import javax.swing.KeyStroke;
+    import org.brainstorm.icon.*;
+    
+    global GlobalData;
+    % Get figure description
+    [hFig, iFig, iDS] = bst_figures('GetFigure', hFig);
+    if isempty(iDS)
+        return
+    end
+    % Get DataFile associated with this figure
+    DataFile    = GlobalData.DataSet(iDS).DataFile;
+    ResultsFile = getappdata(hFig, 'ResultsFile');
+    Dipoles     = getappdata(hFig, 'Dipoles');
+    % Get surfaces information
+    TessInfo = getappdata(hFig, 'Surface');
+    TsInfo   = getappdata(hFig, 'TsInfo');
+    % Get time freq information
+    TfInfo = getappdata(hFig, 'Timefreq');
+    if ~isempty(TfInfo)
+        TfFile = TfInfo.FileName;
+    else
+        TfFile = [];
+    end
+
+    % Create popup menu
+    jPopup = java_create('javax.swing.JPopupMenu');
+    
+    % Get selected channels
+    [SelChan, iSelChan] = GetFigSelectedRows(hFig);   
+    % Menu title: Selected sensors
+    if (length(iSelChan) == 1)
+        menuTitle = sprintf('Channel #%d: %s', iSelChan, SelChan{1});
+        jTitle = gui_component('Label', jPopup, [], ['<HTML><B>' menuTitle '</B>']);
+        jTitle.setBorder(javax.swing.BorderFactory.createEmptyBorder(5,35,0,0));
+        jPopup.addSeparator();
+    end
+
+    % ==== DISPLAY OTHER FIGURES ====
+    if ~isempty(TfFile)
+        % Check the type of data: recordings or sources
+        [sStudyTf, iStudyTf, iTf] = bst_get('TimefreqFile', TfFile);
+        % Display source menus only for sources
+        if ~isempty(sStudyTf) && strcmpi(sStudyTf.Timefreq(iTf).DataType, 'results')
+            % Get selected vertex
+            iVertex = panel_coordinates('SelectPoint', hFig, 0);
+            % Menu for selected vertex
+            if ~isempty(iVertex)
+                if isempty(strfind(TfFile, '_psd')) && isempty(strfind(TfFile, '_fft')) && isempty(strfind(TfFile, '_pac'))
+                    jItem = gui_component('MenuItem', jPopup, [], 'Source: Time-frequency', IconLoader.ICON_TIMEFREQ, [], @(h,ev)bst_call(@view_timefreq, TfFile, 'SingleSensor', iVertex, 1));
+                    jItem.setAccelerator(KeyStroke.getKeyStroke(KeyEvent.VK_SHIFT, 0));
+                    gui_component('MenuItem', jPopup, [], 'Source: Time series',    IconLoader.ICON_DATA,     [], @(h,ev)bst_call(@view_spectrum, TfFile, 'TimeSeries', iVertex, 1));
+                end
+                if isempty(strfind(TfFile, '_pac'))
+                    gui_component('MenuItem', jPopup, [], 'Source: Power spectrum', IconLoader.ICON_SPECTRUM, [], @(h,ev)bst_call(@view_spectrum, TfFile, 'Spectrum', iVertex, 1));
+                end
+                if ~isempty(strfind(TfFile, '_pac_fullmaps'))
+                    jItem = gui_component('MenuItem', jPopup, [], 'Sensor PAC map', IconLoader.ICON_PAC, [], @(h,ev)view_pac(TfFile, iVertex, 'DynamicPAC', [], 1));
+                    jItem.setAccelerator(KeyStroke.getKeyStroke(KeyEvent.VK_SHIFT, 0));
+                end
+                if (jPopup.getComponentCount() > 0)
+                    jPopup.addSeparator();
+                end
+            end
+        end
+    end
+    % Only for MEG and EEG time series
+    Modality = GlobalData.DataSet(iDS).Figure(iFig).Id.Modality;  
+    FigureType = GlobalData.DataSet(iDS).Figure(iFig).Id.Type;  
+    if ~isempty(DataFile) && ~ismember(Modality, {'MEG GRADNORM', 'MEG GRAD2', 'MEG GRAD3'})
+        % Get study
+        sStudy = bst_get('AnyFile', DataFile);
+        % === View RECORDINGS ===
+        jItem = gui_component('MenuItem', jPopup, [], [Modality ' Recordings'], IconLoader.ICON_TS_DISPLAY, [], @(h,ev)view_timeseries(DataFile, Modality));
+        jItem.setAccelerator(KeyStroke.getKeyStroke(KeyEvent.VK_R, KeyEvent.CTRL_MASK));
+        % === View TOPOGRAPHY ===
+        if isempty(TfFile) && ~strcmpi(FigureType, 'Topography')
+            jItem = gui_component('MenuItem', jPopup, [], [Modality ' Topography'], IconLoader.ICON_TOPOGRAPHY, [], @(h,ev)bst_figures('ViewTopography',hFig));
+            jItem.setAccelerator(KeyStroke.getKeyStroke(KeyEvent.VK_T, KeyEvent.CTRL_MASK));
+        end
+        % === View SOURCES ===
+        if isempty(TfFile) && isempty(ResultsFile) && isfield(sStudy, 'Result') && ~isempty(sStudy.Result)
+            jItem = gui_component('MenuItem', jPopup, [], 'View sources', IconLoader.ICON_RESULTS, [], @(h,ev)bst_figures('ViewResults',hFig));
+            jItem.setAccelerator(KeyStroke.getKeyStroke(KeyEvent.VK_S, KeyEvent.CTRL_MASK));
+        end
+        % === VIEW PAC/TIME-FREQ ===
+        if strcmpi(FigureType, 'Topography') && ~isempty(SelChan) && ~isempty(Modality) && (Modality(1) ~= '$')
+            if ~isempty(strfind(TfFile, '_pac_fullmaps'))
+                jItem = gui_component('MenuItem', jPopup, [], 'Sensor PAC map', IconLoader.ICON_PAC, [], @(h,ev)view_pac(TfFile, SelChan{1}));
+                jItem.setAccelerator(KeyStroke.getKeyStroke(KeyEvent.VK_SHIFT, 0));
+            elseif ~isempty(strfind(TfFile, '_pac'))
+                % Nothing
+            elseif ~isempty(strfind(TfFile, '_psd')) || ~isempty(strfind(TfFile, '_fft'))
+                jItem = gui_component('MenuItem', jPopup, [], 'Sensor spectrum', IconLoader.ICON_SPECTRUM, [], @(h,ev)view_spectrum(TfFile, 'Spectrum', SelChan{1}, 1));
+                jItem.setAccelerator(KeyStroke.getKeyStroke(KeyEvent.VK_SHIFT, 0));
+            elseif ~isempty(TfFile) && (~isfield(TfInfo, 'RefRowName') || isempty(TfInfo.RefRowName))
+                jItem = gui_component('MenuItem', jPopup, [], 'Sensor time-freq map', IconLoader.ICON_TIMEFREQ, [], @(h,ev)view_timefreq(TfFile, 'SingleSensor', SelChan{1}, 0));
+                jItem.setAccelerator(KeyStroke.getKeyStroke(KeyEvent.VK_SHIFT, 0));
+            end
+        end
+        jPopup.addSeparator();
+    end
+
+    % ==== MENU: 2DLAYOUT ====
+    if strcmpi(FigureType, 'Topography') && strcmpi(GlobalData.DataSet(iDS).Figure(iFig).Id.SubType, '2DLayout')
+        % Get current options
+        TopoLayoutOptions = bst_get('TopoLayoutOptions');
+        % Create menu
+        jMenu = gui_component('Menu', jPopup, [], '2DLayout options', IconLoader.ICON_2DLAYOUT);
+        gui_component('MenuItem', jMenu, [], 'Set time window...', [], [], @(h,ev)figure_topo('SetTopoLayoutOptions', 'TimeWindow'));
+        jItem = gui_component('CheckBoxMenuItem', jMenu, [], 'White background', [], [], @(h,ev)figure_topo('SetTopoLayoutOptions', 'WhiteBackground', ~TopoLayoutOptions.WhiteBackground));
+        jItem.setSelected(TopoLayoutOptions.WhiteBackground);
+        jItem = gui_component('CheckBoxMenuItem', jMenu, [], 'Show reference lines', [], [], @(h,ev)figure_topo('SetTopoLayoutOptions', 'ShowRefLines', ~TopoLayoutOptions.ShowRefLines));
+        jItem.setSelected(TopoLayoutOptions.ShowRefLines);
+        jItem = gui_component('CheckBoxMenuItem', jMenu, [], 'Show legend', [], [], @(h,ev)figure_topo('SetTopoLayoutOptions', 'ShowLegend', ~TopoLayoutOptions.ShowLegend));
+        jItem.setSelected(TopoLayoutOptions.ShowLegend);
+        jItem = gui_component('CheckBoxMenuItem', jMenu, [], 'Flip Y axis', [], [], @(h,ev)figure_topo('SetTopoLayoutOptions', 'FlipYAxis', ~TopoLayoutOptions.FlipYAxis));
+        jItem.setSelected(TopoLayoutOptions.FlipYAxis);
+        jPopup.addSeparator();
+    end
+    
+    % ==== MENU CONTOUR LINES =====
+    if strcmpi(FigureType, 'Topography') && ismember(GlobalData.DataSet(iDS).Figure(iFig).Id.SubType, {'2DSensorCap', '2DDisc'})
+        % Get current options
+        TopoLayoutOptions = bst_get('TopoLayoutOptions');
+        % Create menu
+        jMenu = gui_component('Menu', jPopup, [], 'Contour lines', IconLoader.ICON_TOPOGRAPHY);
+        jItem = gui_component('CheckBoxMenuItem', jMenu, [], 'No contour lines', [], [], @(h,ev)figure_topo('SetTopoLayoutOptions', 'ContourLines', 0));
+        jItem.setSelected(TopoLayoutOptions.ContourLines == 0);
+        jItem = gui_component('CheckBoxMenuItem', jMenu, [], '5 lines', [], [], @(h,ev)figure_topo('SetTopoLayoutOptions', 'ContourLines', 5));
+        jItem.setSelected(TopoLayoutOptions.ContourLines == 5);
+        jItem = gui_component('CheckBoxMenuItem', jMenu, [], '10 lines', [], [], @(h,ev)figure_topo('SetTopoLayoutOptions', 'ContourLines', 10));
+        jItem.setSelected(TopoLayoutOptions.ContourLines == 10);
+        jItem = gui_component('CheckBoxMenuItem', jMenu, [], '15 lines', [], [], @(h,ev)figure_topo('SetTopoLayoutOptions', 'ContourLines', 15));
+        jItem.setSelected(TopoLayoutOptions.ContourLines == 15);
+        jItem = gui_component('CheckBoxMenuItem', jMenu, [], '20 lines', [], [], @(h,ev)figure_topo('SetTopoLayoutOptions', 'ContourLines', 20));
+        jItem.setSelected(TopoLayoutOptions.ContourLines == 20);
+        jPopup.addSeparator();
+    end
+    
+    % ==== MENU: CHANNELS =====
+    % Check if it is a realignment figure
+    isAlignFig = ~isempty(findobj(hFig, '-depth', 1, 'Tag', 'AlignToolbar'));
+    % Are there multiple 2DLayout overlays in this figure
+    isMulti2dLayout = (isfield(GlobalData.DataSet(iDS).Figure(iFig).Handles, 'hLines') && (length(GlobalData.DataSet(iDS).Figure(iFig).Handles.hLines) >= 2));
+    % Not for align figures
+    if ~isAlignFig && ~isempty(GlobalData.DataSet(iDS).ChannelFile)
+        jMenuChannels = gui_component('Menu', jPopup, [], 'Channels', IconLoader.ICON_CHANNEL);
+        % ==== Selected channels submenu ====
+        isMarkers = ~isempty(GlobalData.DataSet(iDS).Figure(iFig).Handles.hSensorMarkers) || ...
+                    ismember(GlobalData.DataSet(iDS).Figure(iFig).Id.SubType, {'2DLayout', '3DElectrodes', '3DOptodes', '2DElectrodes'});
+        % Time-frequency: Show selected sensor
+        if ~isempty(TfFile) && isMarkers && ~isempty(SelChan)
+            jItem = gui_component('MenuItem', jMenuChannels, [], 'View selected', IconLoader.ICON_TIMEFREQ, [], @(h,ev)view_timefreq(TfFile, 'SingleSensor', SelChan{1}));
+            jItem.setAccelerator(KeyStroke.getKeyStroke(KeyEvent.VK_ENTER, 0)); % ENTER
+        end
+        % Excludes figures without selection and display-only figures (modality name starts with '$')
+        if ~isempty(DataFile) && isMarkers && ~isempty(SelChan) && ~isempty(Modality) && (Modality(1) ~= '$') 
+            % === VIEW TIME SERIES ===
+            jItem = gui_component('MenuItem', jMenuChannels, [], 'View selected', IconLoader.ICON_TS_DISPLAY, [], @(h,ev)figure_timeseries('DisplayDataSelectedChannels', iDS, SelChan, Modality));
+            if isempty(TfFile)
+                jItem.setAccelerator(KeyStroke.getKeyStroke(KeyEvent.VK_ENTER, 0)); % ENTER
+            end
+            % Not for multiple 2DLayout
+            if ~isMulti2dLayout
+                % === SET SELECTED AS BAD CHANNELS ===
+                newChannelFlag = GlobalData.DataSet(iDS).Measures.ChannelFlag;
+                newChannelFlag(iSelChan) = -1;
+                jItem = gui_component('MenuItem', jMenuChannels, [], 'Mark selected as bad', IconLoader.ICON_BAD, [], @(h,ev)panel_channel_editor('UpdateChannelFlag', DataFile, newChannelFlag));
+                jItem.setAccelerator(KeyStroke.getKeyStroke(KeyEvent.VK_DELETE, 0)); % DEL
+                % === SET NON-SELECTED AS BAD CHANNELS ===
+                newChannelFlag = GlobalData.DataSet(iDS).Measures.ChannelFlag;
+                newChannelFlag(GlobalData.DataSet(iDS).Figure(iFig).SelectedChannels) = -1;
+                newChannelFlag(iSelChan) = 1;
+                jItem = gui_component('MenuItem', jMenuChannels, [], 'Mark non-selected as bad', IconLoader.ICON_BAD, [], @(h,ev)panel_channel_editor('UpdateChannelFlag', DataFile, newChannelFlag));
+                jItem.setAccelerator(KeyStroke.getKeyStroke(KeyEvent.VK_DELETE, KeyEvent.SHIFT_MASK));
+            end
+            % === RESET SELECTION ===
+            jItem = gui_component('MenuItem', jMenuChannels, [], 'Reset selection', IconLoader.ICON_SURFACE, [], @(h,ev)bst_figures('SetSelectedRows', []));
+            jItem.setAccelerator(KeyStroke.getKeyStroke(KeyEvent.VK_ESCAPE, 0)); % ESCAPE
+        end
+        % Separator if previous items
+        if (jMenuChannels.getItemCount() > 0)
+            jMenuChannels.addSeparator();
+        end
+        
+        % ==== CHANNEL FLAG =====
+        if ~isempty(DataFile) && isMarkers && ~isMulti2dLayout
+            % ==== MARK ALL CHANNELS AS GOOD ====
+            ChannelFlagGood = ones(size(GlobalData.DataSet(iDS).Measures.ChannelFlag));
+            jItem = gui_component('MenuItem', jMenuChannels, [], 'Mark all channels as good', IconLoader.ICON_GOOD, [], @(h, ev)panel_channel_editor('UpdateChannelFlag', GlobalData.DataSet(iDS).DataFile, ChannelFlagGood));
+            jItem.setAccelerator(KeyStroke.getKeyStroke(KeyEvent.VK_ESCAPE, KeyEvent.SHIFT_MASK));
+            % ==== EDIT CHANNEL FLAG ====
+            gui_component('MenuItem', jMenuChannels, [], 'Edit good/bad channels...', IconLoader.ICON_GOODBAD, [], @(h,ev)gui_edit_channelflag(DataFile));
+            % Separator if previous items
+            if (jMenuChannels.getItemCount() > 0)
+                jMenuChannels.addSeparator();
+            end
+        end
+        
+        % ==== View Sensors ====
+        % Check if there are already 3DElectrodes displayed
+        hElectrodeGrid = findobj(hFig, 'Tag', 'ElectrodeGrid');
+        % 2DLayout
+        if strcmpi(GlobalData.DataSet(iDS).Figure(iFig).Id.SubType, '2DLayout')
+            % Menu "View sensor labels"
+            isLabels = ~isempty(GlobalData.DataSet(iDS).Figure(iFig).Handles.hSensorLabels);
+            if isLabels
+                % Get current state
+                isLabelsVisible = strcmpi(get(GlobalData.DataSet(iDS).Figure(iFig).Handles.hSensorLabels(1), 'Visible'), 'on');
+                if isLabelsVisible
+                    targetVisible = 'off';
+                else
+                    targetVisible = 'on';
+                end
+                % Create menu
+                jItem = gui_component('CheckBoxMenuItem', jMenuChannels, [], 'Display labels', IconLoader.ICON_CHANNEL_LABEL, [], @(h,ev)set(GlobalData.DataSet(iDS).Figure(iFig).Handles.hSensorLabels, 'Visible', targetVisible));
+                jItem.setAccelerator(KeyStroke.getKeyStroke(KeyEvent.VK_E, KeyEvent.CTRL_MASK));
+                jItem.setSelected(isLabelsVisible);
+            end
+        % 3DElectrodes
+        elseif ~isempty(hElectrodeGrid)
+            % Menu "View sensor labels"
+            isLabels = ~isempty(GlobalData.DataSet(iDS).Figure(iFig).Handles.hSensorLabels);
+            jItem = gui_component('CheckBoxMenuItem', jMenuChannels, [], 'Display labels', IconLoader.ICON_CHANNEL_LABEL, [], @(h,ev)ViewSensors(hFig, [], ~isLabels));
+            jItem.setAccelerator(KeyStroke.getKeyStroke(KeyEvent.VK_E, KeyEvent.CTRL_MASK));
+            jItem.setSelected(isLabels);
+            % Configure 3D electrode display
+            jMenuChannels.addSeparator();
+            gui_component('MenuItem', jMenuChannels, [], 'Configure display', IconLoader.ICON_CHANNEL, [], @(h,ev)SetElectrodesConfig(hFig));
+        % Other figures
+        else
+            % Menu "View sensors"
+            jItem = gui_component('CheckBoxMenuItem', jMenuChannels, [], 'Display sensors', IconLoader.ICON_CHANNEL, [], @(h,ev)ViewSensors(hFig, ~isMarkers, []));
+            jItem.setAccelerator(KeyStroke.getKeyStroke(KeyEvent.VK_E, KeyEvent.CTRL_MASK));
+            jItem.setSelected(isMarkers);
+            % Menu "View sensor labels"
+            isLabels = ~isempty(GlobalData.DataSet(iDS).Figure(iFig).Handles.hSensorLabels);
+            jItem = gui_component('CheckBoxMenuItem', jMenuChannels, [], 'Display labels', IconLoader.ICON_CHANNEL_LABEL, [], @(h,ev)ViewSensors(hFig, [], ~isLabels));
+            jItem.setAccelerator(KeyStroke.getKeyStroke(KeyEvent.VK_E, KeyEvent.CTRL_MASK));
+            jItem.setSelected(isLabels);
+            % View ECOG/SEEG
+            AllTypes = unique({GlobalData.DataSet(iDS).Channel.Type});
+            if ~isempty(AllTypes) && ismember('ECOG', AllTypes)
+                ChannelFile = GlobalData.DataSet(iDS).ChannelFile;
+                gui_component('MenuItem', jMenuChannels, [], 'ECOG contacts', IconLoader.ICON_CHANNEL, [], @(h,ev)view_channels(ChannelFile, 'ECOG', 1, 0, hFig, 1));
+            end
+            if ~isempty(AllTypes) && ismember('SEEG', AllTypes)
+                ChannelFile = GlobalData.DataSet(iDS).ChannelFile;
+                gui_component('MenuItem', jMenuChannels, [], 'SEEG contacts', IconLoader.ICON_CHANNEL, [], @(h,ev)view_channels(ChannelFile, 'SEEG', 1, 0, hFig, 1));
+            end
+        end
+    end
+    
+    % ==== MENU: MONTAGE ====
+    if strcmpi(FigureType, 'Topography') && ~isempty(Modality) && (Modality(1) ~= '$') && (isempty(TsInfo) || isempty(TsInfo.RowNames))
+        jMenuMontage = gui_component('Menu', jPopup, [], 'Montage', IconLoader.ICON_TS_DISPLAY_MODE);
+        panel_montage('CreateFigurePopupMenu', jMenuMontage, hFig);
+    end
+    
+    % ==== MENU: COLORMAPS ====
+    % Create the colormaps menus
+    bst_colormaps('CreateAllMenus', jPopup, hFig, 0);
+    
+    % ==== MENU: MRI DISPLAY ====
+    ColormapInfo = getappdata(hFig, 'Colormap');
+    if ismember('anatomy', ColormapInfo.AllTypes)
+        jMenuMri = gui_component('Menu', jPopup, [], 'MRI display', IconLoader.ICON_ANATOMY);
+        MriOptions = bst_get('MriOptions');
+        % MIP: Anatomy
+        jItem = gui_component('CheckBoxMenuItem', jMenuMri, [], 'MIP: Anatomy', [], [], @(h,ev)MipAnatomy_Callback(hFig,ev));
+        jItem.setSelected(MriOptions.isMipAnatomy);
+        % MIP: Functional
+        isOverlay = any(ismember({'source','stat1','stat2','timefreq','eeg','meg'}, ColormapInfo.AllTypes));
+        if isOverlay
+            jItem = gui_component('checkboxmenuitem', jMenuMri, [], 'MIP: Functional', [], [], @(h,ev)MipFunctional_Callback(hFig,ev));
+            jItem.setSelected(MriOptions.isMipFunctional);
+        end
+        % Smooth factor
+        if isOverlay
+            jMenuMri.addSeparator();
+            jItem0 = gui_component('radiomenuitem', jMenuMri, [], 'Smooth: None', [], [], @(h,ev)SetMriSmooth(hFig, 0));
+            jItem1 = gui_component('radiomenuitem', jMenuMri, [], 'Smooth: 1',    [], [], @(h,ev)SetMriSmooth(hFig, 1));
+            jItem2 = gui_component('radiomenuitem', jMenuMri, [], 'Smooth: 2',    [], [], @(h,ev)SetMriSmooth(hFig, 2));
+            jItem3 = gui_component('radiomenuitem', jMenuMri, [], 'Smooth: 3',    [], [], @(h,ev)SetMriSmooth(hFig, 3));
+            jItem4 = gui_component('radiomenuitem', jMenuMri, [], 'Smooth: 4',    [], [], @(h,ev)SetMriSmooth(hFig, 4));
+            jItem5 = gui_component('radiomenuitem', jMenuMri, [], 'Smooth: 5',    [], [], @(h,ev)SetMriSmooth(hFig, 5));
+            jItem0.setSelected(MriOptions.OverlaySmooth == 0);
+            jItem1.setSelected(MriOptions.OverlaySmooth == 1);
+            jItem2.setSelected(MriOptions.OverlaySmooth == 2);
+            jItem3.setSelected(MriOptions.OverlaySmooth == 3);
+            jItem4.setSelected(MriOptions.OverlaySmooth == 4);
+            jItem5.setSelected(MriOptions.OverlaySmooth == 5);
+            jMenuMri.addSeparator();
+            % MENU: Interpolation MRI/sources
+            % Interpolate values
+            jMenuInterp = gui_component('Menu', jMenuMri, [], 'Interpolation sources>MRI', IconLoader.ICON_ANATOMY);
+            jCheck = gui_component('checkboxmenuitem', jMenuInterp, [], 'Grid interpolation', [], [], @(h,ev)SetGridSmooth(hFig, ~TessInfo(1).DataSource.GridSmooth));
+            jCheck.setSelected(TessInfo(1).DataSource.GridSmooth);
+            % Distance threshold
+            jMenuInterp.addSeparator();
+            jItem1 = gui_component('radiomenuitem', jMenuInterp, [], 'Distance threshold: 2mm', [], [], @(h,ev)SetDistanceThresh(hFig, 2));
+            jItem2 = gui_component('radiomenuitem', jMenuInterp, [], 'Distance threshold: 4mm', [], [], @(h,ev)SetDistanceThresh(hFig, 4));
+            jItem3 = gui_component('radiomenuitem', jMenuInterp, [], 'Distance threshold: 6mm', [], [], @(h,ev)SetDistanceThresh(hFig, 6));
+            jItem4 = gui_component('radiomenuitem', jMenuInterp, [], 'Distance threshold: 9mm', [], [], @(h,ev)SetDistanceThresh(hFig, 9));
+            jItem1.setSelected(MriOptions.DistanceThresh == 2);
+            jItem2.setSelected(MriOptions.DistanceThresh == 4);
+            jItem3.setSelected(MriOptions.DistanceThresh == 6);
+            jItem4.setSelected(MriOptions.DistanceThresh == 9);
+%             jMenuMri = gui_component('Menu', jPopup, [], 'Sources resolution', IconLoader.ICON_ANATOMY);
+%             jItem1 = gui_component('radiomenuitem', jMenuMri, [], '1mm',    [], [], @(h,ev)SetMriResolution(hFig, 1));
+%             jItem2 = gui_component('radiomenuitem', jMenuMri, [], '2mm',    [], [], @(h,ev)SetMriResolution(hFig, 2));
+%             jItem3 = gui_component('radiomenuitem', jMenuMri, [], '3mm',    [], [], @(h,ev)SetMriResolution(hFig, 3));
+%             jItem1.setSelected(MriOptions.InterpDownsample == 1);
+%             jItem2.setSelected(MriOptions.InterpDownsample == 2);
+%             jItem3.setSelected(MriOptions.InterpDownsample == 3);
+        end
+        jMenuMri.addSeparator();
+        % Upsample image
+        jItem0 = gui_component('radiomenuitem', jMenuMri, [], 'Upsample: No', [], [], @(h,ev)SetMriUpsample(hFig, 0));
+        jItem1 = gui_component('radiomenuitem', jMenuMri, [], 'Upsample: 4x', [], [], @(h,ev)SetMriUpsample(hFig, 4));
+        jItem2 = gui_component('radiomenuitem', jMenuMri, [], 'Upsample: 8x', [], [], @(h,ev)SetMriUpsample(hFig, 8));
+        jItem0.setSelected(MriOptions.UpsampleImage == 0);
+        jItem1.setSelected(MriOptions.UpsampleImage == 4);
+        jItem2.setSelected(MriOptions.UpsampleImage == 8);
+    end
+    
+    % ==== MENU: TENSORS DISPLAY ====
+    Handles = bst_figures('GetFigureHandles', hFig);
+    if isfield(Handles, 'TensorDisplay') && ~isempty(Handles.TensorDisplay)
+        jMenuTensors = gui_component('Menu', jPopup, [], 'FEM tensors', IconLoader.ICON_FEM);
+        % Display mode
+        jItemEllipse = gui_component('radiomenuitem', jMenuTensors, [], 'Ellipses', [], [], @(h,ev)PlotTensorCut(hFig, [], [], [], [], 'ellipse'));
+        jItemEllipse.setAccelerator(KeyStroke.getKeyStroke(KeyEvent.VK_SPACE, 0));
+        jItemArrows = gui_component('radiomenuitem', jMenuTensors, [], 'Arrows', [], [], @(h,ev)PlotTensorCut(hFig, [], [], [], [], 'arrow'));
+        jItemArrows.setAccelerator(KeyStroke.getKeyStroke(KeyEvent.VK_SPACE, 0));
+        switch lower(Handles.TensorDisplay.DisplayMode)
+            case 'ellipse',  jItemEllipse.setSelected(1);
+            case 'arrow',    jItemArrows.setSelected(1);
+        end
+        jMenuTensors.addSeparator();  
+        jItemPlus = gui_component('radiomenuitem', jMenuTensors, [], 'Increase size', IconLoader.ICON_PLUS, [], @(h,ev)PlotTensorCut(hFig, [], [], [], 'uparrow', []));
+        jItemPlus.setAccelerator(KeyStroke.getKeyStroke(KeyEvent.VK_UP, 0));
+        jItemMinus = gui_component('radiomenuitem', jMenuTensors, [], 'Decrease size', IconLoader.ICON_MINUS, [], @(h,ev)PlotTensorCut(hFig, [], [], [], 'downarrow', []));
+        jItemMinus.setAccelerator(KeyStroke.getKeyStroke(KeyEvent.VK_DOWN, 0));
+    end
+    
+    % ==== MENU: NAVIGATOR ====
+    if ~isempty(DataFile) && ~strcmpi(GlobalData.DataSet(iDS).Measures.DataType, 'raw')
+        jMenuNavigator = gui_component('Menu', jPopup, [], 'Navigator', IconLoader.ICON_NEXT_SUBJECT);
+        bst_navigator('CreateNavigatorMenu', jMenuNavigator);
+        jPopup.addSeparator();        
+    end
+    
+    % ==== MENU: GET COORDINATES ====
+    if ~strcmpi(FigureType, 'Topography')
+        gui_component('MenuItem', jPopup, [], 'Get coordinates...', IconLoader.ICON_SCOUT_NEW, [], @GetCoordinates);
+    end
+    
+    % ==== MENU: SNAPSHOT ====
+    jMenuSave = gui_component('Menu', jPopup, [], 'Snapshot', IconLoader.ICON_SNAPSHOT);
+        % Default output dir
+        LastUsedDirs = bst_get('LastUsedDirs');
+        DefaultOutputDir = LastUsedDirs.ExportImage;
+        % Is there a time window defined
+        isTime = ~isempty(GlobalData) && ~isempty(GlobalData.UserTimeWindow.CurrentTime) && ~isempty(GlobalData.UserTimeWindow.Time) ...
+                 && (~isempty(DataFile) || ~isempty(ResultsFile) || ~isempty(Dipoles) || ~isempty(TfFile));
+        isFreq = ~isempty(GlobalData) && ~isempty(GlobalData.UserFrequencies.iCurrentFreq) && ~isempty(TfFile);
+        % === SAVE AS IMAGE ===
+        jItem = gui_component('MenuItem', jMenuSave, [], 'Save as image', IconLoader.ICON_SAVE, [], @(h,ev)out_figure_image(hFig));
+        jItem.setAccelerator(KeyStroke.getKeyStroke(KeyEvent.VK_I, KeyEvent.CTRL_MASK));
+        % === OPEN AS IMAGE ===
+        jItem = gui_component('MenuItem', jMenuSave, [], 'Open as image', IconLoader.ICON_IMAGE, [], @(h,ev)out_figure_image(hFig, 'Viewer'));
+        jItem.setAccelerator(KeyStroke.getKeyStroke(KeyEvent.VK_J, KeyEvent.CTRL_MASK));
+        jItem = gui_component('MenuItem', jMenuSave, [], 'Open as figure', IconLoader.ICON_IMAGE, [], @(h,ev)out_figure_image(hFig, 'Figure'));
+        jItem.setAccelerator(KeyStroke.getKeyStroke(KeyEvent.VK_F, KeyEvent.CTRL_MASK));
+        % === SAVE AS SSP ===
+        if strcmpi(FigureType, 'Topography') && isempty(TfFile)
+            jMenuSave.addSeparator();
+            % Raw file: use it directly
+            if strcmpi(GlobalData.DataSet(iDS).Measures.DataType, 'raw')
+                gui_component('MenuItem', jMenuSave, [], 'Use as SSP projector', IconLoader.ICON_TOPOGRAPHY, [], @(h,ev)panel_ssp_selection('SaveFigureAsSsp', hFig, 1));
+            end
+            if ismember(GlobalData.DataSet(iDS).Measures.DataType, {'raw','recordings'})
+                gui_component('MenuItem', jMenuSave, [], 'Save as SSP projector', IconLoader.ICON_TOPOGRAPHY, [], @(h,ev)panel_ssp_selection('SaveFigureAsSsp', hFig, 0));
+            end
+        end
+        % === SAVE SURFACE ===
+        if ~isempty(TessInfo)
+            if ~isempty([TessInfo.hPatch]) && any([TessInfo.nVertices] > 5)
+                jMenuSave.addSeparator();
+            end
+            % Loop on all the surfaces
+            for it = 1:length(TessInfo)
+                if ~isempty(TessInfo(it).SurfaceFile) && ~isempty(TessInfo(it).hPatch) && (TessInfo(it).nVertices > 5)
+                    jItem = gui_component('MenuItem', jMenuSave, [], ['Save surface: ' TessInfo(it).Name], IconLoader.ICON_SAVE, [], @(h,ev)SaveSurface(TessInfo(it)));
+                end
+            end
+        end
+        % === MOVIES ===
+        % WARNING: Windows ONLY (for the moment)
+        % And NOT for 2DLayout figures
+        if (exist('avifile', 'file') || exist('VideoWriter', 'file')) && ~strcmpi(GlobalData.DataSet(iDS).Figure(iFig).Id.SubType, '2DLayout')
+            % Separator
+            jMenuSave.addSeparator();
+            % === MOVIE (TIME) ===
+            if isTime
+                gui_component('MenuItem', jMenuSave, [], 'Movie (time): Selected figure', IconLoader.ICON_MOVIE, [], @(h,ev)out_figure_movie(hFig, DefaultOutputDir, 'time'));
+                gui_component('MenuItem', jMenuSave, [], 'Movie (time): All figures',     IconLoader.ICON_MOVIE, [], @(h,ev)out_figure_movie(hFig, DefaultOutputDir, 'allfig'));
+            end
+            % If not topography
+            if ~strcmpi(FigureType, 'Topography')
+                if isTime
+                    jMenuSave.addSeparator();
+                end
+                % === MOVIE (HORIZONTAL) ===
+                gui_component('MenuItem', jMenuSave, [], 'Movie (horizontal)', IconLoader.ICON_MOVIE, [], @(h,ev)out_figure_movie(hFig, DefaultOutputDir, 'horizontal'));
+                % === MOVIE (VERTICAL) ===
+                gui_component('MenuItem', jMenuSave, [], 'Movie (vertical)', IconLoader.ICON_MOVIE, [], @(h,ev)out_figure_movie(hFig, DefaultOutputDir, 'vertical'));
+            end
+        end
+        % === CONTACT SHEETS ===
+        % If time, and if not 2DLayout
+        if isTime && ~strcmpi(GlobalData.DataSet(iDS).Figure(iFig).Id.SubType, '2DLayout')
+            jMenuSave.addSeparator();
+            gui_component('MenuItem', jMenuSave, [], 'Time contact sheet: Figure', IconLoader.ICON_CONTACTSHEET, [], @(h,ev)view_contactsheet(hFig, 'time', 'fig', DefaultOutputDir));
+        end
+        % If frequency
+        if isFreq && ~strcmpi(GlobalData.DataSet(iDS).Figure(iFig).Id.SubType, '2DLayout')
+            gui_component('MenuItem', jMenuSave, [], 'Frequency contact sheet: Figure', IconLoader.ICON_CONTACTSHEET, [], @(h,ev)view_contactsheet(hFig, 'freq', 'fig', DefaultOutputDir));
+        end
+        % === CONTACT SHEET / SLICES ===
+        if ismember('anatomy', ColormapInfo.AllTypes)
+            if isTime
+                jMenuSave.addSeparator();
+                gui_component('MenuItem', jMenuSave, [], 'Time contact sheet: Coronal',  IconLoader.ICON_CONTACTSHEET, [], @(h,ev)view_contactsheet(hFig, 'time', 'y', DefaultOutputDir));
+                gui_component('MenuItem', jMenuSave, [], 'Time contact sheet: Sagittal', IconLoader.ICON_CONTACTSHEET, [], @(h,ev)view_contactsheet(hFig, 'time', 'x', DefaultOutputDir));
+                gui_component('MenuItem', jMenuSave, [], 'Time contact sheet: Axial',    IconLoader.ICON_CONTACTSHEET, [], @(h,ev)view_contactsheet(hFig, 'time', 'z', DefaultOutputDir));
+            end
+            jMenuSave.addSeparator();
+            gui_component('MenuItem', jMenuSave, [], 'Volume contact sheet: Coronal',  IconLoader.ICON_CONTACTSHEET, [], @(h,ev)view_contactsheet(hFig, 'volume', 'y', DefaultOutputDir));
+            gui_component('MenuItem', jMenuSave, [], 'Volume contact sheet: Sagittal', IconLoader.ICON_CONTACTSHEET, [], @(h,ev)view_contactsheet(hFig, 'volume', 'x', DefaultOutputDir));
+            gui_component('MenuItem', jMenuSave, [], 'Volume contact sheet: Axial',    IconLoader.ICON_CONTACTSHEET, [], @(h,ev)view_contactsheet(hFig, 'volume', 'z', DefaultOutputDir));
+            % === SAVE OVERLAY ===
+            if isOverlay
+                jMenuSave.addSeparator();
+                gui_component('MenuItem', jMenuSave, [], 'Save overlay as MRI',  IconLoader.ICON_SAVE, [], @(h,ev)figure_mri('ExportOverlay', hFig));
+            end
+        end
+    
+    % ==== MENU: FIGURE ====
+    jMenuFigure = gui_component('Menu', jPopup, [], 'Figure', IconLoader.ICON_LAYOUT_SHOWALL);
+        % Show axes
+        isAxis = ~isempty(findobj(hFig, 'Tag', 'AxisXYZ'));
+        jItem = gui_component('CheckBoxMenuItem', jMenuFigure, [], 'View axis', IconLoader.ICON_AXES, [], @(h,ev)ViewAxis(hFig, ~isAxis));
+        jItem.setSelected(isAxis);
+        jItem.setAccelerator(KeyStroke.getKeyStroke(KeyEvent.VK_A, KeyEvent.CTRL_MASK)); 
+        % Show Head points
+        isHeadPoints = ~isempty(GlobalData.DataSet(iDS).HeadPoints) && ~isempty(GlobalData.DataSet(iDS).HeadPoints.Loc);
+        if isHeadPoints && ~strcmpi(FigureType, 'Topography')
+            % Are head points visible
+            hHeadPointsMarkers = findobj(GlobalData.DataSet(iDS).Figure(iFig).hFigure, 'Tag', 'HeadPointsMarkers');
+            isVisible = ~isempty(hHeadPointsMarkers) && strcmpi(get(hHeadPointsMarkers, 'Visible'), 'on');
+            jItem = gui_component('CheckBoxMenuItem', jMenuFigure, [], 'View head points', IconLoader.ICON_CHANNEL, [], @(h,ev)ViewHeadPoints(hFig, ~isVisible));
+            jItem.setSelected(isVisible);
+            jItem.setAccelerator(KeyStroke.getKeyStroke(KeyEvent.VK_H, KeyEvent.CTRL_MASK));
+            % Are head points color coded by distance
+            isColorDist = ~isempty(hHeadPointsMarkers) && strcmpi(get(hHeadPointsMarkers, 'MarkerFaceColor'), 'flat');
+            jItem = gui_component('CheckBoxMenuItem', jMenuFigure, [], 'Color head points by distance', IconLoader.ICON_CHANNEL, [], @(h,ev)ViewHeadPoints(hFig, isVisible, ~isColorDist));
+            jItem.setSelected(isColorDist);
+            jItem.setAccelerator(KeyStroke.getKeyStroke(KeyEvent.VK_H, KeyEvent.CTRL_MASK));
+        end
+        jMenuFigure.addSeparator();
+        % Change background color
+        gui_component('MenuItem', jMenuFigure, [], 'Change background color', IconLoader.ICON_COLOR_SELECTION, [], @(h,ev)bst_figures('SetBackgroundColor', hFig));
+        jMenuFigure.addSeparator();
+        % Show Matlab controls
+        isMatlabCtrl = ~strcmpi(get(hFig, 'MenuBar'), 'none') && ~strcmpi(get(hFig, 'ToolBar'), 'none');
+        jItem = gui_component('CheckBoxMenuItem', jMenuFigure, [], 'Matlab controls', IconLoader.ICON_MATLAB_CONTROLS, [], @(h,ev)bst_figures('ShowMatlabControls', hFig, ~isMatlabCtrl));
+        jItem.setSelected(isMatlabCtrl);
+        % Show plot edit toolbar
+        isPlotEditToolbar = getappdata(hFig, 'isPlotEditToolbar');
+        jItem = gui_component('CheckBoxMenuItem', jMenuFigure, [], 'Plot edit toolbar', IconLoader.ICON_PLOTEDIT, [], @(h,ev)bst_figures('TogglePlotEditToolbar', hFig));
+        jItem.setSelected(isPlotEditToolbar);
+        % Dock figure
+        isDocked = strcmpi(get(hFig, 'WindowStyle'), 'docked');
+        jItem = gui_component('CheckBoxMenuItem', jMenuFigure, [], 'Dock figure', IconLoader.ICON_DOCK, [], @(h,ev)bst_figures('DockFigure', hFig, ~isDocked));
+        jItem.setSelected(isDocked);
+        jItem.setAccelerator(KeyStroke.getKeyStroke(KeyEvent.VK_D, KeyEvent.CTRL_MASK)); 
+
+    % ==== MENU: VIEWS ====    
+    % Not for Topography
+    if ~strcmpi(FigureType, 'Topography')
+        jMenuView = gui_component('Menu', jPopup, [], 'Views', IconLoader.ICON_AXES);
+        % Check if it is a realignment figure
+        isAlignFigure = ~isempty(findobj(hFig, 'Tag', 'AlignToolbar'));
+        % STANDARD VIEWS
+        jItemViewLeft   = gui_component('MenuItem', jMenuView, [], 'Left',   [], [], @(h,ev)SetStandardView(hFig, {'left'}));
+        jItemViewBottom = gui_component('MenuItem', jMenuView, [], 'Bottom', [], [], @(h,ev)SetStandardView(hFig, {'bottom'}));
+        jItemViewRight  = gui_component('MenuItem', jMenuView, [], 'Right',  [], [], @(h,ev)SetStandardView(hFig, {'right'}));
+        jItemViewFront  = gui_component('MenuItem', jMenuView, [], 'Front',  [], [], @(h,ev)SetStandardView(hFig, {'front'}));
+        jItemViewTop    = gui_component('MenuItem', jMenuView, [], 'Top',    [], [], @(h,ev)SetStandardView(hFig, {'top'}));
+        jItemViewBack   = gui_component('MenuItem', jMenuView, [], 'Back',   [], [], @(h,ev)SetStandardView(hFig, {'back'}));
+        % Keyboard shortcuts
+        jItemViewLeft.setAccelerator(  KeyStroke.getKeyStroke('1', 0)); 
+        jItemViewBottom.setAccelerator(KeyStroke.getKeyStroke('2', 0)); 
+        jItemViewRight.setAccelerator( KeyStroke.getKeyStroke('3', 0));
+        jItemViewFront.setAccelerator( KeyStroke.getKeyStroke('4', 0));
+        jItemViewTop.setAccelerator(   KeyStroke.getKeyStroke('5', 0));
+        jItemViewBack.setAccelerator(  KeyStroke.getKeyStroke('6', 0));
+        % MULTIPLE VIEWS
+        if ~isAlignFigure
+            jItemViewLR     = gui_component('MenuItem', jMenuView, [], '[Left, Right]',              [], [], @(h,ev)SetStandardView(hFig, {'left', 'right'}));
+            jItemViewTB     = gui_component('MenuItem', jMenuView, [], '[Top, Bottom]',              [], [], @(h,ev)SetStandardView(hFig, {'top', 'bottom'}));
+            jItemViewFB     = gui_component('MenuItem', jMenuView, [], '[Front, Back]',              [], [], @(h,ev)SetStandardView(hFig, {'front','back'}));
+            jItemViewLTR    = gui_component('MenuItem', jMenuView, [], '[Left, Top, Right]',         [], [], @(h,ev)SetStandardView(hFig, {'left', 'top', 'right'}));
+            jItemViewLRIETB = gui_component('MenuItem', jMenuView, [], '[L/R, Int/Extern, Top/Bot]', [], [], @(h,ev)SetStandardView(hFig, {'left', 'right', 'top', 'left_intern', 'right_intern', 'bottom'}));
+            % Keyboard shortcuts
+            jItemViewLR.setAccelerator(    KeyStroke.getKeyStroke('7', 0));
+            jItemViewTB.setAccelerator(    KeyStroke.getKeyStroke('8', 0));
+            jItemViewFB.setAccelerator(    KeyStroke.getKeyStroke('9', 0));
+            jItemViewLTR.setAccelerator(   KeyStroke.getKeyStroke('0', 0));
+            jItemViewLRIETB.setAccelerator(KeyStroke.getKeyStroke('.', 0));
+            % APPLY THRESHOLD TO ALL FIGURES
+            jMenuView.addSeparator();
+            if ismember('source', ColormapInfo.AllTypes)
+                jItem = gui_component('MenuItem', jMenuView, [], 'Apply threshold to all figures', [], [], @(h,ev)ApplyViewToAllFigures(hFig, 0, 1));
+                jItem.setAccelerator(KeyStroke.getKeyStroke('*', 0));
+            end
+            % SET SAME VIEW FOR ALL FIGURES
+            jItem = gui_component('MenuItem', jMenuView, [], 'Apply this view to all figures', [], [], @(h,ev)ApplyViewToAllFigures(hFig, 1, 1));
+            jItem.setAccelerator(KeyStroke.getKeyStroke('=', 0));
+            % JUMP TO MAXIMUM
+            if ismember('anatomy', ColormapInfo.AllTypes) && isOverlay
+                jItem = gui_component('MenuItem', jMenuView, [], 'Find maximum', [], [], @(h,ev)JumpMaximum(hFig));
+                jItem.setAccelerator(KeyStroke.getKeyStroke('m', 0));
+            end
+            % CLONE FIGURE
+            jMenuView.addSeparator();
+            gui_component('MenuItem', jMenuView, [], 'Clone figure', [], [], @(h,ev)bst_figures('CloneFigure', hFig));
+        end
+    end
+    % CLONE FIGURE
+    jMenuFigure.addSeparator();
+    gui_component('MenuItem', jMenuFigure, [], 'Clone figure', [], [], @(h,ev)bst_figures('CloneFigure', hFig));
+
+    % ==== Display menu ====
+    gui_popup(jPopup, hFig);
+end
+
+
+%% ===== FIGURE CONFIGURATION FUNCTIONS =====
+% CHECKBOX: MIP ANATOMY
+function MipAnatomy_Callback(hFig, ev)
+    MriOptions = bst_get('MriOptions');
+    MriOptions.isMipAnatomy = ev.getSource().isSelected();
+    bst_set('MriOptions', MriOptions);
+    % bst_figures('FireCurrentTimeChanged', 1);
+    UpdateMriDisplay(hFig);
+end
+% CHECKBOX: MIP FUNCTIONAL
+function MipFunctional_Callback(hFig, ev)
+    MriOptions = bst_get('MriOptions');
+    MriOptions.isMipFunctional = ev.getSource().isSelected();
+    bst_set('MriOptions', MriOptions);
+    bst_figures('FireCurrentTimeChanged', 1);
+end
+% RADIO: MRI SMOOTH
+function SetMriSmooth(hFig, OverlaySmooth)
+    MriOptions = bst_get('MriOptions');
+    MriOptions.OverlaySmooth = OverlaySmooth;
+    bst_set('MriOptions', MriOptions);
+    bst_figures('FireCurrentTimeChanged', 1);
+end
+% RADIO: MRI UPSAMPLE
+function SetMriUpsample(hFig, UpsampleImage)
+    MriOptions = bst_get('MriOptions');
+    MriOptions.UpsampleImage = UpsampleImage;
+    bst_set('MriOptions', MriOptions);
+    UpdateMriDisplay(hFig);
+end
+% RADIO: DISTANCE THRESHOLD
+function SetDistanceThresh(hFig, DistanceThresh)
+    global GlobalData;
+    % Update MRI display options
+    MriOptions = bst_get('MriOptions');
+    MriOptions.DistanceThresh = DistanceThresh;
+    bst_set('MriOptions', MriOptions);
+    % Update display
+    TessInfo = getappdata(hFig, 'Surface');
+    if ~isempty(TessInfo(1).DataSource.FileName)
+        [iDS, iResult] = bst_memory('GetDataSetResult', TessInfo(1).DataSource.FileName);
+        if ~isempty(iDS)
+            GlobalData.DataSet(iDS).Results(iResult).grid2mri_interp = [];
+            bst_figures('FireCurrentTimeChanged', 1);
+        end
+    end
+end
+% RADIO: MRI RESOLUTION
+function SetMriResolution(hFig, InterpDownsample)
+    global GlobalData;
+    % Update MRI display options
+    MriOptions = bst_get('MriOptions');
+    MriOptions.InterpDownsample = InterpDownsample;
+    bst_set('MriOptions', MriOptions);
+    % Update display
+    TessInfo = getappdata(hFig, 'Surface');
+    if ~isempty(TessInfo(1).DataSource.FileName)
+        [iDS, iResult] = bst_memory('GetDataSetResult', TessInfo(1).DataSource.FileName);
+        if ~isempty(iDS)
+            GlobalData.DataSet(iDS).Results(iResult).grid2mri_interp = [];
+            bst_figures('FireCurrentTimeChanged', 1);
+        end
+    end
+end
+% CHECKBOX: GRID SMOOTH
+function SetGridSmooth(hFig, GridSmooth)
+    global GlobalData;
+    % Get figure configuration
+    TessInfo = getappdata(hFig, 'Surface');
+    if isempty(TessInfo(1).DataSource.FileName)
+        return;
+    end
+    % Update figure configuration 
+    TessInfo(1).DataSource.GridSmooth = GridSmooth;
+    setappdata(hFig, 'Surface', TessInfo);
+    % Update display
+    if ~isempty(TessInfo(1).DataSource.FileName)
+        [iDS, iResult] = bst_memory('GetDataSetResult', TessInfo(1).DataSource.FileName);
+        if ~isempty(iDS)
+            GlobalData.DataSet(iDS).Results(iResult).grid2mri_interp = [];
+            bst_figures('FireCurrentTimeChanged', 1);
+        end
+    end
+end
+
+
+%% ==============================================================================================
+%  ====== SURFACES ==============================================================================
+%  ==============================================================================================           
+%% ===== GET SELECTED ROWS =====
+% USAGE:   [SelRows, iRows] = GetFigSelectedRows(hFig);
+%           SelRows         = GetFigSelectedRows(hFig);
+function [SelRows, iRows] = GetFigSelectedRows(hFig)
+    global GlobalData;
+    % Initialize retuned values
+    SelRows = [];
+    iRows = [];
+    % Find figure
+    [hFig, iFig, iDS] = bst_figures('GetFigure', hFig);
+    % Get indices of the channels displayed in this figure
+    iDispRows = GlobalData.DataSet(iDS).Figure(iFig).SelectedChannels;
+    if isempty(iDispRows) || isempty(GlobalData.DataViewer.SelectedRows)
+        return;
+    end
+    % Get all the sensors displayed in the figure
+    DispRows = {GlobalData.DataSet(iDS).Channel(iDispRows).Name};
+    % Get the general list of selected rows
+    SelRows = intersect(GlobalData.DataViewer.SelectedRows, DispRows);
+    % If required: get the indices
+    if (nargout >= 2) && ~isempty(SelRows)
+        % Find row indices in the full list
+        for i = 1:length(SelRows)
+            iRows = [iRows, iDispRows(strcmpi(SelRows{i}, DispRows))];
+        end
+    end
+end
+    
+    
+%% ===== GET SELECTED ROWS =====
+% USAGE:   UpdateFigSelectedRows(iDS, iFig);
+function UpdateFigSelectedRows(iDS, iFig)
+    global GlobalData;
+    % Get figure handles
+    sHandles = GlobalData.DataSet(iDS).Figure(iFig).Handles;
+    % If no sensor information: return
+    iDispChan = GlobalData.DataSet(iDS).Figure(iFig).SelectedChannels;
+    if isempty(iDispChan)
+        return;
+    end
+    % Get all the sensors displayed in the figure
+    DispChan = {GlobalData.DataSet(iDS).Channel(iDispChan).Name};
+    % Remove spaces in channel names
+    DispChan = cellfun(@(c)strrep(c,' ',''), DispChan, 'UniformOutput', 0);
+    % Get the general list of selected rows
+    SelChan = intersect(GlobalData.DataViewer.SelectedRows, DispChan);
+    % Find row indices in the full list
+    iSelChan = [];
+    for i = 1:length(SelChan)
+        iSelChan = [iSelChan, find(strcmpi(SelChan{i}, DispChan))];
+    end
+    % Compute the unselected channels
+    iUnselChan = setdiff(1:length(iDispChan), iSelChan);
+    % Get electrodes patch
+    hFig = GlobalData.DataSet(iDS).Figure(iFig).hFigure;
+    hElectrodeGrid = findobj(hFig, 'Tag', 'ElectrodeGrid');
+        
+    % For 2DLayout figures only
+    if strcmpi(GlobalData.DataSet(iDS).Figure(iFig).Id.SubType, '2DLayout')
+        % Check that there is something displayed in the figure
+        if ~isfield(sHandles, 'SelChanGlobal') || isempty(sHandles.SelChanGlobal)
+            return;
+        end
+        % Get selected lines
+        iSelLines = find(ismember(sHandles.SelChanGlobal, iDispChan(iSelChan)));
+        % Selected channels : Paint lines in red
+        if ~isempty(iSelLines)
+            set(sHandles.hLines{1}(iSelLines), 'Color', 'r');
+            set(sHandles.hSensorLabels(iSelLines), ...
+                'Color',      [.2 1 .4], ...
+                'FontUnits', 'points', ...
+                'FontSize',   bst_get('FigFont') + 1, ...
+                'FontWeight', 'bold');
+        end
+        % Get deselected lines
+        iUnselLines = find(ismember(sHandles.SelChanGlobal, iDispChan(iUnselChan)));
+        % Deselected channels : Restore initial color
+        if ~isempty(iUnselLines)
+            for i = 1:length(iUnselLines)
+                set(sHandles.hLines{1}(iUnselLines(i)), 'Color', sHandles.LinesColor{1}(iUnselLines(i),:));
+            end
+            set(sHandles.hSensorLabels(iUnselLines), ...
+                'Color',      .8*[1 1 1], ...
+                'FontUnits', 'points', ...
+                'FontSize',   bst_get('FigFont'), ...
+                'FontWeight', 'normal');
+        end
+    % For 3DElectrodes figures only
+    elseif ~isempty(hElectrodeGrid)
+        % Get vertices
+        sphVertices = get(hElectrodeGrid, 'Vertices');
+        sphUserData = get(hElectrodeGrid, 'UserData');
+        % Get copy of spheres patch
+        hElectrodeSelect = findobj(hFig, 'Tag', 'ElectrodeSelect');
+        % If the selection doesn't exist yet: copy initial patch
+        if isempty(hElectrodeSelect) && ~isempty(iSelChan)
+            % Extend the size of all the electrodes
+            iAllChan = unique(sphUserData);
+            for i = 1:length(iAllChan)
+                % Get the center of the electrode
+                iVert = find(sphUserData == iAllChan(i));
+                chanCenter = mean(sphVertices(iVert,:),1);
+                % Increase size from the center of the electrode
+                sphVertices(iVert,:) = bst_bsxfun(@minus, sphVertices(iVert,:), chanCenter);
+                sphVertices(iVert,:) = 1.3 * sphVertices(iVert,:);
+                sphVertices(iVert,:) = bst_bsxfun(@plus, sphVertices(iVert,:), chanCenter);
+            end
+            % Make initial object copy
+            hElectrodeSelect = copyobj(hElectrodeGrid, get(hElectrodeGrid, 'Parent'));
+            % Selected color depends on the figure colormap
+            sColormap = bst_colormaps('GetColormap', hFig);
+            if ~isempty(sColormap) && ismember(sColormap.Name, {'cmap_rbw'})
+                selColor = [0 1 0];
+            else
+                selColor = [1 0 0];
+            end
+            
+            % Change properties
+            set(hElectrodeSelect, ...
+                'FaceColor', selColor, ...
+                'EdgeColor', 'none', ...
+                'FaceAlpha', 'flat', ...
+                'FaceVertexAlphaData', zeros(size(sphVertices,1),1), ...
+                'Vertices', sphVertices, ...
+                'Tag',      'ElectrodeSelect');
+        end
+        % If there is something to update
+        if ~isempty(hElectrodeSelect)
+            % Get current list of visible vertices
+            AlphaData = get(hElectrodeSelect, 'FaceVertexAlphaData');
+            % Selected channels: Make visible
+            for i = 1:length(iSelChan)
+                AlphaData(sphUserData == iSelChan(i)) = 0.7;
+            end
+            % Deselected channels: Hide them
+            for i = 1:length(iUnselChan)
+                AlphaData(sphUserData == iUnselChan(i)) = 0;
+            end
+            % Hide completely the object
+            if all(AlphaData == 0)
+                Visible = 'off';
+            else
+                Visible = 'on';
+            end
+            % Update Alpha vector
+            set(hElectrodeSelect, 'FaceVertexAlphaData', AlphaData, ...
+                                  'Visible', Visible);
+        end
+        
+    % All other 2D/3D figures
+    else
+        % If valid sensor markers exist 
+        hMarkers = sHandles.hSensorMarkers;
+        if ~isempty(hMarkers) && all(ishandle(hMarkers))
+            if strcmpi(get(hMarkers(1), 'Type'), 'patch')
+                % Get the color of all the vertices
+                VerticesColors = get(hMarkers, 'FaceVertexCData');
+                % Update the vertices that changed
+                if ~isempty(iSelChan)
+                    VerticesColors(iSelChan, :) = repmat([1 0.3 0], [length(iSelChan), 1]);
+                end
+                if ~isempty(iUnselChan)
+                    VerticesColors(iUnselChan, :) = repmat([1 1 1], [length(iUnselChan), 1]);
+                end
+                % Update patch object
+                set(hMarkers, 'FaceVertexCData', VerticesColors);
+                
+            elseif strcmpi(get(hMarkers(1), 'Type'), 'line')
+                % Get the vertex indices
+                UserData = get(hMarkers, 'UserData');
+                if iscell(UserData)
+                    iVertices = [UserData{:}];
+                else
+                    iVertices = UserData;
+                end
+                % Update the vertices that changed
+                for i = 1:length(iSelChan)
+                    set(hMarkers(iSelChan(i) == iVertices), 'MarkerFaceColor', [1 0.3 0]);
+                end
+                for i = 1:length(iUnselChan)
+                    set(hMarkers(iUnselChan(i) == iVertices), 'MarkerFaceColor', [1 1 1]);
+                end
+            end
+        end
+    end
+end
+
+
+%% ===== PLOT SURFACE =====
+% Convenient function to consistently plot surfaces.
+% USAGE : [hFig,hs] = PlotSurface(hFig, faces, verts, cdata, dataCMap, transparency)
+% Parameters :
+%     - hFig         : figure handle to use
+%     - faces        : the triangle listing (array)
+%     - verts        : the corresponding vertices (array)
+%     - surfaceColor : color data used to display the surface itself (FaceVertexCData for each vertex, or a unique color for all vertices)
+%     - dataColormap : colormap used to display the data on the surface
+%     - transparency : surface transparency ([0,1])
+% Returns :
+%     - hFig : figure handle used
+%     - hs   : handle to the surface
+function varargout = PlotSurface( hFig, faces, verts, surfaceColor, transparency) %#ok<DEFNU>
+    % Check inputs
+    if (nargin ~= 5)
+        error('Invalid call to PlotSurface');
+    end
+    % If vertices are assumed transposed (if the assumption is wrong, will crash below anyway)
+    if (size(verts,2) > 3)
+        verts = verts';
+    end
+    % If vertices are assumed transposed (if the assumption is wrong, will crash below anyway)
+    if (size(faces,2) > 3)
+        faces = faces';  
+    end
+    % Surface color
+    if (length(surfaceColor) == 3)
+        FaceVertexCData = [];
+        FaceColor = surfaceColor;
+        EdgeColor = 'none';
+    elseif (length(surfaceColor) == length(verts))
+        FaceVertexCData = surfaceColor;
+        FaceColor = 'interp';
+        EdgeColor = 'interp';
+    else
+        error('Invalid surface color.');
+    end
+    % Set figure as current
+    set(0, 'CurrentFigure', hFig);
+    
+    % Create patch
+    hs = patch(...
+        'Faces',            faces, ...
+        'Vertices',         verts,...
+        'FaceVertexCData',  FaceVertexCData, ...
+        'FaceColor',        FaceColor, ...
+        'FaceAlpha',        1 - transparency, ...
+        'AlphaDataMapping', 'none', ...
+        'EdgeColor',        EdgeColor, ...
+        'EdgeAlpha',        1, ...
+        'BackfaceLighting', 'lit', ...
+        'AmbientStrength',  0.5, ...
+        'DiffuseStrength',  0.5, ...
+        'SpecularStrength', 0.2, ...
+        'SpecularExponent', 1, ...
+        'SpecularColorReflectance', 0.5, ...
+        'FaceLighting',     'gouraud', ...
+        'EdgeLighting',     'gouraud', ...
+        'Tag',              'AnatSurface');
+    
+    % Set output variables
+    if(nargout>0)
+        varargout{1} = hFig;
+        varargout{2} = hs;
+    end
+end
+
+%% ===== PLOT FIBERS =====
+function varargout = PlotFibers(hFig, FibPoints, Colors)
+    dims = size(Colors);
+    if length(dims) < 3
+        Colors = permute(repmat(Colors, 1, 1, size(FibPoints, 2)), [1,3,2]);
+    end
+
+    % Set figure as current
+    set(0, 'CurrentFigure', hFig);
+    
+    % If we are displaying too many fibers, warn user...
+    numMaxFibers = 5000;
+    numFibers = size(FibPoints,1);
+    if numFibers > numMaxFibers
+        questionOptions = {'Display a subset for now', 'Display all anyway'};
+        [res, isCancel] = java_dialog('question', ...
+            ['You are trying to display ', num2str(numFibers), ...
+            ' fibers. Displaying this' 10 'amount of fibers at the same time ', ...
+            'can be challenging for the' 10 'average computer. We recommend ', ...
+            'you downsample them first.'], 'Display fibers', [], questionOptions);
+        if isCancel || strcmp(res, questionOptions{1})
+            iFibers = sort(randperm(numFibers, numMaxFibers));
+        else
+            iFibers = 1:numFibers;
+        end
+    else
+        iFibers = 1:numFibers;
+    end
+    
+    numFibers = length(iFibers);
+    
+    % Plot fibers
+    for iFib = 1:numFibers
+        lines(iFib) = surface([FibPoints(iFibers(iFib),:,1); FibPoints(iFibers(iFib),:,1)], ...
+            [FibPoints(iFibers(iFib),:,2); FibPoints(iFibers(iFib),:,2)], ...
+            [FibPoints(iFibers(iFib),:,3); FibPoints(iFibers(iFib),:,3)], ...
+            [Colors(iFibers(iFib),:,1:3); Colors(iFibers(iFib),:,1:3)], ...
+            'FaceColor','none',...
+            'EdgeColor','flat');
+    end
+    if numFibers == 0
+        lines = [];
+    end
+    
+    % Set output variables
+    if nargout > 0
+        varargout{1} = hFig;
+        varargout{2} = lines;
+    end
+end
+
+function lines = ColorFibers(lines, Color)
+    if isempty(Color) || isempty(lines)
+        return;
+    end
+    
+    bst_progress('start', 'Fiber viewer', 'Coloring fibers...');
+    
+    dims = size(Color);
+    nFibers = length(lines);
+    
+    % Create a full Color matrix if required
+    if length(dims) < 3
+        nPoints = size(lines(1).XData, 2);
+        if dims(1) == 1
+            % One color value for all fibers and points
+            Color = permute(repmat(Color, nFibers, 1, nPoints), [1,3,2]);
+        else
+            % One color value per fiber
+            Color = permute(repmat(Color, 1, 1, nPoints), [1,3,2]);
+        end
+    end
+    
+    % Set color
+    for iFib = 1:length(lines)
+        lines(iFib).CData = [Color(iFib,:,:); Color(iFib,:,:)];
+    end
+    
+    drawnow;
+    bst_progress('stop');
+end
+
+%% ===== PLOT SQUARE/CUT =====
+% USAGE:  PlotSquareCut(hFig, TessInfo, dim, pos)
+%         PlotSquareCut(hFig)  : Remove all square cuts displayed
+function PlotSquareCut(hFig, TessInfo, dim, pos)
+    % Get figure description and MRI
+    [hFig, iFig, iDS] = bst_figures('GetFigure', hFig);
+    % Delete the previous patch
+    delete(findobj(hFig, 'Tag', 'squareCut'));
+    if (nargin < 4)
+        return
+    end
+    hAxes  = findobj(hFig, '-depth', 1, 'tag', 'Axes3D');
+    % Get maximum dimensions (MRI size)
+    sMri = bst_memory('GetMri', TessInfo.SurfaceFile);
+    mriSize = size(sMri.Cube);
+
+    % Get locations of the slice
+    nbPts = 50;
+    baseVect = linspace(-.01, 1.01, nbPts);
+    switch(dim)
+        case 1
+            voxX = ones(nbPts)         .* (pos + 2); 
+            voxY = meshgrid(baseVect)  .* mriSize(2);   
+            voxZ = meshgrid(baseVect)' .* mriSize(3); 
+            surfColor = [1 .5 .5];
+        case 2
+            voxX = meshgrid(baseVect)  .* mriSize(1); 
+            voxY = ones(nbPts)         .* (pos + 2) + .1;    
+            voxZ = meshgrid(baseVect)' .* mriSize(3); 
+            surfColor = [.5 1 .5];
+        case 3
+            voxX = meshgrid(baseVect)  .* mriSize(1); 
+            voxY = meshgrid(baseVect)' .* mriSize(2); 
+            voxZ = ones(nbPts)         .* (pos + 2) + .1;        
+            surfColor = [.5 .5 1];
+    end
+
+    % === Switch coordinates from MRI-CS to SCS ===
+    % Apply Rotation/Translation
+    voxXYZ = [voxX(:), voxY(:), voxZ(:)];
+    scsXYZ = cs_convert(sMri, 'voxel', 'scs', voxXYZ);
+
+    % === PLOT SURFACE ===
+    % Plot new surface  
+    hCut = surface('XData',     reshape(scsXYZ(:,1),nbPts,nbPts), ...
+                   'YData',     reshape(scsXYZ(:,2),nbPts,nbPts), ...
+                   'ZData',     reshape(scsXYZ(:,3),nbPts,nbPts), ...
+                   'CData',     ones(nbPts), ...
+                   'FaceColor',        surfColor, ...
+                   'FaceAlpha',        .3, ...
+                   'EdgeColor',        'none', ...
+                   'AmbientStrength',  .5, ...
+                   'DiffuseStrength',  .9, ...
+                   'SpecularStrength', .1, ...
+                   'Tag',    'squareCut', ...
+                   'Parent', hAxes);
+end
+
+
+%% ===== UPDATE MRI DISPLAY =====
+% USAGE:  UpdateMriDisplay(hFig, dims, TessInfo, iTess)
+%         UpdateMriDisplay(hFig, dims)
+%         UpdateMriDisplay(hFig)
+function UpdateMriDisplay(hFig, dims, TessInfo, iTess)
+    % Parse inputs
+    if (nargin < 4)
+        [sMri,TessInfo,iTess] = panel_surface('GetSurfaceMri', hFig);
+    end
+    if (nargin < 2) || isempty(dims)
+        dims = [1 2 3];
+    end
+    % Get the slices that need to be redrawn
+    newPos = [NaN, NaN, NaN];
+    newPos(dims) = TessInfo(iTess).CutsPosition(dims);
+    % Redraw the three slices
+    panel_surface('PlotMri', hFig, newPos);
+end
+
+
+
+%% ===== UPDATE SURFACE COLOR =====
+% Compute color RGB values for each vertex of the surface, taking in account : 
+%     - the surface color,
+%     - the sulci map
+%     - the data matrix displayed over the surface (and the data threshold),
+%     - the data colormap : RGB values, normalized?, absolute values?, limits
+%     - the data transparency
+% Parameters : 
+%     - hFig : handle to a 3DViz figure
+%     - iTess     : indice of the surface to update
+function UpdateSurfaceColor(hFig, iTess)
+    % Get surfaces list 
+    TessInfo = getappdata(hFig, 'Surface');
+    % Ignore empty surfaces and MRI slices
+    if isempty(TessInfo(iTess).hPatch) || ~any(ishandle(TessInfo(iTess).hPatch))
+        return 
+    end
+    
+    % === ColorMap ===
+    % Get best colormap to display data
+    sColormap = bst_colormaps('GetColormap', TessInfo(iTess).ColormapType);
+    if sColormap.UseStatThreshold && (~isempty(TessInfo(iTess).StatThreshUnder) || ~isempty(TessInfo(iTess).StatThreshOver))
+        % Extend the color of null value to non-significant values and put all the color dynamics for significant values
+        sColormap.CMap = bst_colormaps('StatThreshold', sColormap.CMap, TessInfo(iTess).DataLimitValue(1), TessInfo(iTess).DataLimitValue(2), ...
+                                       sColormap.isAbsoluteValues, TessInfo(iTess).StatThreshUnder, TessInfo(iTess).StatThreshOver, ...
+                                       [0.7 0.7 0.7]);
+        
+        % Update figure colorbar accordingly
+        set(hFig, 'Colormap', sColormap.CMap);
+        % Create/Delete colorbar
+        bst_colormaps('SetColorbarVisible', hFig, sColormap.DisplayColorbar);
+    end
+    
+    % Initialize list of independent vertices to plot
+    GridLoc    = zeros(0,3);
+    GridValues = zeros(0,1);
+    GridInd    = zeros(1,0);
+    
+    % === MRI ===
+    if strcmpi(TessInfo(iTess).Name, 'Anatomy')
+        % Update display
+        UpdateMriDisplay(hFig, [], TessInfo, iTess);
+        
+    % === FIBERS ===
+    elseif strcmpi(TessInfo(iTess).Name, 'Fibers')
+        % Set line color if applicable
+        if any(TessInfo(iTess).AnatomyColor(:) ~= 0)
+            TessInfo(iTess).hPatch = ColorFibers(TessInfo(iTess).hPatch, TessInfo(iTess).AnatomyColor(1,1:3));
+        end
+        
+    % === SURFACE ===
+    else
+        % === BUILD VALUES ===
+        % If there is no data overlay
+        if isempty(TessInfo(iTess).Data)
+            DataSurf = [];
+        else
+            % Apply absolute value
+            DataSurf = TessInfo(iTess).Data;
+            if sColormap.isAbsoluteValues
+                DataSurf = abs(DataSurf);
+            end
+            % Apply data threshold
+            [DataSurf, ThreshBar] = ThresholdSurfaceData(DataSurf, TessInfo(iTess).DataLimitValue, TessInfo(iTess).DataThreshold, sColormap);
+            % If there is an atlas defined for this surface: replicate the values for each patch
+            if ~isempty(TessInfo(iTess).DataSource.Atlas) && ~isempty(TessInfo(iTess).DataSource.Atlas.Scouts)
+                % Initialize full cortical map
+                DataScout = DataSurf;
+                DataSurf = zeros(TessInfo(iTess).nVertices,1);
+                % Duplicate the value of each scout to all the vertices
+                sScouts = TessInfo(iTess).DataSource.Atlas.Scouts;
+                for i = 1:length(sScouts)
+                    DataSurf(sScouts(i).Vertices,:) = DataScout(i,:);
+                end
+            % Regular surface values
+            else
+                % Get the cortex surface (for the vertices connectivity)
+                sSurf = bst_memory('GetSurface', TessInfo(iTess).SurfaceFile);
+                % Mixed source models: keep only the surface values
+                if ~isempty(TessInfo(iTess).DataSource.GridAtlas) && ~isempty(TessInfo(iTess).DataSource.GridLoc)
+%                     % Find the source model atlas in the cortex surface
+%                     iAtlas = find(strcmpi('Source model', {sSurf.Atlas.Name}));
+%                     if isempty(iAtlas)
+%                         error('Atlas "Source model" cannot be found in the cortex surface.');
+%                     end
+                    % Extract the vertex indices that correspond to a surface value
+                    iSurfVert = [];
+                    iGridVert = [];
+                    sGridScouts = TessInfo(iTess).DataSource.GridAtlas.Scouts;
+                    for i = 1:length(sGridScouts)
+                        switch (sGridScouts(i).Region(2))
+                            case 'V'
+                                % Add to the list of independent vertices to plot
+                                GridLoc    = [GridLoc;    TessInfo(iTess).DataSource.GridLoc(sGridScouts(i).GridRows,:)];
+                                GridInd    = [GridInd,    sGridScouts(i).GridRows];
+                                GridValues = [GridValues; DataSurf(sGridScouts(i).GridRows,:)];
+                            case 'S'
+                                % Add to the list of matching vertices
+                                iSurfVert = [iSurfVert, sGridScouts(i).Vertices];
+                                iGridVert = [iGridVert, sGridScouts(i).GridRows];
+                        end
+                    end
+                    % Remap the values of the sources with the correct order
+                    DataSurfGrid = DataSurf;
+                    DataSurf = zeros(TessInfo(iTess).nVertices, 1);
+                    DataSurf(iSurfVert) = DataSurfGrid(iGridVert);
+                end
+                % Apply size threshold (surface only)
+                if (TessInfo(iTess).SizeThreshold > 1)
+                    % Get clusters that are above the threshold
+                    iVertOk = bst_cluster_threshold(abs(DataSurf), TessInfo(iTess).SizeThreshold, sSurf.VertConn);
+                    DataSurf(~iVertOk) = 0;
+                end
+            end
+            % Add threshold markers to colorbar
+            AddThresholdMarker(hFig, TessInfo(iTess).DataLimitValue, ThreshBar);
+        end
+   
+        % SHOW SULCI MAP
+        if TessInfo(iTess).SurfShowSulci
+            % Get surface
+            sSurf = bst_memory('GetSurface', TessInfo(iTess).SurfaceFile);
+            SulciMap = sSurf.SulciMap;
+        % DO NOT SHOW SULCI MAP
+        else
+            SulciMap = zeros(TessInfo(iTess).nVertices, 1);
+        end
+        % Compute RGB values
+        FaceVertexCdata = BlendAnatomyData(SulciMap, ...                                  % Anatomy: Sulci map
+                                           TessInfo(iTess).AnatomyColor([1,end], :), ...  % Anatomy: color
+                                           DataSurf, ...                                  % Data: values map
+                                           TessInfo(iTess).DataLimitValue, ...            % Data: limit value
+                                           TessInfo(iTess).DataAlpha,...                  % Data: transparency
+                                           sColormap);                                    % Colormap
+        % Edge display : on/off
+        if ~TessInfo(iTess).SurfShowEdges
+            EdgeColor = 'none';
+        else
+            EdgeColor = TessInfo(iTess).AnatomyColor(1, :);
+        end
+        % Set surface colors
+        set(TessInfo(iTess).hPatch, 'FaceVertexCdata', FaceVertexCdata, ...
+                                    'FaceColor',       'interp', ...
+                                    'EdgeColor',       EdgeColor);
+        % Plot independent vertices as spheres
+        if ~isempty(GridLoc)
+            PlotGrid(hFig, GridLoc, GridValues, GridInd, TessInfo(iTess).DataAlpha, TessInfo(iTess).DataLimitValue, sColormap);
+        end
+    end
+end
+
+
+%% ===== PLOT GRID =====
+% Display a volume grid or set of electrodes
+function hGrid = PlotGrid(hFig, GridLoc, GridValues, GridInd, DataAlpha, DataLimit, sColormap)
+    % Number of points
+    N = 12;
+    % Grid transparency
+    FaceAlpha = repmat(1-DataAlpha, size(GridLoc,1) * N, 1);
+    % If data values are passed to the function
+    if ~isempty(DataLimit)
+        % Replicate the grid data to match the number of vertices per sphere
+        GridValues = repmat(GridValues', N, 1);
+        GridValues = GridValues(:);
+        % Get color values
+        if ~isempty(GridValues) && (length(DataLimit) == 2) && (DataLimit(2) ~= DataLimit(1)) && ~any(isnan(DataLimit)) && ~any(isinf(DataLimit))
+            iDataCmap = round( ((size(sColormap.CMap,1)-1)/(DataLimit(2)-DataLimit(1))) * (GridValues - DataLimit(1))) + 1;
+            iDataCmap((iDataCmap <= 0) | isnan(iDataCmap)) = 1;
+            iDataCmap(iDataCmap > size(sColormap.CMap,1)) = size(sColormap.CMap,1);
+            dataRGB = sColormap.CMap(iDataCmap, :);
+        else
+            % return;
+            dataRGB = repmat([.6 .6 .6], size(GridLoc,1) * N, 1);
+        end
+        % Spheres transparency: Hide values that are strictly zero
+        FaceAlpha(GridValues == 0) = min(1-DataAlpha, 0.05);
+    else
+        dataRGB = repmat([.9,.9,0], size(GridLoc,1) * N, 1);
+    end
+    % Find previously create grid
+    GridTag = 'GridSpheres';
+    hAxes = findobj(hFig, '-depth', 1, 'Tag', 'Axes3D');
+    hGrid = findobj(hAxes, 'Tag', GridTag);
+    % Create a set of spheres
+    if isempty(hGrid)
+        % Create one sphere
+        SpheresSize = 0.0016;
+        [sphVertex, sphFace] = tess_sphere(N);
+        sphVertex = sphVertex .* SpheresSize ./ 2;
+        % Multiply this sphere
+        Vertex = zeros(0,3);
+        Faces  = zeros(0,3);
+        for i = 1:size(GridLoc,1)
+            tmpVertex = bst_bsxfun(@plus, GridLoc(i,:), sphVertex);
+            Vertex = [Vertex; tmpVertex];
+            Faces  = [Faces;  sphFace + N*(i-1)];
+        end
+        % Set the GridLoc index in the UserData to get a match with the surface vertex 
+        if ~isempty(GridInd)
+            UserData = reshape(repmat(GridInd, N, 1), [], 1);
+        else
+            UserData = [];
+        end
+        % Create patch
+        hGrid = patch(...
+            'Faces',               Faces, ...
+            'Vertices',            Vertex,...
+            'FaceVertexCData',     dataRGB, ...
+            'FaceColor',           'interp', ...
+            'FaceAlpha',           'flat', ...
+            'FaceVertexAlphaData', FaceAlpha, ...
+            'AlphaDataMapping',    'none', ...
+            'EdgeColor',           'none', ...
+            'FaceAlpha',           1, ...
+            'LineWidth',           1, ...
+            'BackfaceLighting',    'unlit', ...
+            'AmbientStrength',     1, ...
+            'DiffuseStrength',     0, ...
+            'SpecularStrength',    0, ...
+            'SpecularExponent',    1, ...
+            'SpecularColorReflectance', 0, ...
+            'FaceLighting',        'flat', ...
+            'EdgeLighting',        'flat', ...
+            'Tag',                 GridTag, ...
+            'UserData',            UserData, ...
+            'Parent',              hAxes);
+    else
+        set(hGrid, ...
+            'FaceVertexCData',     dataRGB, ...
+            'FaceVertexAlphaData', FaceAlpha);
+    end
+end
+
+
+%% ===== PLOT 3D ELECTRODES =====
+function [hElectrodeGrid, ChanLoc] = PlotSensors3D(iDS, iFig, Channel, ChanLoc, TopoType) %#ok<DEFNU>
+    global GlobalData;
+    % Initialize returned variable
+    hElectrodeGrid = [];
+    % Get current electrodes positions
+    if (nargin < 4) || isempty(TopoType)
+        TopoType = '3DElectrodes';
+    end
+    if (nargin < 3) || isempty(Channel) || isempty(ChanLoc)
+        selChan = GlobalData.DataSet(iDS).Figure(iFig).SelectedChannels;
+        Channel = GlobalData.DataSet(iDS).Channel(selChan);
+        [AllLoc, ChanLoc] = GetChannelPositions(iDS, selChan);
+    end
+    % Get axes
+    hFig = GlobalData.DataSet(iDS).Figure(iFig).hFigure;
+    hAxes = findobj(hFig, '-depth', 1, 'Tag', 'Axes3D');
+    % Get font size
+    fontSize = bst_get('FigFont') + 2;
+    % Delete previously created electrodes
+    delete(findobj(hFig, 'Tag', 'ElectrodeGrid'));
+    delete(findobj(hFig, 'Tag', 'ElectrodeSelect'));
+    delete(findobj(hFig, 'Tag', 'ElectrodeDepth'));
+    delete(findobj(hFig, 'Tag', 'ElectrodeWire'));
+    delete(findobj(hFig, 'Tag', 'ElectrodeLabel'));
+    % Get electrodes definitions
+    sElectrodes = GlobalData.DataSet(iDS).IntraElectrodes;
+    % Get SEEG and ECOG devices
+    iSeeg = [];
+    iEcog = [];
+    if ~isempty(sElectrodes)
+        iSeeg = find(strcmpi({sElectrodes.Type}, 'SEEG'));
+        iEcog = find(strcmpi({sElectrodes.Type}, 'ECOG') | strcmpi({sElectrodes.Type}, 'ECOG-mid'));
+        % Remove all SEEG if no SEEG channels are available (same for ECOG)
+        if ~isempty(iSeeg) && ~any(strcmpi({Channel.Type}, 'SEEG'))
+            sElectrodes(iSeeg) = [];
+        end
+        if ~isempty(iEcog) && ~any(strcmpi({Channel.Type}, 'ECOG') | strcmpi({Channel.Type}, 'ECOG-mid'))
+            sElectrodes(iEcog) = [];
+        end
+        if ~isempty(sElectrodes)
+            iSeeg = find(strcmpi({sElectrodes.Type}, 'SEEG'));
+            iEcog = find(strcmpi({sElectrodes.Type}, 'ECOG') | strcmpi({sElectrodes.Type}, 'ECOG-mid'));
+        end
+    end
+    
+    
+    % === 2D ELECTRODES ===
+    % If using a 2D plot: use standard positions for electrodes and contacts
+    if strcmpi(TopoType, '2DElectrodes')
+        % Extract SEEG global properties
+        maxContactNumberSeeg = max([sElectrodes(iSeeg).ContactNumber]);
+        maxLengthSeeg = max([sElectrodes(iSeeg).ElecLength]);
+        % Extract ECOG global properties
+        maxContactsEcog = max(cellfun(@(c)c(1), {sElectrodes(iEcog).ContactNumber}));
+        X = 0;
+        % Display electrodes in successive rows
+        for iElec = length(sElectrodes):-1:1
+            % Define default electrode properties just for display
+            switch (sElectrodes(iElec).Type)
+                case 'SEEG'
+                    if isempty(sElectrodes(iElec).ElecLength)
+                        sElectrodes(iElec).ElecLength = 0.070;
+                    end
+                    if isempty(maxLengthSeeg)
+                        maxLengthSeeg = sElectrodes(iElec).ElecLength;
+                    end
+                    if isempty(sElectrodes(iElec).ContactSpacing) || (sElectrodes(iElec).ContactSpacing == 0) || (sElectrodes(iElec).ContactSpacing * sElectrodes(iElec).ContactNumber > sElectrodes(iElec).ElecLength)
+                        sElectrodes(iElec).ContactSpacing = sElectrodes(iElec).ElecLength / maxContactNumberSeeg;
+                    end
+                    if isempty(sElectrodes(iElec).ElecDiameter)
+                        sElectrodes(iElec).ElecDiameter = 0.0008;
+                    end
+                    X = X + 6 * sElectrodes(iElec).ElecDiameter + 0.0001;
+                    Y = [maxLengthSeeg - sElectrodes(iElec).ElecLength, maxLengthSeeg];
+                    sElectrodes(iElec).Loc = [X, X; Y; 0, 0];
+                case {'ECOG', 'ECOG-mid'}
+                    % Force to be ECOG-mid to prevent any projection on the cortex
+                    maxDiameterEcog = 0.004;
+                    sElectrodes(iElec).Type = 'ECOG';
+                    sElectrodes(iElec).ElecDiameter = 0.004;
+                    sElectrodes(iElec).ContactDiameter = maxDiameterEcog;
+                    % ECOG strip
+                    if (length(sElectrodes(iElec).ContactNumber) == 1)
+                        X = X + 1.5 * maxDiameterEcog + 0.0001;
+                        Y = 1.5 * maxDiameterEcog * [maxContactsEcog, maxContactsEcog - sElectrodes(iElec).ContactNumber(1) + 1];
+                        sElectrodes(iElec).Loc = [X, X; Y; 0, 0];
+                    % ECOG grid
+                    else
+                        nRowsElec = sElectrodes(iElec).ContactNumber(2);
+                        Xgrid = X + 1.5 * maxDiameterEcog * [1, nRowsElec];
+                        X = X + 1.5 * maxDiameterEcog * nRowsElec;
+                        Y = 1.5 * maxDiameterEcog * [maxContactsEcog, maxContactsEcog - sElectrodes(iElec).ContactNumber(1) + 1];
+                        sElectrodes(iElec).Loc = [Xgrid(2), Xgrid(2), Xgrid(1), Xgrid(1); Y(1), Y(2), Y(2), Y(1); 0, 0, 0, 0];
+                    end
+            end
+        end
+        % Set corresponding contact positions
+        Channel = panel_ieeg('AlignContacts', iDS, iFig, 'default', sElectrodes, Channel, 0, 0);
+        if isempty(Channel)
+            return;
+        end
+        ChanLoc = [Channel.Loc]';
+        isProjectEcog = 0;
+    else
+        isProjectEcog = 1;
+    end
+    
+    % Create objects geometry
+    [ElectrodeDepth, ElectrodeLabel, ElectrodeWire, ElectrodeGrid] = panel_ieeg('CreateGeometry3DElectrode', iDS, iFig, Channel, ChanLoc, sElectrodes, isProjectEcog);
+    % Plot depth electrodes
+    for iElec = 1:length(ElectrodeDepth)
+        if strcmpi(GlobalData.DataSet(iDS).Figure(iFig).Id.Type, 'Topography')
+            faceColor = [.5 .5 .5];
+        else
+            faceColor = ElectrodeDepth(iElec).FaceColor;
+        end
+        hElectrodeDepth = patch(...
+            'Faces',     ElectrodeDepth(iElec).Faces, ...
+            'Vertices',  ElectrodeDepth(iElec).Vertices,...
+            'FaceColor', faceColor, ...
+            'FaceAlpha', ElectrodeDepth(iElec).FaceAlpha, ...
+            'Parent',    hAxes, ...
+            ElectrodeDepth(iElec).Options{:});
+    end
+    % 2DElectrodes: Add ECOG labels (or recompute them)
+    if strcmpi(TopoType, '2DElectrodes') && ~isempty(iEcog)
+        for i = 1:length(iEcog)
+            % Find existing label
+            if ~isempty(ElectrodeLabel)
+                iLabel = find(strcmpi({ElectrodeLabel.Name}, sElectrodes(iEcog(i)).Name));
+            end
+            % Otherwise add new label
+            if isempty(iLabel)
+                iLabel = length(ElectrodeLabel) + 1;
+            end
+            ElectrodeLabel(iLabel).Loc   = sElectrodes(iEcog(i)).Loc(:,1) + [0; 2*sElectrodes(iEcog(i)).ContactDiameter; 0];
+            ElectrodeLabel(iLabel).Name  = sElectrodes(iEcog(i)).Name;
+            ElectrodeLabel(iLabel).Color = sElectrodes(iEcog(i)).Color;
+            ElectrodeLabel(iLabel).Options = {...
+                'FontUnits',   'points', ...
+                'Tag',         'ElectrodeLabel', ...
+                'Interpreter', 'none', ...
+                'UserData',    sElectrodes(iEcog(i)).Name};
+        end
+    end
+    % Plot electrode labels
+    for iElec = 1:length(ElectrodeLabel)
+        hElectrodeLabel = text(...
+            ElectrodeLabel(iElec).Loc(1), ElectrodeLabel(iElec).Loc(2), ElectrodeLabel(iElec).Loc(3), ...
+            ElectrodeLabel(iElec).Name, ...
+            'Parent',              hAxes, ...
+            'HorizontalAlignment', 'center', ...
+            'FontSize',            fontSize, ...
+            'FontWeight',          'bold', ...
+            'Color',               ElectrodeLabel(iElec).Color, ...
+            ElectrodeLabel(iElec).Options{:});
+    end
+    % Plot ECOG wires
+    for iElec = 1:length(ElectrodeWire)
+        hElectrodeWire = line(...
+            ElectrodeWire(iElec).Loc(:,1), ElectrodeWire(iElec).Loc(:,2), ElectrodeWire(iElec).Loc(:,3), ...           
+            'LineWidth',  ElectrodeWire(iElec).LineWidth, ...
+            'Color',      ElectrodeWire(iElec).Color, ...
+            'Parent',     hAxes, ...
+            ElectrodeWire(iElec).Options{:});
+    end
+    % Plot grid of contacts
+    if ~isempty(ElectrodeGrid)
+        hElectrodeGrid = patch(...
+            'Faces',               ElectrodeGrid.Faces, ...
+            'Vertices',            ElectrodeGrid.Vertices,...
+            'FaceVertexCData',     ElectrodeGrid.FaceVertexCData, ...
+            'FaceVertexAlphaData', ElectrodeGrid.FaceVertexAlphaData, ...
+            'FaceColor',           'flat', ...
+            'FaceAlpha',           'flat', ...
+            'AlphaDataMapping',    'none', ...
+            'Parent',              hAxes, ...
+            ElectrodeGrid.Options{:});
+    end
+    % Repaint selected sensors for this figure
+    UpdateFigSelectedRows(iDS, iFig);
+end
+
+
+%% ===== SET ELECTRODES CONFIGURATION =====
+function SetElectrodesConfig(hFig)
+    global GlobalData;
+    % Get figure description
+    [hFig,iFig,iDS] = bst_figures('GetFigure', hFig);
+    % Get modality
+    Modality = GlobalData.DataSet(iDS).Figure(iFig).Id.Modality;
+    % Get saved user properties
+    ElectrodeConfig = bst_get('ElectrodeConfig', Modality);
+
+    % Fields to edit in the saved displayed properties
+    addFields = struct();
+    % Configuration for SEEG electrodes
+    if strcmpi(ElectrodeConfig.Type, 'seeg')
+        res = java_dialog('input', {'Contact diameter (mm):', 'Contact length (mm):', 'Depth electrode diameter (mm):', 'Depth electrode length (mm):'}, 'Electrode display', [], ...
+                              {num2str(1000 * ElectrodeConfig.ContactDiameter), num2str(1000 * ElectrodeConfig.ContactLength), num2str(1000 * ElectrodeConfig.ElecDiameter), num2str(1000 * ElectrodeConfig.ElecLength)});
+        if isempty(res) || (length(res) < 2)
+            return
+        end
+        if ~isnan(str2double(res{1})) && ~isempty(str2double(res{1})) && (str2double(res{1}) >= 0)
+            addFields.ContactDiameter = str2double(res{1}) / 1000;
+        end
+        if ~isnan(str2double(res{2})) && ~isempty(str2double(res{2})) && (str2double(res{2}) >= 0)
+            addFields.ContactLength = str2double(res{2}) / 1000;
+        end
+        if ~isnan(str2double(res{3})) && ~isempty(str2double(res{3})) && (str2double(res{3}) >= 0)
+            addFields.ElecDiameter = str2double(res{3}) / 1000;
+        end
+        if ~isnan(str2double(res{4})) && ~isempty(str2double(res{4})) && (str2double(res{4}) >= 0)
+            addFields.ElecLength = str2double(res{4}) / 1000;
+        end
+        Modality = 'SEEG';
+    % Configuration for ECOG electrodes
+    elseif strcmpi(ElectrodeConfig.Type, 'ecog')
+        res = java_dialog('input', {'Contact diameter (mm):', 'Contact height (mm):', 'Width of the wires:'}, 'Electrode display', [], ...
+                              {num2str(1000 * ElectrodeConfig.ContactDiameter), num2str(1000 * ElectrodeConfig.ContactLength), num2str(ElectrodeConfig.ElecDiameter)});
+        if isempty(res) || (length(res) < 3)
+            return
+        end
+        if ~isnan(str2double(res{1})) && ~isempty(str2double(res{1})) && (str2double(res{1}) >= 0)
+            addFields.ContactDiameter = str2double(res{1}) / 1000;
+        end
+        if ~isnan(str2double(res{2})) && ~isempty(str2double(res{2})) && (str2double(res{2}) >= 0)
+            addFields.ContactLength = str2double(res{2}) / 1000;
+        end
+        if ~isnan(str2double(res{3})) && ~isempty(str2double(res{3})) && (str2double(res{3}) >= 0)
+            addFields.ElecDiameter = str2double(res{3});
+        end
+        Modality = 'ECOG';
+    % Configuration for other types of electrodes electrodes
+    else
+        res = java_dialog('input', {'Contact diameter (mm):', 'Contact height (mm):'}, 'Electrode display', [], ...
+                              {num2str(1000 * ElectrodeConfig.ContactDiameter), num2str(1000 * ElectrodeConfig.ContactLength)});
+        if isempty(res) || (length(res) < 2)
+            return
+        end
+        if ~isnan(str2double(res{1})) && ~isempty(str2double(res{1})) && (str2double(res{1}) >= 0)
+            addFields.ContactDiameter = str2double(res{1}) / 1000;
+        end
+        if ~isnan(str2double(res{2})) && ~isempty(str2double(res{2})) && (str2double(res{2}) >= 0)
+            addFields.ContactLength = str2double(res{2}) / 1000;
+        end
+        Modality = 'EEG';
+    end
+    % Save new values in user properties
+    if ~isempty(fieldnames(addFields))
+        % Get saved user properties
+        ElectrodeConfig = bst_get('ElectrodeConfig', Modality);
+        % Update fields
+        ElectrodeConfig = struct_copy_fields(ElectrodeConfig, addFields, 1);
+        % Save modifications
+        bst_set('ElectrodeConfig', Modality, ElectrodeConfig);
+        % Update the current figure as well
+        ElectrodeConfig = struct_copy_fields(ElectrodeConfig, addFields, 1);
+    end
+    % Update the electrodes configuration
+    bst_set('ElectrodeConfig', Modality, ElectrodeConfig);
+    % Redraw figure
+    panel_ieeg('UpdateFigures');
+end
+
+
+
+%% ===== THRESHOLD DATA =====
+function [Data, ThreshBar] = ThresholdSurfaceData(Data, DataLimit, DataThreshold, sColormap)
+    if ~sColormap.isAbsoluteValues && (DataLimit(1) == -DataLimit(2))
+        ThreshBar = DataThreshold * max(abs(DataLimit)) * [-1,1];
+        Data(abs(Data) < ThreshBar(2)) = 0;
+    elseif (DataLimit(2) <= 0)
+        ThreshBar = DataLimit(2);
+        Data((Data < DataLimit(1) + (DataLimit(2)-DataLimit(1)) * DataThreshold)) = DataLimit(1);
+        Data(Data > DataLimit(2)) = 0;
+    else
+        ThreshBar = DataLimit(1) + (DataLimit(2)-DataLimit(1)) * DataThreshold;
+        Data((Data < ThreshBar)) = 0;
+        Data(Data > DataLimit(2)) = DataLimit(2);
+    end
+end
+
+
+%% ===== ADD THRESHOLD MARKER =====
+function AddThresholdMarker(hFig, DataLimit, ThreshBar)
+    hColorbar = findobj(hFig, '-depth', 1, 'Tag', 'Colorbar');
+    if ~isempty(hColorbar)
+        % Delete existing threshold bars
+        hThreshBar = findobj(hColorbar, 'Tag', 'ThreshBar');
+        delete(hThreshBar);
+        % Draw all the threshold bars
+        if ((length(ThreshBar) == 1) || (ThreshBar(2) ~= ThreshBar(1)))
+            for i = 1:length(ThreshBar)
+                yval = (ThreshBar(i) - DataLimit(1)) / (DataLimit(2) - DataLimit(1)) * 256;
+                line([0 1], yval.*[1 1], [1 1], 'Color', [1 1 1], 'Parent', hColorbar, 'Tag', 'ThreshBar');
+            end
+        end
+    end
+end
+
+
+%% ===== BLEND ANATOMY DATA =====
+% Compute the RGB color values for each vertex of an enveloppe.
+% INPUT:
+%    - SulciMap     : [nVertices] vector with 0 or 1 values (0=gyri, 1=sulci)
+%    - Data         : [nVertices] vector 
+%    - DataLimit    : [absMaxVal] or [minVal, maxVal], or []
+%    - DataAlpha    : Transparency value for the data (if alpha=0, we only see the anatomy color)
+%    - AnatomyColor : [2x3] colors for anatomy (sulci / gyri)
+%    - sColormap    : Colormap for the data
+% OUTPUT:
+%    - mixedRGB     : [nVertices x 3] RGB color value for each vertex
+function mixedRGB = BlendAnatomyData(SulciMap, AnatomyColor, Data, DataLimit, DataAlpha, sColormap)
+    % Create a background: light 1st color for gyri, 2nd color for sulci
+    anatRGB = AnatomyColor(2-SulciMap, :);
+    % === OVERLAY: DATA MAP ===
+    if ~isempty(Data) && (length(DataLimit) == 2) && (DataLimit(2) ~= DataLimit(1)) && ~any(isnan(DataLimit)) && ~any(isinf(DataLimit))
+        Data(isnan(Data)) = 0;
+        iDataCmap = round( ((size(sColormap.CMap,1)-1)/(DataLimit(2)-DataLimit(1))) * (Data - DataLimit(1))) + 1;
+        iDataCmap(iDataCmap <= 0) = 1;
+        iDataCmap(iDataCmap > size(sColormap.CMap,1)) = size(sColormap.CMap,1);
+        dataRGB = sColormap.CMap(iDataCmap, :);
+    else
+        dataRGB = [];
+    end
+    % === MIX ANATOMY/DATA RGB ===
+    mixedRGB = anatRGB;
+    if ~isempty(dataRGB)
+        toBlend = find(Data ~= 0); % Find vertex indices holding non-zero activation (after thresholding)
+        mixedRGB(toBlend,:) = DataAlpha * anatRGB(toBlend,:) + (1-DataAlpha) * dataRGB(toBlend,:);
+    end
+end
+
+%% ===== SMOOTH SURFACE CALLBACK =====
+function SmoothSurface(hFig, iTess, smoothValue)
+    % Get surfaces list 
+    TessInfo = getappdata(hFig, 'Surface');
+    % Ignore MRI slices
+    if ismember(TessInfo(iTess).Name, {'Anatomy', 'FEM'})
+        return
+    end
+    % Get surfaces vertices
+    sSurf = bst_memory('GetSurface', TessInfo(iTess).SurfaceFile);
+    if (length(sSurf) > 1)
+        sSurf = sSurf(1);
+    end
+    % If all the Z coordinates are the same: can't smooth
+    if all(sSurf.Vertices(:,3) == sSurf.Vertices(1,3))
+        return;
+    end
+    % If smoothValue is null: restore initial vertices
+    if (smoothValue == 0)
+        set(TessInfo(iTess).hPatch, 'Vertices', sSurf.Vertices);
+        return
+    end
+
+    % ===== SMOOTH SURFACE =====
+    % Get only the cortex vertices
+    iVertices = [];
+    iAtlasStruct = find(strcmpi('Structures', {sSurf.Atlas.Name}));
+    if ~isempty(iAtlasStruct)
+        iScouts = find(ismember({sSurf.Atlas(iAtlasStruct).Scouts.Label}, {'lh', '01_Lhemi L', 'Cortex L', 'rh', '01_Rhemi R', 'Cortex R', 'Cortex', 'Cerebellum L','LCer','Cerebellum R','RCer', 'Cerebellum'}));
+        if ~isempty(iScouts)
+            iVertices = [sSurf.Atlas(iAtlasStruct).Scouts(iScouts).Vertices];
+        end
+    end
+    if isempty(iVertices)
+        iVertices = 1:length(sSurf.Vertices);
+    end
+    % Smoothing factor
+    SurfSmoothIterations = ceil(300 * smoothValue * length(iVertices) / 100000);
+    % Calculate smoothed vertices locations
+    Vertices_sm = sSurf.Vertices;
+    Vertices_sm(iVertices,:) = tess_smooth(sSurf.Vertices(iVertices,:), smoothValue, SurfSmoothIterations, sSurf.VertConn(iVertices,iVertices), 1);
+    % Apply smoothed locations
+    set(TessInfo(iTess).hPatch, 'Vertices',  Vertices_sm);
+end
+
+
+%% ===== SET STRUCTURES LAYOUT =====
+function SetStructLayout(hFig, iTess)
+    % Get surfaces list 
+    TessInfo = getappdata(hFig, 'Surface');
+    % Ignore MRI slices
+    if strcmpi(TessInfo(iTess).Name, 'Anatomy')
+        return
+    end
+    % Get surfaces vertices
+    sSurf = bst_memory('GetSurface', TessInfo(iTess).SurfaceFile);
+    if (length(sSurf) > 1)
+        sSurf = sSurf(1);
+    end
+
+    % ===== SEPARATE STRUCTURES =====
+    % Get the Structures atlas
+    iAtlasStruct = find(strcmpi('Structures', {sSurf.Atlas.Name}));
+    % If there is none: nothing to do here
+    if isempty(iAtlasStruct)
+        return;
+    end
+    sScouts = sSurf.Atlas(iAtlasStruct).Scouts;
+    % Get surface bounding box
+    Vertices = get(TessInfo(iTess).hPatch, 'Vertices');
+    dx = max(Vertices(:,1)) - min(Vertices(:,1));
+    dy = max(Vertices(:,2)) - min(Vertices(:,2));
+    dz = max(Vertices(:,3)) - min(Vertices(:,3));
+    % Region by region
+    for i = 1:length(sScouts)
+        % Define the structure offset
+        switch (sScouts(i).Label)
+            % Cortex + cerebellum
+            case {'lh', '01_Lhemi L', 'Cortex L'},   offSet = [0,  0.6*dy, 0];
+            case {'rh', '01_Rhemi R', 'Cortex R'},   offSet = [0, -0.6*dy, 0];
+            case {'Cerebellum L', 'LCer'},           offSet = [0,  0.6*dy, -0.6*dz];
+            case {'Cerebellum R', 'RCer'},           offSet = [0, -0.6*dy, -0.6*dz];
+            case 'Brainstem',                        offSet = [-.2*dx, 0, -0.4*dz];
+            % Midbrain
+            case {'Accumbens L', 'LAcc'},            offSet = [ .4*dx,  0.3*dy, 0];
+            case {'Accumbens R', 'RAcc'},            offSet = [ .4*dx, -0.3*dy, 0];
+            case {'Amygdala L','LAmy','LAmy L'},     offSet = [ .2*dx,  0.3*dy, -0.2*dz];
+            case {'Amygdala R','RAmy','RAmy R'},     offSet = [ .2*dx, -0.3*dy, -0.2*dz];
+            case {'Pallidum L','LEgp', 'LIgp'},      offSet = [0,  0.2*dy, 0.2*dz];
+            case{ 'Pallidum R','REgp', 'RIgp'},      offSet = [0, -0.2*dy, 0.2*dz];
+            case {'Putamen L','LPut'},               offSet = [0,  0.3*dy, 0];
+            case {'Putamen R','RPut'},               offSet = [0, -0.3*dy, 0];
+            case {'Caudate L','LCau'},               offSet = [0,  0.3*dy, 0.4*dz];
+            case {'Caudate R','RCau'},               offSet = [0, -0.3*dy, 0.4*dz];
+            case {'Hippocampus L','LHip','LHip L'},  offSet = [ .1*dx,  0.3*dy, -0.4*dz];
+            case {'Hippocampus R','RHip','RHip R'},  offSet = [ .1*dx, -0.3*dy, -0.4*dz];
+            case {'Thalamus L','LTha'},              offSet = [-.3*dx,  0.2*dy, -0.3*dz];
+            case {'Thalamus R','RTha'},              offSet = [-.3*dx, -0.2*dy, -0.3*dz];
+            otherwise,                               offSet = [];
+        end
+        % Apply offset to this region
+        if ~isempty(offSet)
+            iVert = sScouts(i).Vertices;
+            Vertices(iVert,:) = bst_bsxfun(@plus, Vertices(iVert,:), offSet);
+        end
+    end
+    % Apply modified locations
+    set(TessInfo(iTess).hPatch, 'Vertices',  Vertices);
+end
+
+
+
+%% ===== UPDATE SURFACE ALPHA =====
+% Update Alpha values for the given surface.
+% Fields that are used from TessInfo:
+%    - SurfAlpha : Transparency of the surface patch
+%    - Resect    : [x,y,z] doubles : Resect surfaces at these coordinates
+%                  or string {'left', 'right', 'all'} : Display only selected part of the surface
+function UpdateSurfaceAlpha(hFig, iTess)
+    % Get surfaces list 
+    TessInfo = getappdata(hFig, 'Surface');
+    Surface = TessInfo(iTess);
+       
+    % Ignore empty surfaces and MRI slices
+    if strcmpi(Surface.Name, 'Anatomy') || isempty(Surface.hPatch) || all(~ishandle(Surface.hPatch))
+        return 
+    end
+    % Fibers
+    if strcmpi(Surface.Name, 'Fibers')
+        lineAlpha = 1 - Surface.SurfAlpha;
+        lineWidth = 0.5 + 2.5 * Surface.SurfSmoothValue;
+        for iFib = 1:length(Surface.hPatch)
+            % Transparency
+            Surface.hPatch(iFib).EdgeAlpha = lineAlpha;
+            % Smoothing
+            Surface.hPatch(iFib).LineWidth = lineWidth;
+        end
+        return;
+    end
+    % Apply current smoothing
+    SmoothSurface(hFig, iTess, Surface.SurfSmoothValue);
+    % Apply structures selection
+    if isequal(Surface.Resect, 'struct')
+        SetStructLayout(hFig, iTess);
+    end
+    % Get surfaces vertices
+    Vertices = get(Surface.hPatch, 'Vertices');
+    nbVertices = length(Vertices);
+    % Get vertex connectivity
+    sSurf = bst_memory('GetSurface', TessInfo(iTess).SurfaceFile);
+    VertConn = sSurf.VertConn;
+    if (length(sSurf) > 1)
+        sSurf = sSurf(1);
+    end
+    % Create Alpha data
+    FaceVertexAlphaData = ones(length(sSurf.Faces),1) * (1-Surface.SurfAlpha);
+    
+    % ===== HEMISPHERE SELECTION (CHAR) =====
+    if ischar(Surface.Resect) && ~strcmpi(Surface.Resect, 'none')
+        % Detect hemispheres
+        if strcmpi(Surface.Name, 'FEM')
+            isConnected = 1;
+        else
+            [rH, lH, isConnected] = tess_hemisplit(sSurf);
+        end
+        % If there is no separation between  left and right: use the numeric split
+        if isConnected
+            iHideVert = [];
+            switch (Surface.Resect)
+                case 'right', Surface.Resect = [0  0.0000001 0];
+                case 'left',  Surface.Resect = [0 -0.0000001 0];
+            end
+        % If there is a structural separation between left and right: usr
+        else
+            switch (Surface.Resect)
+                case 'right', iHideVert = lH;
+                case 'left',  iHideVert = rH;
+                otherwise,    iHideVert = [];
+            end
+        end
+        % Update Alpha data
+        if ~isempty(iHideVert)
+            isHideFaces = any(ismember(sSurf.Faces, iHideVert), 2);
+            FaceVertexAlphaData(isHideFaces) = 0;
+        end
+    end
+        
+    % ===== RESECT (DOUBLE) =====
+    if isnumeric(Surface.Resect) && (length(Surface.Resect) == 3) && (~all(Surface.Resect == 0) || strcmpi(Surface.Name, 'FEM'))
+        % Regular triangular surface
+        if ~strcmpi(Surface.Name, 'FEM')
+            iNoModif = [];
+            % Compute mean and max of the coordinates
+            meanVertx = mean(Vertices, 1);
+            maxVertx  = max(abs(Vertices), [], 1);
+            % Limit values
+            resectVal = Surface.Resect .* maxVertx + meanVertx;
+            % Get vertices that are kept in all the cuts
+            for iCoord = 1:3
+                if Surface.Resect(iCoord) > 0
+                    iNoModif = union(iNoModif, find(Vertices(:,iCoord) < resectVal(iCoord)));
+                elseif Surface.Resect(iCoord) < 0
+                    iNoModif = union(iNoModif, find(Vertices(:,iCoord) > resectVal(iCoord)));
+                end
+            end
+            % Get all the faces that are partially visible
+            ShowVert = zeros(nbVertices,1);
+            ShowVert(iNoModif) = 1;
+            facesStatus = sum(ShowVert(sSurf.Faces), 2);
+            isFacesVisible = (facesStatus > 0);
+
+            % Get the vertices of the faces that are partially visible
+            iVerticesVisible = sSurf.Faces(isFacesVisible,:);
+            iVerticesVisible = unique(iVerticesVisible(:))';
+            % Hide some vertices
+            FaceVertexAlphaData(~isFacesVisible) = 0;
+
+            % Get vertices to project
+            iVerticesToProject = [iVerticesVisible, tess_scout_swell(iVerticesVisible, VertConn)];
+            iVerticesToProject = setdiff(iVerticesToProject, iNoModif);
+            % If there are some vertices to project
+            if ~isempty(iVerticesToProject)
+                % === FIRST PROJECTION ===
+                % For the projected vertices: get the distance from each cut
+                distToCut = abs(Vertices(iVerticesToProject, :) - repmat(resectVal, [length(iVerticesToProject), 1]));
+                % Set the distance to the cuts that are not required to infinite
+                distToCut(:,(Surface.Resect == 0)) = Inf;
+                % Get the closest cut
+                [minDist, closestCut] = min(distToCut, [], 2);
+
+                % Project each vertex       
+                Vertices(sub2ind(size(Vertices), iVerticesToProject, closestCut')) = resectVal(closestCut);
+
+                % === SECOND PROJECTION ===            
+                % In the faces that have visible and invisible vertices: project the invisible vertices on the visible vertices
+                % Get the mixed faces (partially visible)
+                ShowVert = zeros(nbVertices,1);
+                ShowVert(iVerticesVisible) = 1;
+                facesStatus = sum(ShowVert(sSurf.Faces), 2);
+                iFacesMixed = find((facesStatus > 0) & (facesStatus < 3));
+                % Project vertices
+                projectList = logical(ShowVert(sSurf.Faces(iFacesMixed,:)));
+                for iFace = 1:length(iFacesMixed)
+                    iVertVis = sSurf.Faces(iFacesMixed(iFace), projectList(iFace,:));
+                    iVertHid = sSurf.Faces(iFacesMixed(iFace), ~projectList(iFace,:));
+                    % Project hidden vertices on first visible vertex
+                    Vertices(iVertHid, :) = repmat(Vertices(iVertVis(1), :), length(iVertHid), 1);
+                end
+                % Update patch
+                set(Surface.hPatch, 'Vertices', Vertices);
+            end
+        % FEM tetrahedral meshes: Remove the entire tetrahedrons
+        else
+            % Create a surface for the outside surface of this tissue
+            Elements = get(Surface.hPatch, 'UserData');
+            Faces = tess_voledge(Vertices, Elements, Surface.Resect);
+            % Update patch
+            set(Surface.hPatch, 'Faces', Faces);
+        end
+    end
+    
+    % ===== HIDE NON-SELECTED STRUCTURES =====
+    % Hide non-selected Structures scouts
+    if ~isempty(sSurf.Atlas) && ismember(sSurf.Atlas(sSurf.iAtlas).Name, {'Structures', 'Source model'})
+%         % Get scouts display options
+%         ScoutsOptions = panel_scout('GetScoutsOptions');
+%         % Get selected scouts
+%         sScouts = panel_scout('GetSelectedScouts');
+%         % Get all the selected vertices
+%         if ~isempty(sScouts) && strcmpi(ScoutsOptions.showSelection, 'select')
+%             % Get the list of hidden vertices
+%             iSelVert = unique([sScouts.Vertices]);
+%             isSelVert = zeros(length(sSurf.Vertices),1);
+%             isSelVert(iSelVert) = 1;
+%             % Get the list of hidden faces 
+%             isSelFaces = any(isSelVert(sSurf.Faces), 2);
+%             % Add hidden faces to current mask
+%             FaceVertexAlphaData(~isSelFaces) = 0;
+%         end
+        FaceVertexAlphaData = 0*FaceVertexAlphaData;
+    end
+   
+    % Update surface
+    if all(FaceVertexAlphaData)
+        set(Surface.hPatch, 'FaceAlpha', 1-Surface.SurfAlpha, ...
+                            'EdgeAlpha', 1);
+    else
+        set(Surface.hPatch, 'FaceVertexAlphaData', FaceVertexAlphaData, ...
+                            'FaceAlpha',           'flat', ...
+                            'EdgeAlpha',           'flat');
+    end
+end
+
+
+%% ===== GET CHANNELS POSITIONS =====
+% USAGE:  [chan_loc, markers_loc, vertices] = GetChannelPositions(iDS, selChan)
+%         [chan_loc, markers_loc, vertices] = GetChannelPositions(iDS, Modality)
+%         [chan_loc, markers_loc, vertices] = GetChannelPositions(ChannelMat, ...)
+function [chan_loc, markers_loc, vertices] = GetChannelPositions(iDS, selChan)
+    global GlobalData;
+    % Initialize returned variables
+    chan_loc    = zeros(3,0);
+    markers_loc = zeros(3,0);
+    vertices    = zeros(3,0);
+    % Get device type
+    if isstruct(iDS)
+        ChannelMat = iDS;
+        [tag, Device] = channel_detect_device(ChannelMat);
+        Channel = ChannelMat.Channel;
+    else
+        Device = bst_get('ChannelDevice', GlobalData.DataSet(iDS).ChannelFile);
+        Channel = GlobalData.DataSet(iDS).Channel;
+    end
+    % Get selected channels
+    if ischar(selChan)
+        Modality = selChan;
+        selChan = good_channel(Channel, [], Modality);
+    end
+    Channel = Channel(selChan);
+    % Find magnetometers
+    if strcmpi(Device, 'Vectorview306')
+        iMag = good_channel(Channel, [], 'MEG MAG');
+    end
+    % Loop on all the sensors
+    for i = 1:length(Channel)
+        % If position is not defined
+        if isempty(Channel(i).Loc)
+            Channel(i).Loc = [0;0;0];
+        end
+        % Get number of integration points or coils
+        nIntegPoints = size(Channel(i).Loc, 2);
+        % Switch depending on the device
+        switch (Device)
+            case {'CTF', '4D', 'KIT', 'RICOH'}
+                if (nIntegPoints >= 4)
+                    chan_loc    = [chan_loc,    mean(Channel(i).Loc(:,1:4),2)];
+                    markers_loc = [markers_loc, mean(Channel(i).Loc(:,1:4),2)];
+                    vertices    = [vertices,    Channel(i).Loc(:,1:4)];
+                else
+                    chan_loc    = [chan_loc,    mean(Channel(i).Loc,2)];
+                    markers_loc = [markers_loc, mean(Channel(i).Loc,2)];
+                    vertices    = [vertices,    Channel(i).Loc];
+                end
+            case 'KRISS'
+                if (nIntegPoints >= 4)
+                    chan_loc    = [chan_loc,    mean(Channel(i).Loc(:,1:4),2)];
+                    markers_loc = [markers_loc, mean(Channel(i).Loc(:,1:4),2)];
+                    vertices    = [vertices,    Channel(i).Loc(:,1:4)];
+                else
+                    chan_loc    = [chan_loc,    Channel(i).Loc(:,1)];
+                    markers_loc = [markers_loc, Channel(i).Loc(:,1)];
+                    vertices    = [vertices,    Channel(i).Loc(:,1)];
+                end
+            case 'Vectorview306'
+                chan_loc    = [chan_loc,    mean(Channel(i).Loc, 2)];
+                markers_loc = [markers_loc, Channel(i).Loc(:,1)];
+                if isempty(iMag) || ismember(i, iMag)
+                    vertices = [vertices, Channel(i).Loc];
+                end
+            case 'BabySQUID'
+                chan_loc    = [chan_loc,    Channel(i).Loc(:,1)];
+                markers_loc = [markers_loc, Channel(i).Loc(:,1)];
+                vertices    = [vertices,    Channel(i).Loc(:,1)];
+            case 'BabyMEG'
+                chan_loc    = [chan_loc,    mean(Channel(i).Loc,2)];
+                markers_loc = [markers_loc, Channel(i).Loc(:,1)];
+                vertices    = [vertices,    Channel(i).Loc];
+            case {'NIRS-BRS', 'NIRS'}
+%                 % Parse channel name
+%                 [S,D,WL] = panel_montage('ParseNirsChannelNames', Channel(i).Name);
+%                 if (WL == 0)
+%                     Factor = 1;
+%                 else
+%                     Factor = 1 + WL / 100000;
+%                 end
+                Factor = 1;
+                % Position of the channel: mid-way between source and detector, organized in layers by wavelength
+                chan_loc    = [chan_loc,    mean(Channel(i).Loc,2) .* Factor];
+                markers_loc = [markers_loc, mean(Channel(i).Loc,2) .* Factor];
+                vertices    = [vertices,    mean(Channel(i).Loc,2) .* Factor];
+            otherwise
+                chan_loc    = [chan_loc,    mean(Channel(i).Loc,2)];
+                markers_loc = [markers_loc, Channel(i).Loc(:,1)];
+                vertices    = [vertices,    Channel(i).Loc];
+        end
+    end
+    chan_loc    = double(chan_loc');
+    markers_loc = double(markers_loc');
+    vertices    = double(vertices');
+end
+
+
+%% ===== VIEW SENSORS =====
+%Display sensors markers and labels in a 3DViz figure.
+% Usage:   ViewSensors(hFig, isMarkers, isLabels)           : Display selected channels of figure hFig
+%          ViewSensors(hFig, isMarkers, isLabels, Modality) : Display channels of target Modality in figure hFig
+% Parameters :
+%     - hFig      : target '3DViz' figure
+%     - isMarkers : Sensors markers status : {0 (hide), 1 (show), [] (ignore)}
+%     - isLabels  : Sensors labels status  : {0 (hide), 1 (show), [] (ignore)}
+%     - isMesh    : If 1, display a mesh; if 0, display only the markers
+%     - Modality  : Sensor type to display
+function ViewSensors(hFig, isMarkers, isLabels, isMesh, Modality)
+    global GlobalData;
+    % Parse inputs
+    if (nargin < 5) || isempty(Modality)
+        Modality = '';
+    end
+    if (nargin < 4) || isempty(isMesh)
+        isMesh = 1;
+    end
+    % Get figure description
+    [hFig, iFig, iDS] = bst_figures('GetFigure', hFig);
+    if isempty(iDS)
+        return
+    end
+    % Check if there is a channel file associated with this figure
+    if isempty(GlobalData.DataSet(iDS).Channel)
+        return
+    end
+    Figure = GlobalData.DataSet(iDS).Figure(iFig);
+    PlotHandles = Figure.Handles;
+    isTopography = strcmpi(Figure.Id.Type, 'Topography') && ~ismember(Figure.Id.SubType, {'3DElectrodes', '3DOptodes'});
+    is2D = 0;
+    
+    % ===== MARKERS LOCATIONS =====
+    % === TOPOGRAPHY ===
+    if isTopography
+        % Markers locations where stored in the Handles structure while creating topography patch
+        if isempty(PlotHandles.MarkersLocs)
+            return
+        end
+        % Get a location to display the Markers
+        markersLocs = PlotHandles.MarkersLocs;
+        % Flag=1 if 2D display
+        is2D = ismember(Figure.Id.SubType, {'2DDisc','2DSensorCap'});
+        % Get selected channels
+        selChan = Figure.SelectedChannels;
+        markersOrient = [];
+        
+    % === 3DVIZ ===
+    else
+        Channel = GlobalData.DataSet(iDS).Channel;
+        % If not modality information, pick the default one
+        if isempty(Modality) && isempty(Figure.SelectedChannels)
+            [AllMod,DispMod,Modality] = bst_get('ChannelModalities',  GlobalData.DataSet(iDS).ChannelFile);
+        end
+        % Find sensors of the target modality, select and display them
+        if isempty(Modality)
+            selChan = Figure.SelectedChannels;
+        else
+            selChan = good_channel(Channel, [], Modality);
+        end
+        % If no channels for this modality
+        if isempty(selChan)
+            bst_error(['No "' Modality '" sensors in channel file: "' GlobalData.DataSet(iDS).ChannelFile '".'], 'View sensors', 0);
+            return
+        end
+        % Get sensors positions
+        [tmp, markersLocs] = GetChannelPositions(iDS, selChan);
+        % Markers orientations: only for MEG
+        if ismember(Modality, {'MEG', 'MEG GRAD', 'MEG MAG', 'Vectorview306', 'CTF', '4D', 'KIT', 'KRISS', 'BabyMEG', 'RICOH'})
+            markersOrient = cell2mat(cellfun(@(c)c(:,1), {Channel(selChan).Orient}, 'UniformOutput', 0))';
+        else
+            markersOrient = [];
+        end
+    end
+    % Make sure that electrodes locations are in double precision
+    markersLocs = double(markersLocs);
+    markersOrient = double(markersOrient);
+    
+    % ===== DISPLAY MARKERS OBJECTS =====
+    % Put focus on target figure
+    hAxes = findobj(hFig, '-depth', 1, 'Tag', 'Axes3D');
+    % === SENSORS ===
+    if ~isempty(isMarkers)
+        % Delete sensor markers
+        if ~isempty(PlotHandles.hSensorMarkers) && all(ishandle(PlotHandles.hSensorMarkers))
+            delete(PlotHandles.hSensorMarkers);
+            delete(PlotHandles.hSensorOrient);
+            PlotHandles.hSensorMarkers = [];
+            PlotHandles.hSensorOrient = [];
+        end
+        
+        % Display sensors markers
+        if isMarkers
+            % Is display of a flat 2D topography map
+            if is2D
+                PlotHandles.hSensorMarkers = PlotSensors2D(hAxes, markersLocs);
+            % If more than one patch : transparent sensor cap
+            elseif ~isempty(findobj(hAxes, 'type', 'patch')) || ~isempty(findobj(hAxes, 'type', 'surface'))
+                [PlotHandles.hSensorMarkers, PlotHandles.hSensorOrient] = PlotSensorsNet(hAxes, markersLocs, 0, isMesh, markersOrient);
+            % Else, sensor cap is the only patch => display its faces
+            else
+                [PlotHandles.hSensorMarkers, PlotHandles.hSensorOrient] = PlotSensorsNet(hAxes, markersLocs, 1, isMesh, markersOrient);
+            end
+        end
+    end
+    
+    % === LABELS ===
+    if ~isempty(isLabels)
+        % Delete sensor labels
+        if ~isempty(PlotHandles.hSensorLabels)
+            delete(PlotHandles.hSensorLabels(ishandle(PlotHandles.hSensorLabels)));
+            PlotHandles.hSensorLabels = [];
+        end
+        % Display sensor labels
+        if isLabels && ~isempty(selChan)
+            % Check if the channels are ECOG/SEEG
+            isIntraEEG = ismember(upper(GlobalData.DataSet(iDS).Channel(selChan(1)).Type), {'SEEG', 'ECOG'});
+            % 3DElectrodes: Bright green for higher readability
+            hElectrodeObjects = [findobj(Figure.hFigure, 'Tag', 'ElectrodeGrid'); findobj(Figure.hFigure, 'Tag', 'ElectrodeDepth'); findobj(Figure.hFigure, 'Tag', 'ElectrodeWire')];
+            if ~isempty(hElectrodeObjects)
+                markerColor = [.4,1,.4];
+            % Default color for sensors text: bright yellow
+            else
+                markerColor = [1,1,.2];
+            end
+            % Get sensor names
+            sensorNames = {GlobalData.DataSet(iDS).Channel(selChan).Name}';
+            % SEEG/ECOG: Special display
+            if isIntraEEG
+                % Get the sensor groups available and simplify the names of the sensors
+                [iGroupEeg, GroupNames, displayNames] = panel_montage('GetEegGroups', GlobalData.DataSet(iDS).Channel(selChan), [], 1);
+            else
+                displayNames = sensorNames;
+            end
+            % Add a small offset to the marker location to display the label
+            if strcmpi(Figure.Id.Type, 'Topography') && strcmpi(Figure.Id.SubType, '2DElectrodes')
+                X = markersLocs(:,1) + 0.0025;
+                Y = markersLocs(:,2);
+                Z = markersLocs(:,3) + 0.010;
+            else
+                X = 1.05*markersLocs(:,1);
+                Y = 1.05*markersLocs(:,2);
+                Z = 1.03*markersLocs(:,3);
+            end
+            % Plot the sensors
+            PlotHandles.hSensorLabels = text(X, Y, Z, ...
+                displayNames, ...
+                'Parent',              hAxes, ...
+                'HorizontalAlignment', 'center', ...
+                'FontSize',            bst_get('FigFont') + 2, ...
+                'FontUnits',           'points', ...
+                'FontWeight',          'normal', ...
+                'Tag',                 'SensorsLabels', ...
+                'Color',               markerColor, ...
+                'Interpreter',         'none');
+            % Get the 3DElectrodes object
+            hElectrodeGrid = findobj(hFig, 'Tag', 'ElectrodeGrid');
+            % For ECOG/SEEG: Check which sensors are currently visible
+            isLabelVisible = [];
+            if isIntraEEG && ~isempty(hElectrodeGrid)
+                isLabelVisible = ones(1, length(PlotHandles.hSensorLabels));
+                GridUserData = get(hElectrodeGrid, 'UserData');
+                GridFaceVertexAlphaData = get(hElectrodeGrid, 'FaceVertexAlphaData');
+                % For each one, check if they are visible
+                for iGroup = 1:length(iGroupEeg)
+                    if ~isempty(iGroupEeg{iGroup})
+                        isVisible = any(GridFaceVertexAlphaData(GridUserData == iGroupEeg{iGroup}(1)) > 0);
+                        isLabelVisible(iGroupEeg{iGroup}) = isVisible;
+                    end
+                end
+            end
+            % Add user data to save the channel indices
+            for i = 1:length(PlotHandles.hSensorLabels) 
+                set(PlotHandles.hSensorLabels(i), 'UserData', i);
+                if ~isempty(isLabelVisible) && ~isLabelVisible(i)
+                    set(PlotHandles.hSensorLabels(i), 'Visible', 'off');
+                end
+            end
+        end
+    end
+    GlobalData.DataSet(iDS).Figure(iFig).Handles = PlotHandles;
+    % Repaint selected sensors for this figure
+    UpdateFigSelectedRows(iDS, iFig);
+end
+
+
+%% ===== VIEW HEAD POINTS =====
+function ViewHeadPoints(hFig, isVisible, isColorDist)
+    global GlobalData;
+    % Parse inputs
+    if (nargin < 3) || isempty(isColorDist)
+        isColorDist = 0;
+    end
+    % Get figure description
+    [hFig, iFig, iDS] = bst_figures('GetFigure', hFig);
+    if isempty(iDS)
+        return
+    end
+    hAxes = findobj(hFig, '-depth', 1, 'Tag', 'Axes3D');
+    % If no head points are available: exit
+    if isempty(GlobalData.DataSet(iDS).HeadPoints) || ~isfield(GlobalData.DataSet(iDS).HeadPoints, 'Loc') || isempty(GlobalData.DataSet(iDS).HeadPoints.Loc)
+        return
+    end
+    HeadPoints = GlobalData.DataSet(iDS).HeadPoints;
+    
+    % Get existing sensor patches: do not display points where there are already EEG markers
+    hSensorsPatch = findobj(hAxes, '-depth', 1, 'Tag', 'SensorsPatch');
+    if ~isempty(hSensorsPatch) && strcmpi(get(hSensorsPatch,'Visible'), 'on')
+        % Get sensors markers
+        pts = get(hSensorsPatch, 'Vertices');
+        % Compute full distance matrix sensors/headpoints
+        nhp = length(HeadPoints.Type);
+        ns = length(pts);
+        dist = sqrt((pts(:,1)*ones(1,nhp) - ones(ns,1)*HeadPoints.Loc(1,:)).^2 + (pts(:,2)*ones(1,nhp) - ones(ns,1)*HeadPoints.Loc(2,:)).^2 + (pts(:,3)*ones(1,nhp) - ones(ns,1)*HeadPoints.Loc(3,:)).^2);
+        % Duplicates: head points that are less than .1 millimeter away from a sensor
+        iDupli = find(min(dist) < 0.0001);
+        % If any duplicates: move them slightly inside so they are not completely overlapping with the electrodes
+        [th,phi,r] = cart2sph(HeadPoints.Loc(1,iDupli), HeadPoints.Loc(2,iDupli), HeadPoints.Loc(3,iDupli));
+        [HeadPoints.Loc(1,iDupli), HeadPoints.Loc(2,iDupli), HeadPoints.Loc(3,iDupli)] = sph2cart(th, phi, r - 0.0001);
+    end
+    
+    % Else, get previous head points
+    hHeadPointsMarkers = findobj(hAxes, 'Tag', 'HeadPointsMarkers');
+    hHeadPointsLabels  = findobj(hAxes, 'Tag', 'HeadPointsLabels');
+    % If head points graphic objects already exist: set the "Visible" property
+    if ~isempty(hHeadPointsMarkers)
+        if isVisible
+            set([hHeadPointsMarkers(:)' hHeadPointsLabels(:)'], 'Visible', 'on');
+        else
+            set([hHeadPointsMarkers(:)' hHeadPointsLabels(:)'], 'Visible', 'off');
+        end
+        % Toggle color modes
+        ColormapInfo = getappdata(hFig, 'Colormap');
+        ColormapType = 'stat1';
+        if isColorDist && ~strcmpi(get(hHeadPointsMarkers, 'MarkerFaceColor'), 'flat')
+            % Color points according to distance to surface
+            % Get selected surface
+            [iTess, TessInfo, hFig, sSurf] = panel_surface('GetSelectedSurface', hFig);
+            % Compute the distance
+            Dist = bst_surfdist(get(hHeadPointsMarkers, 'Vertices'), sSurf.Vertices, sSurf.Faces);
+            set(hHeadPointsMarkers, 'CData', Dist * 1000, ...
+                'MarkerFaceColor', 'flat', 'MarkerEdgeColor', 'flat');
+            if ~ismember(ColormapInfo.AllTypes, ColormapType)
+                % Add missing colormap (color was toggled after points were displayed)
+                bst_colormaps('AddColormapToFigure', hFig, ColormapType, 'mm');
+            end
+            if strcmpi(ColormapInfo.Type, ColormapType)
+                bst_colormaps('SetColorbarVisible', hFig, 1);
+                bst_colormaps('ConfigureColorbar', hFig, ColormapType, 'stat', 'mm');
+            end
+        elseif ~isColorDist && strcmpi(get(hHeadPointsMarkers, 'MarkerFaceColor'), 'flat')
+            % Conventional fixed color
+            set(hHeadPointsMarkers, 'MarkerFaceColor', [.3 1 .3], 'MarkerEdgeColor', [.4 .7 .4]);
+            if strcmpi(ColormapInfo.Type, ColormapType)
+                bst_colormaps('SetColorbarVisible', hFig, 0);
+            end
+        end
+    % If head points objects were not created yet: create them
+    elseif isVisible
+        % Get digitized points locations
+        digLoc = double(HeadPoints.Loc)';
+        % Prepare display names
+        digNames = cell(size(HeadPoints.Label));
+        for i = 1:length(HeadPoints.Label)
+            switch upper(HeadPoints.Type{i})
+                case 'CARDINAL'
+                    digNames{i} = HeadPoints.Label{i};
+                case 'EXTRA'
+                    digNames{i} = HeadPoints.Label{i};
+                case 'HPI'
+                    if isnumeric(HeadPoints.Label{i})
+                        digNames{i} = [HeadPoints.Type{i}, '-', num2str(HeadPoints.Label{i})];
+                    else
+                        digNames{i} = HeadPoints.Label{i};
+                        if isempty(strfind(digNames{i}, 'HPI-')) && isempty(strfind(digNames{i}, 'HLC-'))
+                            digNames{i} = ['HPI-', digNames{i}];
+                        end
+                    end
+                otherwise
+                    if isnumeric(HeadPoints.Label{i})
+                        digNames{i} = [HeadPoints.Type{i}, '-', num2str(HeadPoints.Label{i})];
+                    else
+                        digNames{i} = [HeadPoints.Type{i}, '-', HeadPoints.Label{i}];
+                    end
+            end
+        end
+        % Get the different types of points
+        iFid   = {find(strcmpi(HeadPoints.Type, 'CARDINAL')), find(strcmpi(HeadPoints.Type, 'HPI'))};
+        iExtra = find(strcmpi(HeadPoints.Type, 'EXTRA') | strcmpi(HeadPoints.Type, 'EEG'));
+        % Plot fiducials
+        for k = 1:2
+            if ~isempty(iFid{k})
+                if (k == 1)
+                    markerFaceColor = [1 1 .3];
+                    objTag = 'HeadPointsFid';
+                else
+                    markerFaceColor = [.9 .6 .2];
+                    objTag = 'HeadPointsHpi';
+                end
+                % Display markers
+                line(digLoc(iFid{k},1), digLoc(iFid{k},2), digLoc(iFid{k},3), ...
+                    'Parent',          hAxes, ...
+                    'LineWidth',       2, ...
+                    'LineStyle',       'none', ...
+                    'MarkerFaceColor', markerFaceColor, ...
+                    'MarkerEdgeColor', [1 .4 .4], ...
+                    'MarkerSize',      7, ...
+                    'Marker',          'o', ...
+                    'UserData',        iFid{k}, ...
+                    'Tag',             objTag);
+                % Group by similar names
+                [uniqueNames, iUnique] = unique(digNames(iFid{k}));
+                % Display labels
+                txtLoc = digLoc(iFid{k}(iUnique),:);
+                txtLocSph = [];
+                % Bring the labels further away from the head to make them readable
+                [txtLocSph(:,1), txtLocSph(:,2), txtLocSph(:,3)] = cart2sph(txtLoc(:,1), txtLoc(:,2), txtLoc(:,3));
+                [txtLoc(:,1), txtLoc(:,2), txtLoc(:,3)] = sph2cart(txtLocSph(:,1), txtLocSph(:,2), txtLocSph(:,3) + 0.03);
+                % Display text
+                text(txtLoc(:,1), txtLoc(:,2), txtLoc(:,3), ...
+                    uniqueNames', ...
+                    'Parent',              hAxes, ...
+                    'HorizontalAlignment', 'center', ...
+                    'Fontsize',            bst_get('FigFont') + 2, ...
+                    'FontUnits',           'points', ...
+                    'FontWeight',          'normal', ...
+                    'Tag',                 'HeadPointsLabels', ...
+                    'Color',               [1,1,.2], ...
+                    'Interpreter',         'none');
+            end
+        end
+        % Plot extra head points
+        if ~isempty(iExtra)
+            % Color code points by distance
+            if isColorDist
+                % Get selected surface
+                [iTess, TessInfo, hFig, sSurf] = panel_surface('GetSelectedSurface', hFig);
+                % Compute the distance
+                Dist = bst_surfdist(digLoc(iExtra, :), sSurf.Vertices, sSurf.Faces);
+                CData = Dist * 1000; % mm
+                MarkerFaceColor = 'flat';
+                MarkerEdgeColor = 'flat';
+            else
+                CData = 'w'; % any color, not displayed
+                MarkerFaceColor = [.3 1 .3];
+                MarkerEdgeColor = [.4 .7 .4];
+            end
+            patch(digLoc(iExtra,1), digLoc(iExtra,2), digLoc(iExtra,3), CData, ... 
+                'Parent',          hAxes, ...
+                'LineWidth',       2, ...
+                'FaceColor',       'none', ...
+                'EdgeColor',       'none', ...
+                'MarkerFaceColor', MarkerFaceColor, ...
+                'MarkerEdgeColor', MarkerEdgeColor, ...
+                'MarkerSize',      6, ...
+                'Marker',          'o', ...
+                'UserData',        iExtra, ...
+                'Tag',             'HeadPointsMarkers');
+            if isColorDist
+                % TBD if we should use colormaps or not here.
+                ColormapType = 'stat1';
+                bst_colormaps('AddColormapToFigure', hFig, ColormapType, 'mm');
+                bst_colormaps('SetColorbarVisible', hFig, 1);
+                bst_colormaps('ConfigureColorbar', hFig, ColormapType, 'stat', 'mm');
+            end
+        end
+    end
+end
+
+
+%% ===== VIEW AXIS =====
+function ViewAxis(hFig, isVisible)
+    hAxes = findobj(hFig, '-depth', 1, 'Tag', 'Axes3D');
+    if (nargin < 2)
+        isVisible = isempty(findobj(hAxes, 'Tag', 'AxisXYZ'));
+    end
+    if isVisible
+        % Get dimensions of current axes
+        XLim = get(hAxes, 'XLim');
+        YLim = get(hAxes, 'XLim');
+        ZLim = get(hAxes, 'XLim');
+        d = max(abs([XLim(:); YLim(:); ZLim(:)]));
+        % Draw axis lines
+        line([0 d], [0 0], [0 0], 'Color', [1 0 0], 'Marker', '>', 'Parent', hAxes, 'Tag', 'AxisXYZ');
+        line([0 0], [0 d], [0 0], 'Color', [0 1 0], 'Marker', '>', 'Parent', hAxes, 'Tag', 'AxisXYZ');
+        line([0 0], [0 0], [0 d], 'Color', [0 0 1], 'Marker', '>', 'Parent', hAxes, 'Tag', 'AxisXYZ');
+        text(d+0.002, 0, 0, 'X', 'Color', [1 0 0], 'Parent', hAxes, 'Tag', 'AxisXYZ');
+        text(0, d+0.002, 0, 'Y', 'Color', [0 1 0], 'Parent', hAxes, 'Tag', 'AxisXYZ');
+        text(0, 0, d+0.002, 'Z', 'Color', [0 0 1], 'Parent', hAxes, 'Tag', 'AxisXYZ');
+        % Enforce camera target at (0,0,0)
+        camtarget(hAxes, [0,0,0]);
+    else
+        hAxisXYZ = findobj(hAxes, 'Tag', 'AxisXYZ');
+        if ~isempty(hAxisXYZ)
+            delete(hAxisXYZ);
+        end
+    end
+end
+
+
+%% ===== PLOT SENSORS: 2D =====
+% Plot the sensors projected in 2D in a 3D figure.
+% USAGE:  hNet = gui_plotSensors2D( hAxes, vertices )
+% INPUT:  - hAxes        : handle to axes in which you need to display the sensors patch
+%         - vertices     : [NbVert * NbIntergationPoints, 3] double, (x,y,z) location of each sensor
+function [hNet, hOrient] = PlotSensors2D( hAxes, vertices )
+    hOrient = [];
+    % Try to plot markers with PATCH function
+    try
+        % === PREPARE PATCH ===
+        % Convex hull of the set of points
+        faces = delaunay(vertices(:,2), vertices(:,1));
+        vertices(:,3) = 0.05;
+
+        % === DISPLAY PATCH ===
+        % Create sensors patch
+        hNet = patch('Vertices',        vertices, ...
+                     'Faces',           faces, ...
+                     'FaceVertexCData', repmat([1 1 1], [length(vertices), 1]), ...
+                     'Parent',          hAxes, ...
+                     'Marker',          'o', ...
+                     'FaceColor',       'none', ...
+                     'EdgeColor',       'none', ...
+                     'LineWidth',       2, ...
+                     'MarkerEdgeColor', [.4 .4 .3], ...
+                     'MarkerFaceColor', 'flat', ...
+                     'MarkerSize',      6, ...
+                     'BackfaceLighting', 'lit', ...
+                     'Tag',             'SensorsPatch');
+
+    % If convhull or patch crashed : try LINE function
+    catch
+        warning('Brainstorm:PatchError', 'patch() function returned an error. Trying to display sensors with line() function...');
+        hNet = line(vertices(:,1), vertices(:,2), vertices(:,3), ...
+                    'Parent',          hAxes, ...
+                    'LineWidth',       2, ...
+                    'LineStyle',       'none', ...
+                    'MarkerFaceColor', [1 1 1], ...
+                    'MarkerEdgeColor', [.4 .4 .4], ...
+                    'MarkerSize',      6, ...
+                    'Marker',          'o', ...
+                    'Tag',             'SensorsMarkers');
+    end
+end
+
+
+%% ===== PLOT COILS =====
+function PlotCoils(hFig, Modality, isDetails)
+    global GlobalData;
+    % Get figure description
+    [hFig, iFig, iDS] = bst_figures('GetFigure', hFig);
+    if isempty(iDS)
+        return
+    end
+    % Check if there is a channel file associated with this figure
+    if isempty(GlobalData.DataSet(iDS).Channel)
+        return
+    end
+    % Get channels
+    Channels = GlobalData.DataSet(iDS).Channel;
+    % Get axes
+    hAxes = findobj(hFig, '-depth', 1, 'Tag', 'Axes3D');
+    if isempty(hAxes)
+        return;
+    end
+    % Rendering options
+    patchOpt = {...
+        'Faces',            [1 2 3 4 1], ...
+        'Parent',           hAxes, ...
+        'Marker',           'none', ...
+        'LineWidth',        1, ...
+        'FaceAlpha',        1, ...
+        'EdgeAlpha',        1, ...
+        'EdgeColor',        [.4 .4 .3], ...
+        'BackfaceLighting', 'unlit', ...
+        'AmbientStrength',  0.5, ...
+        'DiffuseStrength',  0.5, ...
+        'SpecularStrength', 0.2, ...
+        'SpecularExponent', 1, ...
+        'SpecularColorReflectance', 0.5, ...
+        'FaceLighting',     'gouraud', ...
+        'EdgeLighting',     'gouraud', ...
+        'Tag',              'CoilsPatch'};
+    textOpt = {...
+        'Parent',              hAxes, ...
+        'HorizontalAlignment', 'center', ...
+        'FontSize',            bst_get('FigFont') + 2, ...
+        'FontUnits',           'points', ...
+        'FontWeight',          'normal', ...
+        'Tag',                 'SensorsLabelsRef', ...
+        'Interpreter',         'none'};
+    oriOpt = {...
+        'LineWidth',  1, ...
+        'Marker',     'none', ...
+        'MarkerSize', 3, ...
+        'Parent',     hAxes, ...
+        'Tag',        'LineOrient'};
+
+    % Loop on all sensors
+    for i = 1:length(Channels)
+        % Get number of integration points representing the sensor
+        nPoints = size(Channels(i).Loc, 2);
+        % Plot different systems in different ways
+        switch lower(Modality)
+            % ===== CTF =====
+            case {'ctf', 'kit', 'kriss', '4d', 'babymeg', 'ricoh'}
+                % === CTF: MEG AXIAL GRADIOMETER ===
+                if (nPoints == 8) && ~strcmpi(Channels(i).Type, 'MEG REF')
+                    oriLength = 0.007;
+                    % Coil close to the head
+                    patch(...
+                        'Vertices',  Channels(i).Loc(:,1:4)', ...
+                        'FaceColor', [1 1 0], ...
+                        patchOpt{:});
+                    % Detailed plot
+                    if isDetails
+                        % Coil far from the head (optional)
+                        patch(...
+                            'Vertices',  Channels(i).Loc(:,5:8)', ...
+                            'FaceColor', [.2 .2 1], ...
+                            patchOpt{:});
+                        % Channel label
+                        % txtLoc = .8 * mean(Channels(i).Loc(:,1:4)') + .2 * mean(Channels(i).Loc(:,5:8)');
+                        % text(txtLoc(1), txtLoc(2), txtLoc(3), Channels(i).Name, 'Color', [.4,1,.4], textOpt{:});
+                        % Orientations (close)
+                        oriLoc = mean(Channels(i).Loc(:,1:4)');
+                        oriDir = mean(Channels(i).Orient(:,1:4)');
+                        oriLin = [oriLoc; oriLoc + oriDir ./ norm(oriDir) .* oriLength];
+                        line(oriLin(:,1), oriLin(:,2), oriLin(:,3), 'Color', [1 0 0], oriOpt{:});
+                        % Orientations (far)
+                        oriLoc = mean(Channels(i).Loc(:,5:8)');
+                        oriDir = mean(Channels(i).Orient(:,5:8)');
+                        oriLin = [oriLoc; oriLoc + oriDir ./ norm(oriDir) .* oriLength];
+                        line(oriLin(:,1), oriLin(:,2), oriLin(:,3), 'Color', [1 0 0], oriOpt{:});
+                    end
+
+                % === CTF: MEG REF ===
+                elseif isDetails && strcmpi(Channels(i).Type, 'MEG REF')
+                    % Accurate representation (4 points per coil)
+                    if (nPoints >= 4)
+                        % REF Magnetometers:   WHITE
+                        if (nPoints == 4)
+                            Color = [1 1 1];
+                            oriLength = 0.015;
+                        % REF Gradiometers (offdiag):   GREEN
+                        elseif (nPoints == 8) && ~isempty(Channels(i).Comment) && ~isempty(strfind(Channels(i).Comment, 'offdiag'))
+                            Color = [.1 1 .1];
+                            oriLength = 0.025;
+                        % REF Gradiometers (diag):   ORANGE
+                        elseif (nPoints == 8)
+                            Color = [1 .5 .1];
+                            oriLength = 0.025;
+                        else
+                            warning(['Unknown type of coil: ' Channels(i).Name]);
+                            continue;
+                        end
+                        % Plot first coil
+                        patch(...
+                            'Vertices',   Channels(i).Loc(:,1:4)', ...
+                            'FaceColor',  Color, ...
+                            patchOpt{:});
+                        % Orientation of the coil
+                        oriLoc = mean(Channels(i).Loc(:,1:4)');
+                        oriDir = mean(Channels(i).Orient(:,1:4)');
+                        oriLin = [oriLoc; oriLoc + oriDir ./ norm(oriDir) .* oriLength];
+                        line(oriLin(:,1), oriLin(:,2), oriLin(:,3), 'Color', [1 0 0], oriOpt{:});
+                        % Coil label
+                        txtLoc = oriLoc + 1.5 * oriLength * oriDir ./ norm(oriDir);
+                        text(txtLoc(1), txtLoc(2), txtLoc(3), [Channels(i).Name '-1'], 'Color', Color, textOpt{:});
+
+                        % Plot second coil
+                        if (nPoints == 8)
+                            patch(...
+                                'Vertices',   Channels(i).Loc(:,5:8)', ...
+                                'FaceColor',  Color, ...
+                                patchOpt{:});
+                            % Orientation of the coil
+                            oriLoc = mean(Channels(i).Loc(:,5:8)');
+                            oriDir = mean(Channels(i).Orient(:,5:8)');
+                            oriLin = [oriLoc; oriLoc + oriDir ./ norm(oriDir) .* oriLength];
+                            line(oriLin(:,1), oriLin(:,2), oriLin(:,3), 'Color', [1 0 0], oriOpt{:});
+                            % Coil label
+                            txtLoc = oriLoc + 1.5 * oriLength * oriDir ./ norm(oriDir);
+                            text(txtLoc(1), txtLoc(2), txtLoc(3), [Channels(i).Name '-2'], 'Color', Color, textOpt{:});
+                        end
+
+                    % Simple definition (no integration points)
+                    elseif (nPoints < 4) && (~strcmpi(Channels(i).Type, 'MEG REF') || isDetails)
+                        oriLength = 0.030;
+                        % REF Magnetometers:   WHITE
+                        if (nPoints == 1)
+                            Color = [1 1 1];
+                        % REF Gradiometers (offdiag):   GREEN
+                        elseif (nPoints == 2) && ~isempty(Channels(i).Comment) && ~isempty(strfind(Channels(i).Comment, 'offdiag'))
+                            Color = [.1 1 .1];
+                        % REF Gradiometers (diag):   ORANGE
+                        elseif (nPoints == 2)
+                            Color = [1 .5 .1];
+                        else
+                            warning(['Unknown type of coil: ' Channels(i).Name]);
+                            continue;
+                        end
+
+                        % Plot first coil
+                        coilLoc = Channels(i).Loc(:,1)';
+                        line(coilLoc(1), coilLoc(2), coilLoc(3), ...
+                            'Parent',          hAxes, ...
+                            'LineStyle',       'none', ...
+                            'MarkerFaceColor', Color, ...
+                            'MarkerEdgeColor', [.4 .4 .4], ...
+                            'MarkerSize',      8, ...
+                            'Marker',          'o', ...
+                            'Tag',             'SensorsMarkersRef');
+                        % Orientation of the coil
+                        oriDir = Channels(i).Orient(:,1)';
+                        oriLin = [coilLoc; coilLoc + oriDir ./ norm(oriDir) .* oriLength];
+                        line(oriLin(:,1), oriLin(:,2), oriLin(:,3), 'Color', Color, oriOpt{:});
+                        % Coil label
+                        txtLoc = coilLoc + 1.5 * oriLength * oriDir ./ norm(oriDir);
+                        text(txtLoc(1), txtLoc(2), txtLoc(3), [Channels(i).Name '-1'], 'Color', Color, textOpt{:});
+                        
+                        % Plot second coil
+                        if (nPoints == 2)
+                            % Plot first coil
+                            coilLoc = Channels(i).Loc(:,2)';
+                            line(coilLoc(1), coilLoc(2), coilLoc(3), ...
+                                'Parent',          hAxes, ...
+                                'LineStyle',       'none', ...
+                                'MarkerFaceColor', Color, ...
+                                'MarkerEdgeColor', [.4 .4 .4], ...
+                                'MarkerSize',      8, ...
+                                'Marker',          'o', ...
+                                'Tag',             'SensorsMarkersRef');
+                            % Orientation of the coil
+                            oriDir = Channels(i).Orient(:,2)';
+                            oriLin = [coilLoc; coilLoc + oriDir ./ norm(oriDir) .* oriLength];
+                            line(oriLin(:,1), oriLin(:,2), oriLin(:,3), 'Color', Color, oriOpt{:});
+                            % Coil label
+                            txtLoc = coilLoc + 1.5 * oriLength * oriDir ./ norm(oriDir);
+                            text(txtLoc(1), txtLoc(2), txtLoc(3), [Channels(i).Name '-2'], 'Color', Color, textOpt{:});
+                        end
+                    end
+                    
+                % === OTHER: MAGNETOMETER ===
+                elseif (nPoints == 4) && (~strcmpi(Channels(i).Type, 'MEG REF') || isDetails)
+                    oriLength = 0.007;
+                    % Plot coil
+                    patch(...
+                        'Vertices',  Channels(i).Loc(:,1:4)', ...
+                        'FaceColor', [1 1 0], ...
+                        patchOpt{:});
+                    % Additional details
+                    if isDetails
+                        % Orientation of the coil
+                        oriLoc = mean(Channels(i).Loc(:,1:4)');
+                        oriDir = mean(Channels(i).Orient(:,1:4)');
+                        oriLin = [oriLoc; oriLoc + oriDir ./ norm(oriDir) .* oriLength];
+                        line(oriLin(:,1), oriLin(:,2), oriLin(:,3), 'Color', [.8 .8 0], oriOpt{:});
+                        % Channel label
+                        % txtLoc = oriLoc + 1.5 * oriLength * oriDir ./ norm(oriDir);
+                        % text(txtLoc(1), txtLoc(2), txtLoc(3), Channels(i).Name, 'Color', [.8 .8 0], textOpt{:});
+                    end
+                end
+                
+                
+            % ===== ELEKTA-NEUROMAG =====
+            case 'vectorview306'
+                
+                % === ELEKTA: MAGNETOMETER ===
+                % Plot only the magnetometer because they are all on the same chip
+                if strcmpi(Channels(i).Type, 'MEG MAG') && (nPoints == 4)
+                    oriLength = 0.015;
+                    chLoc = Channels(i).Loc(:,[1 2 4 3])' .* 1.00;
+                    % Square of integration points is 2x smaller than the actual sensor: simply scale it
+                    coilScaleF=0.5;
+                    chLoc = [(1+2*coilScaleF)*chLoc(1,:) - coilScaleF*chLoc(2,:) - coilScaleF*chLoc(4,:);
+                             (1+2*coilScaleF)*chLoc(2,:) - coilScaleF*chLoc(1,:) - coilScaleF*chLoc(3,:);
+                             (1+2*coilScaleF)*chLoc(3,:) - coilScaleF*chLoc(2,:) - coilScaleF*chLoc(4,:);
+                             (1+2*coilScaleF)*chLoc(4,:) - coilScaleF*chLoc(1,:) - coilScaleF*chLoc(3,:)];
+                    % Coil patch
+                    patch('Vertices', chLoc, 'FaceColor', [1 1 0], patchOpt{:});
+                    % Additional details
+                    if isDetails
+                        % Orientation of the coil
+                        oriLoc = mean(chLoc);
+                        oriDir = mean(Channels(i).Orient(:,1:4)');
+                        oriLin = [oriLoc; oriLoc + oriDir ./ norm(oriDir) .* oriLength];
+                        line(oriLin(:,1), oriLin(:,2), oriLin(:,3), 'Color', [.8 .8 0], oriOpt{:});
+                        % Channel label
+                        txtLoc = oriLoc + 1.5 * oriLength * oriDir ./ norm(oriDir);
+                        text(txtLoc(1), txtLoc(2), txtLoc(3), Channels(i).Name, 'Color', [.8 .8 0], textOpt{:});
+                    end
+                    
+                % === ELEKTA: PLANAR GRADIOMETER ===
+                elseif isDetails && strcmpi(Channels(i).Type, 'MEG GRAD') && (nPoints == 4)
+                    oriLength = 0.010;
+                    % Planar gradiometer #2 or #3
+                    if (Channels(i).Name(end) == '2')
+                        chLoc = Channels(i).Loc(:,[1 2 4 3])' .* 1.01;
+                        Color = [1 0 0];
+                    elseif (Channels(i).Name(end) == '3')
+                        chLoc = Channels(i).Loc(:,[1 2 4 3])' .* 1.02;
+                        Color = [.2 1 .2];
+                    end
+                    % Square of integration points is 2x smaller than the actual sensor: simply scale it
+                    coilScaleF=0.278;
+                    chLoc = [(1+2*coilScaleF)*chLoc(1,:) - coilScaleF*chLoc(2,:) - coilScaleF*chLoc(4,:);
+                             (1+2*coilScaleF)*chLoc(2,:) - coilScaleF*chLoc(1,:) - coilScaleF*chLoc(3,:);
+                             (1+2*coilScaleF)*chLoc(3,:) - coilScaleF*chLoc(2,:) - coilScaleF*chLoc(4,:);
+                             (1+2*coilScaleF)*chLoc(4,:) - coilScaleF*chLoc(1,:) - coilScaleF*chLoc(3,:)];
+                    % Split in two coils
+                    Vertices1 = [chLoc([1,2],:); .6 .* chLoc([2,1],:) + .4 .* chLoc([3,4],:)];
+                    Vertices2 = [.4 .* chLoc([1,2],:) + .6 .* chLoc([4,3],:); chLoc([3,4],:)];
+                    % Coil patches
+                    patch('Vertices', Vertices1, 'FaceColor', Color, patchOpt{:});
+                    patch('Vertices', Vertices2, 'FaceColor', Color, patchOpt{:});
+                    % Orientation of the coil #2
+                    oriLoc = mean(Vertices1);
+                    oriDir = mean(Channels(i).Orient(:,1:2)') .* sign(Channels(i).Weight(1));
+                    oriLin = [oriLoc; oriLoc + oriDir ./ norm(oriDir) .* oriLength];
+                    line(oriLin(:,1), oriLin(:,2), oriLin(:,3), 'Color', 0.8 .* Color, oriOpt{:});
+                    % Channel label
+                    txtLoc = oriLoc + 1.5 * oriLength * oriDir ./ norm(oriDir);
+                    text(txtLoc(1), txtLoc(2), txtLoc(3), Channels(i).Name, 'Color', 0.8 .* Color, textOpt{:});
+                    % Orientation of the coil #3
+                    oriLoc = mean(Vertices2);
+                    oriDir = mean(Channels(i).Orient(:,3:4)') .* sign(Channels(i).Weight(3));
+                    oriLin = [oriLoc; oriLoc + oriDir ./ norm(oriDir) .* oriLength];
+                    line(oriLin(:,1), oriLin(:,2), oriLin(:,3), 'Color', 0.8 .* Color, oriOpt{:});
+                end
+        end
+    end
+end
+
+
+%% ===== PLOT NIRS CAP =====
+function hPairs = PlotNirsCap(hFig, isDetails)
+    global GlobalData;
+    % Get figure description
+    [hFig, iFig, iDS] = bst_figures('GetFigure', hFig);
+    if isempty(iDS) || isempty(GlobalData.DataSet(iDS).Channel)
+        return
+    end
+    % Get axes
+    hAxes = findobj(hFig, '-depth', 1, 'Tag', 'Axes3D');
+    if isempty(hAxes)
+        return;
+    end
+    % Get channels for topography figures
+    if strcmpi(GlobalData.DataSet(iDS).Figure(iFig).Id.Type, 'Topography')
+        [tmp,tmp,iChannels] = figure_topo('GetFigureData', iDS, iFig, 1);
+    % Get channels for other 3D figures
+    else
+        iChannels = channel_find(GlobalData.DataSet(iDS).Channel, 'NIRS');
+    end
+    Channels = GlobalData.DataSet(iDS).Channel(iChannels);
+    % Check for errors in the channel definition: Loc needs 2 set of positions (source, detector)
+    if any(cellfun(@(c)size(c,2), {Channels.Loc}) ~= 2)
+        error('NIRS sensors need to be defined by two positions: the source and and the detector.');
+    end
+    
+    % Get all sources: Get unique positions for first location
+    locSrc = cellfun(@(c)c(:,1)', {Channels.Loc}, 'UniformOutput', 0);
+    locSrc = cat(1, locSrc{:});
+    [locSrc, iChanSrc] = unique(locSrc, 'rows');
+    % Sort sources
+    [iChanSrc,iSort] = sort(iChanSrc);
+    locSrc = locSrc(iSort,:);
+
+    % Get all detectors: Get unique positions for second location
+    locDet = cellfun(@(c)c(:,2)', {Channels.Loc}, 'UniformOutput', 0);
+    locDet = cat(1, locDet{:});
+    [locDet, iChanDet] = unique(locDet, 'rows');
+    % Sort detectors
+    [iChanDet,iSort] = sort(iChanDet);
+    locDet = locDet(iSort,:);
+    
+    % Get all the spheres locations
+    sphLoc = [locSrc; locDet];
+    
+    % Parse indices from the channel name
+    [S,D,WL] = panel_montage('ParseNirsChannelNames', {Channels.Name});
+    % Build source/detector names 
+    Snames = cell(1, length(iChanSrc));
+    for i = 1:length(Snames)
+        Snames{i} = sprintf('S%d', S(iChanSrc(i)));
+    end
+    Dnames = cell(1, length(iChanDet));
+    for i = 1:length(Dnames)
+        Dnames{i} = sprintf('D%d', D(iChanDet(i)));
+    end
+    
+    % Delete previously created electrodes
+    delete(findobj(hAxes, 'Tag', 'NirsCapPatch'));
+    delete(findobj(hAxes, 'Tag', 'NirsCapLine'));
+    delete(findobj(hAxes, 'Tag', 'NirsCapText'));
+
+    % ===== DISPLAY SPHERES =====
+    % Define optode geometry
+    nVert = 42;
+    [sphVertex, sphFace] = tess_sphere(nVert);
+    % Apply optode size
+    sphSize = 0.004;
+    sphVertex = bst_bsxfun(@times, sphVertex, sphSize);
+    % Duplicate this sphere
+    nSph   = size(sphLoc,1);
+    nFace  = size(sphFace,1);
+    Vertex = zeros(nSph*nVert, 3);
+    Faces  = zeros(nSph*nFace, 3);
+    for iSph = 1:nSph
+        % Set electrode position
+        chanVertex = bst_bsxfun(@plus, sphLoc(iSph,:), sphVertex);
+        % Report in final patch
+        iVert  = (iSph-1) * nVert + (1:nVert);
+        iFace = (iSph-1) * nFace + (1:nFace);
+        Vertex(iVert,:) = chanVertex;
+        Faces(iFace,:)  = sphFace + nVert*(iSph-1);
+    end
+    % Default color: yellow, no transparency    
+    VertexRGB = [repmat([.9,0,0], size(locSrc,1) * nVert, 1); ...  % Source:   RED
+                 repmat([0,.9,0], size(locDet,1) * nVert, 1)];     % Detector: GREEN
+    % Save the name of the sphere in the UserData (detector or source)
+    UserData = [reshape(repmat(Snames, nVert, 1), [], 1); ...
+                reshape(repmat(Dnames, nVert, 1), [], 1)];
+    % Create patch for all the spheres
+    patch(...
+        'Faces',               Faces, ...
+        'Vertices',            Vertex,...
+        'FaceColor',           'interp', ...
+        'FaceVertexCData',     VertexRGB, ...
+        'FaceAlpha',           1, ...
+        'EdgeColor',           'none', ...
+        'BackfaceLighting',    'unlit', ...
+        'AmbientStrength',     0.5, ...
+        'DiffuseStrength',     0.6, ...
+        'SpecularStrength',    0.4, ...
+        'FaceLighting',        'gouraud', ...
+        'EdgeLighting',        'gouraud', ...
+        'Tag',                 'NirsCapPatch', ...
+        'UserData',            UserData, ...
+        'Parent',              hAxes);
+
+    % Detailed display
+    if isDetails
+        % ===== DISPLAY CONNECTIONS =====
+        % Find all pairs of connections
+        [uniquePairs, iChanPairs] = unique([S',D'], 'rows');
+        % Sort the pairs
+        [iChanPairs,I] = sort(iChanPairs);
+        uniquePairs = uniquePairs(I,:);
+        % Pair locations: sources
+        locPairSrc = cellfun(@(c)c(:,1)', {Channels(iChanPairs).Loc}, 'UniformOutput', 0);
+        locPairSrc = cat(1, locPairSrc{:});
+        % Pair locations: detectors
+        locPairDet = cellfun(@(c)c(:,2)', {Channels(iChanPairs).Loc}, 'UniformOutput', 0);
+        locPairDet = cat(1, locPairDet{:});
+        
+        % Make the position of the links more superficial, so they can be outside of the head and selected with the mouse
+        if length(unique(locPairDet(:,3))) > 1 || length(unique(locPairSrc(:,3))) > 1
+            normSrc = sqrt(sum(locPairSrc .^ 2, 2));
+            normDet = sqrt(sum(locPairDet .^ 2, 2));
+            locPairSrc = bst_bsxfun(@times, locPairSrc, (normSrc + 0.0035) ./ normSrc);
+            locPairDet = bst_bsxfun(@times, locPairDet, (normDet + 0.0035) ./ normDet);
+        end
+        % Display connections as lines
+        hPairs = line(...
+            [locPairSrc(:,1)'; locPairDet(:,1)'], ...
+            [locPairSrc(:,2)'; locPairDet(:,2)'], ...
+            [locPairSrc(:,3)'; locPairDet(:,3)'], ...
+            'Color',      [.3 .3 1], ...
+            'LineWidth',  3, ...
+            'Marker',     'none', ...
+            'Parent',     hAxes, ...
+            'Tag',        'NirsCapLine');
+        % Add channel index in the UserData field
+        for i = 1:length(hPairs)
+            %set(hPairs(i), 'UserData', iChannels(iChanPairs(i)));
+            set(hPairs(i), 'UserData', uniquePairs(i,:));
+        end
+    else
+        hPairs = [];
+    end
+    
+    
+    % ===== DISPLAY TEXT =====
+    % Text display properties
+    textOpt = {...
+        'Parent',              hAxes, ...
+        'HorizontalAlignment', 'center', ...
+        'FontSize',            bst_get('FigFont') + 2, ...
+        'FontUnits',           'points', ...
+        'FontWeight',          'normal', ...
+        'Tag',                 'NirsCapText', ...
+        'Interpreter',         'none'};
+    % Display text for sources
+    for i = 1:size(locSrc,1)
+        txtLoc = locSrc(i,:) .* 1.08;
+        text(txtLoc(1), txtLoc(2), txtLoc(3), Snames{i}, 'Color', [1,.8,0], textOpt{:});
+    end
+    % Display text for detectors
+    for i = 1:size(locDet,1)
+        txtLoc = locDet(i,:) .* 1.08;
+        text(txtLoc(1), txtLoc(2), txtLoc(3), Dnames{i}, 'Color', [.8,1,0], textOpt{:});
+    end    
+end
+
+
+
+%% ===== PLOT SENSORS: NET 3D =====
+% Plot the sensors patch in a 3D figure.
+% USAGE:  [hNet, hOrient] = PlotSensorsNet( hAxes, vertices, isFaces, isMesh, orient )
+%         [hNet, hOrient] = PlotSensorsNet( hAxes, vertices, isFaces )
+% INPUT:  
+%    - hAxes     : handle to axes in which you need to display the sensors patch
+%    - vertices  : [NbVert * NbIntergationPoints, 3] double, (x,y,z) location of each sensor
+%    - isFaces   : {0,1} - If 0, the faces are not displayed (alpha = 0)
+%    - isMesh    : {0,1} - If 0, Do not create the mesh
+%    - orient    : [NbVert * NbIntergationPoints, 3] double, orientation of the coil
+%                     => Orientation displayed only if Faces are displayed
+% OUTPUT:
+%    - hNet : handle to the sensors patch
+function [hNet, hOrient] = PlotSensorsNet( hAxes, vertices, isFaces, isMesh, orient )
+    % Parse inputs
+    if (nargin < 3) || isempty(isFaces)
+        isFaces = 1;
+    end
+    if (nargin < 4) || isempty(isMesh)
+        isMesh = 1;
+    end
+    if (nargin < 5) || isempty(orient)
+        orient = [];
+    end
+    % Nothing to display
+    hNet = [];
+    hOrient = [];
+    if isempty(vertices)
+        return
+    end
+
+    % ===== SENSORS PATCH =====
+    % Try to plot markers with PATCH function
+    if isMesh && (size(vertices,1) > 3)
+        try
+            % === TESSELATE SENSORS NET ===
+            faces = channel_tesselate( vertices );
+
+            % === DISPLAY PATCH ===
+            % Display faces / edges / vertices
+            if isFaces
+                FaceColor = [.7 .7 .5];
+                EdgeColor = [.4 .4 .3];
+                LineWidth = 1;
+            % Else, display only vertices markers
+            else
+                FaceColor = 'none';
+                EdgeColor = 'none';
+                LineWidth = 2;
+            end
+            % Create sensors patch
+            hNet = patch(...
+                'Vertices',         vertices, ...
+                'Faces',            faces, ...
+                'FaceVertexCData',  repmat([1 1 1], [length(vertices), 1]), ...
+                'Parent',           hAxes, ...
+                'Marker',           'o', ...
+                'LineWidth',        LineWidth, ...
+                'FaceColor',        FaceColor, ...
+                'FaceAlpha',        1, ...
+                'EdgeColor',        EdgeColor, ...
+                'EdgeAlpha',        1, ...
+                'MarkerEdgeColor',  [.4 .4 .3], ...
+                'MarkerFaceColor',  'flat', ...
+                'MarkerSize',       6, ...
+                'BackfaceLighting', 'lit', ...
+                'AmbientStrength',  0.5, ...
+                'DiffuseStrength',  0.5, ...
+                'SpecularStrength', 0.2, ...
+                'SpecularExponent', 1, ...
+                'SpecularColorReflectance', 0.5, ...
+                'FaceLighting',     'gouraud', ...
+                'EdgeLighting',     'gouraud', ...
+                'Tag',              'SensorsPatch');           
+        % If convhull or patch crashed : try next option
+        catch
+            disp('BST> Warning: patch() function returned an error. Trying to display sensors with line() function...');
+            hNet = [];
+        end 
+    end
+    % If nothing is displayed yet (crash, or specific request of not having a mesh): plot only the sensor markers
+    if isempty(hNet)
+        for i = 1:size(vertices,1)
+            hNet(i) = line(vertices(i,1), vertices(i,2), vertices(i,3), ...
+                        'Parent',          hAxes, ...
+                        'LineWidth',       2, ...
+                        'LineStyle',       'none', ...
+                        'MarkerFaceColor', [1 1 1], ...
+                        'MarkerEdgeColor', [.4 .4 .4], ...
+                        'MarkerSize',      6, ...
+                        'Marker',          'o', ...
+                        'UserData',        i, ...
+                        'Tag',             'SensorsMarkers');
+        end
+    end
+
+%     % ===== ORIENTATIONS =====
+%     if ~isempty(orient)
+%         hOrient = zeros(1,length(orient));
+%         for i = 1:length(orient)
+%             curOrient = orient(i,:);
+%             % Scale orientation vector for display
+%             scaleFactor = 0.0173;
+%             curOrient = curOrient ./ norm(curOrient) .* scaleFactor;
+%             % Define line to be displayed from the center of the chip
+%             lineOrient = [vertices(i,:); vertices(i,:) + curOrient];
+%             % Plot line to represent the orientation
+%             hOrient(i) = line(lineOrient(:,1), lineOrient(:,2), lineOrient(:,3), ...
+%                              'Color',      [1 0 0], ...
+%                              'LineWidth',  1, ...
+%                              'Marker',     '>', ...
+%                              'MarkerSize', 3, ...
+%                              'Parent',     hAxes, ...
+%                              'Tag',        'LineOrient');
+%         end
+%     else
+%         hOrient = [];
+%     end
+end
+
+
+%% ===== SAVE SURFACE =====
+function SaveSurface(TessInfo)
+    % Progress bar
+    bst_progress('start', 'Save surface', 'Saving new surface...');
+    % Get subject
+    [sSubject, iSubject] = bst_get('SurfaceFile', TessInfo.SurfaceFile);
+    % Load initial file
+    FullFileName = file_fullpath(TessInfo.SurfaceFile);
+    sSurfInit = load(FullFileName, 'Comment');
+    % Create surface file
+    sSurf.Vertices = get(TessInfo.hPatch, 'Vertices');
+    sSurf.Faces    = get(TessInfo.hPatch, 'Faces');
+    sSurf.Comment  = [sSurfInit.Comment, ' fig'];
+    % Get hidden faces
+    iFaceHide = find(get(TessInfo.hPatch, 'FaceVertexAlphaData') == 0);
+    % If there are some, get the hidden vertices (vertices that are not in any visible face)
+    if ~isempty(iFaceHide)
+        % Get the hidden vertices
+        FacesShow = sSurf.Faces;
+        FacesShow(iFaceHide,:) = [];
+        iVertHide = setdiff(1:length(sSurf.Vertices), unique(FacesShow(:)'));
+        % If there are some hidden vertices: remove them from the surface
+        if ~isempty(iVertHide)
+            [sSurf.Vertices, sSurf.Faces] = tess_remove_vert(sSurf.Vertices, sSurf.Faces, iVertHide);
+        end
+    end
+    % Create output filename
+    OutputFile = strrep(FullFileName, '.mat', '_fig.mat');
+    OutputFile = file_unique(OutputFile);
+    % Save file
+    bst_save(OutputFile, sSurf, 'v7');
+    % Update database
+    db_add_surface( iSubject, OutputFile, sSurf.Comment );
+    bst_progress('stop');
+end
+
+
+
+%% ===== JUMP TO MAXIMUM =====
+function JumpMaximum(hFig)
+    % Get figure data
+    [sMri, TessInfo, iAnatomy] = panel_surface('GetSurfaceMri', hFig);
+    if isempty(TessInfo) || isempty(iAnatomy) || ~isfield(TessInfo(iAnatomy), 'OverlayCube') || isempty(TessInfo(iAnatomy).OverlayCube)
+        return;
+    end
+    % Find maximum
+    [valMax, iMax] = max(TessInfo(iAnatomy).OverlayCube(:));
+    if isempty(iMax)
+        return;
+    end
+    % Convert index to voxel indices
+    [XYZ(1), XYZ(2), XYZ(3)] = ind2sub(size(TessInfo(iAnatomy).OverlayCube), iMax(1));
+    % Set new position
+    TessInfo(iAnatomy).CutsPosition = XYZ;
+    UpdateMriDisplay(hFig, [1 2 3], TessInfo, iAnatomy);
+end
+
+
+%% ===== SET LOCATION MRI =====
+function SetLocationMri(hFig, cs, XYZ)
+    % Get MRI in figure
+    [sMri, TessInfo, iAnatomy] = panel_surface('GetSurfaceMri', hFig);
+    if isempty(sMri) || isempty(TessInfo) || isempty(iAnatomy)
+        return;
+    end
+    % Convert if necessary
+    if ~strcmpi(cs, 'voxel')
+        XYZ = cs_convert(sMri, cs, 'voxel', XYZ);
+    end
+    % Get that values are inside volume bounds
+    XYZ(1) = bst_saturate(XYZ(1), [1, size(sMri.Cube,1)]);
+    XYZ(2) = bst_saturate(XYZ(2), [1, size(sMri.Cube,2)]);
+    XYZ(3) = bst_saturate(XYZ(3), [1, size(sMri.Cube,3)]);
+    % Round coordinates
+    XYZ = round(XYZ);
+    % Set new position
+    TessInfo(iAnatomy).CutsPosition = XYZ;
+    UpdateMriDisplay(hFig, [1 2 3], TessInfo, iAnatomy);
+end
+
+
+%% ===== SELECT FIBER SCOUTS =====
+function hFigFib = SelectFiberScouts(hFigConn, iScouts, Color, ColorOnly)
+    global GlobalData;
+    % Parse arguments
+    if nargin < 4
+        ColorOnly = 0;
+    end
+    % Get fibers information
+    hFigFib = bst_figures('GetFigureHandleField', hFigConn, 'hFigFib');
+    % If the fiber figure is closed, propagate to connectivity figure
+    if ~ishandle(hFigFib)
+        setappdata(hFigConn, 'plotFibers', 0);
+        return;
+    end
+    TfInfo = getappdata(hFigConn, 'Timefreq');
+    TessInfo = getappdata(hFigFib, 'Surface');
+    iTess = find(ismember({TessInfo.Name}, 'Fibers'));
+    [FibMat, iFib] = bst_memory('LoadFibers', TessInfo(iTess).SurfaceFile);
+    
+    % Nothing to plot? Only remove existing fibers
+    if isempty(iScouts)
+        delete(TessInfo(iTess).hPatch);
+        TessInfo(iTess).hPatch = [];
+        setappdata(hFigFib, 'Surface', TessInfo);
+        return;
+    end
+    
+    % If fibers not yet assigned to atlas, do so now
+    if isempty(FibMat.Scouts(1).ConnectFile) || ~ismember(TfInfo.FileName, {FibMat.Scouts.ConnectFile})
+        ScoutCentroids = bst_figures('GetFigureHandleField', hFigConn, 'RowLocs');
+        FibMat = fibers_helper('AssignToScouts', FibMat, TfInfo.FileName, ScoutCentroids);
+        % Save in memory to avoid recomputing
+        GlobalData.Fibers(iFib) = FibMat;
+    end
+    bst_progress('start', 'Fibers Connectivity', 'Selecting appropriate fibers...');
+    
+    % Get scout assignment
+    iFile = find(ismember(TfInfo.FileName, {FibMat.Scouts.ConnectFile}));
+    assign = FibMat.Scouts(iFile).Assignment;
+    
+    % Find pair of scouts in list fiber assignments
+    % Reshape iScouts to use bsxfun
+    iScoutsBsx = reshape(iScouts', [1 size(iScouts')]);
+    % Get the matches for the pairs and for the flipped pairs
+    indices =  all(bsxfun(@eq, assign, iScoutsBsx), 2) | all( bsxfun(@eq, assign, flip(iScoutsBsx,2)), 2);
+    % Find the indices of the rows with a match
+    iFibers = find(any(indices,3));
+    [iFoundFibers,iFoundScouts] = find(indices(iFibers,:,:));
+    [tmp, iFoundFibers] = sort(iFoundFibers);
+    iFoundScouts = iFoundScouts(iFoundFibers);
+    
+    % Plot selected fibers
+    % If we have different scouts, force plotting all fibers again
+    if ~ColorOnly || length(TessInfo(iTess).hPatch) ~= length(iFoundScouts)
+        % Remove old fibers
+        delete(TessInfo(iTess).hPatch);
+        % Plot fibers
+        [hFigFib, TessInfo(iTess).hPatch] = PlotFibers(hFigFib, FibMat.Points(iFibers,:,:), Color(iFoundScouts,:));
+    else
+        if ~isempty(TessInfo(iTess).hPatch)
+            TessInfo(iTess).hPatch = ColorFibers(TessInfo(iTess).hPatch, Color(iFoundScouts,:));
+        end
+    end
+
+    % Update figure's surfaces list and current surface pointer
+    setappdata(hFigFib, 'Surface',  TessInfo);
+    bst_progress('stop');
+end
+
+
+%% ===== PLOT TENSORS =====
+function hTensorCut = PlotTensorCut(hFig, CutPosition, CutDim, isRelative, Factor, DisplayMode)
+    hTensorCut = [];
+    % Get figure handles
+    Handles = bst_figures('GetFigureHandles', hFig);
+    opt = Handles.TensorDisplay;
+    if isempty(opt)
+        return;
+    end
+    % Replace previous options with input parameters
+    if (nargin >= 6) && ~isempty(DisplayMode)
+        if isequal(DisplayMode, 'toggle')
+            if strcmp(opt.DisplayMode,'ellipse')
+                opt.DisplayMode = 'arrow';
+            else
+                opt.DisplayMode = 'ellipse';
+            end
+        else
+            opt.DisplayMode = DisplayMode;
+        end
+    end
+    if (nargin >= 5) && ~isempty(Factor)
+        if isequal(Factor, 'uparrow')
+            opt.Factor = opt.Factor * 1.2;
+        elseif isequal(Factor, 'downarrow')
+            opt.Factor = opt.Factor / 1.2;
+        else
+            opt.Factor = Factor;
+        end
+    end
+    if (nargin >= 4) && ~isempty(isRelative)
+        opt.isRelative = isRelative;
+    end
+    if (nargin >= 3) && ~isempty(CutDim)
+        opt.CutDim = CutDim;
+    end
+    if (nargin >= 2) && ~isempty(CutPosition)
+        opt.CutPosition = CutPosition;
+    else
+        CutPosition = [];
+    end
+    
+    % Delete previous slices
+    hAxes = findobj(hFig, '-depth', 1, 'Tag', 'Axes3D');
+    delete(findobj(hAxes, '-depth', 1, 'Tag', 'TensorEllipses'));
+    delete(findobj(hAxes, '-depth', 1, 'Tag', 'TensorArrows'));
+    
+    % Convert relative slice to absolute
+    if opt.isRelative && ~isempty(CutPosition)
+        TessInfo = getappdata(hFig, 'Surface');
+        Vertices = get(TessInfo(1).hPatch, 'Vertices');
+        % Compute mean and max of the coordinates
+        meanVertx = mean(Vertices(:, opt.CutDim), 1);
+        maxVertx  = max(abs(Vertices(:, opt.CutDim)), [], 1);
+        % Limit values
+        opt.CutPosition = opt.CutPosition .* maxVertx + meanVertx;
+    end
+    % Find elements in the current cut
+    iElemCut = find(abs(opt.ElemCenterAnat(:,opt.CutDim) - opt.CutPosition) < opt.tol);
+
+    % Different display modes
+    switch lower(opt.DisplayMode)
+        case 'ellipse'
+            % Define ellipse geometry
+            nVert = 32;
+            [sphereVertex, sphereFaces] = tess_sphere(nVert);
+            % Assemble faces
+            tensorFaces = repmat(sphereFaces, length(iElemCut), 1) + ...
+                repmat(reshape(repmat((0:length(iElemCut)-1)*nVert, size(sphereFaces,1), 1), [], 1), 1, 3);
+            % Assemble colors: abs([v(2,1) v(1,1) v(3,1)])
+            tensorColor = reshape(repmat(abs(opt.Tensors(iElemCut,[2,1,3]))', size(sphereFaces,1), 1), 3, [])';
+            % Assemble all tensors ellipsoids
+            tensorVertices = repmat(sphereVertex, length(iElemCut), 1);
+            for i = 1:length(iElemCut)
+                iVertSph = ((i-1) * nVert + 1) : i*nVert;
+                % Scaling
+                tensorVertices(iVertSph,:) = bst_bsxfun(@times, tensorVertices(iVertSph,:), opt.Tensors(iElemCut(i), 10:12) .* opt.Factor);
+                % Rotation
+                tensorVertices(iVertSph,:) = (reshape(opt.Tensors(iElemCut(i), 1:9),3,3) * tensorVertices(iVertSph,:)')';
+                % Translation
+                tensorVertices(iVertSph,:) = bst_bsxfun(@plus, tensorVertices(iVertSph,:), opt.ElemCenter(iElemCut(i),:));
+            end
+            % Plot tensors
+            hTensorCut = patch(...
+                'Faces',            tensorFaces, ...
+                'Vertices',         tensorVertices,...
+                'FaceColor',        'flat', ...
+                'FaceVertexCData',  tensorColor, ...
+                'EdgeColor',        'none', ...
+                'BackfaceLighting', 'unlit', ...
+                'AmbientStrength',  0.7, ...
+                'DiffuseStrength',  0.3, ...
+                'SpecularStrength', 0, ...
+                'FaceLighting',     'gouraud', ...
+                'Tag',              'TensorEllipses', ...
+                'Parent',           hAxes);
+
+        case 'arrow'
+            % Assemble colors: abs([v(2,1) v(1,1) v(3,1)])
+            tensorColor = reshape(repmat(abs(opt.Tensors(iElemCut,[2,1,3]))', 2, 1), 3, [])';
+            % Vertices: Segments from element centers in the direction of the tensor
+            vertArrows = [opt.ElemCenter(iElemCut,:)'; ...
+                opt.ElemCenter(iElemCut,:)' + opt.Factor .* opt.Tensors(iElemCut, 10:12)' .* opt.Tensors(iElemCut, 1:3)'];
+            % Display arrows
+            hTensorCut = patch(...
+                'Vertices',         reshape(vertArrows, 3, [])', ...
+                'Faces',            [(1:2:2*length(iElemCut))', (2:2:2*length(iElemCut))'], ...
+                'LineWidth',        1, ...
+                'FaceVertexCData',  tensorColor, ...
+                'FaceColor',       'none', ...
+                'EdgeColor',       'flat', ...
+                'MarkerFaceColor', 'none', ...
+                'Tag',              'TensorArrows', ...
+                'Parent',           hAxes);
+        otherwise
+            error('Invalid display mode.');
+    end
+    
+    % Update figure handles
+    Handles.TensorDisplay = opt;
+    bst_figures('SetFigureHandles', hFig, Handles);
+end