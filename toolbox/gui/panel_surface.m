function varargout = panel_surface(varargin)
% PANEL_SURFACE: Panel to load and plot surfaces.
% 
% USAGE:  bstPanel = panel_surface('CreatePanel')
%                    panel_surface('UpdatePanel')
%                    panel_surface('CurrentFigureChanged_Callback')
%       nbSurfaces = panel_surface('CreateSurfaceList',      jToolbar, hFig)
%                    panel_surface('UpdateSurfaceProperties')
%         iSurface = panel_surface('AddSurface',             hFig, surfaceFile)
%                    panel_surface('RemoveSurface',          hFig, iSurface)
%                    panel_surface('SetSurfaceTransparency', hFig, iSurf, alpha)
%                    panel_surface('SetSurfaceColor',        hFig, iSurf, colorCortex, colorSulci)
%                    panel_surface('ApplyDefaultDisplay')
%           [isOk] = panel_surface('SetSurfaceData',        hFig, iTess, dataType, dataFile, isStat)
%           [isOk] = panel_surface('UpdateSurfaceData',     hFig, iSurfaces)
%                    panel_surface('UpdateSurfaceColormap', hFig, iSurfaces)
%                    panel_surface('UpdateOverlayCube',     hFig, iTess)

% @=============================================================================
% This function is part of the Brainstorm software:
% https://neuroimage.usc.edu/brainstorm
% 
% Copyright (c) University of Southern California & McGill University
% This software is distributed under the terms of the GNU General Public License
% as published by the Free Software Foundation. Further details on the GPLv3
% license can be found at http://www.gnu.org/copyleft/gpl.html.
% 
% FOR RESEARCH PURPOSES ONLY. THE SOFTWARE IS PROVIDED "AS IS," AND THE
% UNIVERSITY OF SOUTHERN CALIFORNIA AND ITS COLLABORATORS DO NOT MAKE ANY
% WARRANTY, EXPRESS OR IMPLIED, INCLUDING BUT NOT LIMITED TO WARRANTIES OF
% MERCHANTABILITY AND FITNESS FOR A PARTICULAR PURPOSE, NOR DO THEY ASSUME ANY
% LIABILITY OR RESPONSIBILITY FOR THE USE OF THIS SOFTWARE.
%
% For more information type "brainstorm license" at command prompt.
% =============================================================================@
%
% Authors: Francois Tadel, 2008-2022
%          Martin Cousineau, 2019

eval(macro_method);
end


%% ===== CREATE PANEL =====
function bstPanelNew = CreatePanel() %#ok<DEFNU>
    panelName = 'Surface';
    % Java initializations
    import java.awt.*;
    import javax.swing.*;
    import org.brainstorm.icon.*;
    % Create tools panel
    jPanelNew = gui_component('Panel');
    jPanelTop = gui_component('Panel');
    jPanelNew.add(jPanelTop, BorderLayout.NORTH);
    % Constants
    TB_DIM = java_scaled('dimension', 25, 25);
    LABEL_WIDTH    = java_scaled('value', 30);
    BUTTON_WIDTH   = java_scaled('value', 50);
    SLIDER_WIDTH   = java_scaled('value', 20);
    DEFAULT_HEIGHT = java_scaled('value', 22);

    % ===== TOOLBAR =====
    jMenuBar = gui_component('MenuBar', jPanelTop, BorderLayout.NORTH);
        jToolbar = gui_component('Toolbar', jMenuBar);
        jToolbar.setPreferredSize(TB_DIM);
        jToolbar.setOpaque(0);
        % Title
        gui_component('Label', jToolbar, [], '    ');
        % Separation panel
        jToolbar.add(Box.createHorizontalGlue());
        jToolbar.addSeparator(Dimension(10, TB_DIM.getHeight()));
        % Add/Remove button
        jButtonSurfAdd = gui_component('ToolbarButton', jToolbar, [], [], {IconLoader.ICON_SURFACE_ADD, TB_DIM},    'Add a surface',              @(h,ev)ButtonAddSurfaceCallback);
        jButtonSurfDel = gui_component('ToolbarButton', jToolbar, [], [], {IconLoader.ICON_SURFACE_REMOVE, TB_DIM}, 'Remove surface from figure', @(h,ev)ButtonRemoveSurfaceCallback);
        
    % ==== OPTION PANELS =====
    jPanelOptions = gui_component('Panel');
    jPanelOptions.setLayout(BoxLayout(jPanelOptions, BoxLayout.Y_AXIS));
    jPanelOptions.setBorder(BorderFactory.createEmptyBorder(7,7,0,7));
        % ===== SURFACE OPTIONS =====
        jPanelSurfaceOptions = gui_river([1,1], [1,8,1,4], 'Surface options');
            % Alpha title 
            jLabelAlphaTitle = gui_component('label', jPanelSurfaceOptions, 'br', 'Transp.:');
            % Alpha slider
            jSliderSurfAlpha = JSlider(0, 100, 0);
            jSliderSurfAlpha.setPreferredSize(Dimension(SLIDER_WIDTH, DEFAULT_HEIGHT));
            java_setcb(jSliderSurfAlpha, 'MouseReleasedCallback', @(h,ev)SliderCallback(h, ev, 'SurfAlpha'), ...
                                         'KeyPressedCallback',    @(h,ev)SliderCallback(h, ev, 'SurfAlpha'));
            jPanelSurfaceOptions.add('tab hfill', jSliderSurfAlpha);
            % Alpha label
            jLabelSurfAlpha = gui_component('label', jPanelSurfaceOptions, [], '   0%', {JLabel.RIGHT, Dimension(LABEL_WIDTH, DEFAULT_HEIGHT)});
            % Quick preview
            java_setcb(jSliderSurfAlpha, 'StateChangedCallback',  @(h,ev)SliderQuickPreview(jSliderSurfAlpha, jLabelSurfAlpha, 1));

            % Smooth title
            gui_component('label', jPanelSurfaceOptions, 'br', 'Smooth:');
            % Smooth slider 
            jSliderSurfSmoothValue = JSlider(0, 100, 0);
            jSliderSurfSmoothValue.setPreferredSize(Dimension(SLIDER_WIDTH, DEFAULT_HEIGHT));
            jSliderSurfSmoothValue.setToolTipText('Smooth surface');
            java_setcb(jSliderSurfSmoothValue, 'MouseReleasedCallback', @(h,ev)SliderCallback(h, ev, 'SurfSmoothValue'), ...
                                               'KeyPressedCallback',    @(h,ev)SliderCallback(h, ev, 'SurfSmoothValue'));
            jPanelSurfaceOptions.add('tab hfill', jSliderSurfSmoothValue);
            % Smooth ALPHA label
            jLabelSurfSmoothValue = gui_component('label', jPanelSurfaceOptions, [], '   0%', {JLabel.RIGHT, Dimension(LABEL_WIDTH, DEFAULT_HEIGHT)});
            % Quick preview
            java_setcb(jSliderSurfSmoothValue, 'StateChangedCallback',  @(h,ev)SliderQuickPreview(jSliderSurfSmoothValue, jLabelSurfSmoothValue, 1));

            % Buttons
            jButtonSurfColor = gui_component('button', jPanelSurfaceOptions, 'br center', 'Color', {Dimension(BUTTON_WIDTH, DEFAULT_HEIGHT), Insets(0,0,0,0)}, 'Set surface color', @ButtonSurfColorCallback);
            jButtonSurfSulci = gui_component('toggle', jPanelSurfaceOptions, '',          'Sulci', {Dimension(BUTTON_WIDTH, DEFAULT_HEIGHT), Insets(0,0,0,0)}, 'Show/hide sulci map', @ButtonShowSulciCallback);
            jButtonSurfEdge  = gui_component('toggle', jPanelSurfaceOptions, '',          'Edge',  {Dimension(BUTTON_WIDTH, DEFAULT_HEIGHT), Insets(0,0,0,0)}, 'Show/hide surface triangles', @ButtonShowEdgesCallback);
        jPanelOptions.add(jPanelSurfaceOptions);
    
        % ===== DATA OPTIONS =====
        jPanelDataOptions = gui_river([1,1], [1,8,1,4], 'Data options');
            % Threshold title
            jLabelThreshTitle = gui_component('label', jPanelDataOptions, [], 'Amplitude:');
            % Threshold slider
            jSliderDataThresh = JSlider(0, 100, 50);
            jSliderDataThresh.setPreferredSize(Dimension(SLIDER_WIDTH, DEFAULT_HEIGHT));
            java_setcb(jSliderDataThresh, 'MouseReleasedCallback', @(h,ev)SliderCallback(h, ev, 'DataThreshold'), ...
                                          'KeyPressedCallback',    @(h,ev)SliderCallback(h, ev, 'DataThreshold'));
            jPanelDataOptions.add('tab hfill', jSliderDataThresh);
            % Threshold label
            jLabelDataThresh = gui_component('label', jPanelDataOptions, [], '   0%', {JLabel.RIGHT, Dimension(LABEL_WIDTH, DEFAULT_HEIGHT)});
            % Quick preview
            java_setcb(jSliderDataThresh, 'StateChangedCallback',  @(h,ev)SliderQuickPreview(jSliderDataThresh, jLabelDataThresh, 1));
            
            % Min size title
            jLabelSizeTitle = gui_component('label', jPanelDataOptions, 'br', 'Min size:');
            % Min size slider
            jSliderSize = JSlider(1, length(GetSliderSizeVector(15000)), 1);
            jSliderSize.setPreferredSize(Dimension(SLIDER_WIDTH, DEFAULT_HEIGHT));
            java_setcb(jSliderSize, 'MouseReleasedCallback', @(h,ev)SliderCallback(h, ev, 'SizeThreshold'), ...
                                    'KeyPressedCallback',    @(h,ev)SliderCallback(h, ev, 'SizeThreshold'));
            jPanelDataOptions.add('tab hfill', jSliderSize);
            % Min size label
            jLabelSize = gui_component('label', jPanelDataOptions, [], '   1', {JLabel.RIGHT, Dimension(LABEL_WIDTH, DEFAULT_HEIGHT)});
            % Quick preview
            java_setcb(jSliderSize, 'StateChangedCallback',  @(h,ev)SliderQuickPreview(jSliderSize, jLabelSize, 0));
            
            % Alpha title and slider
            jLabelDataAlphaTitle = gui_component('label', jPanelDataOptions, 'br', 'Transp:');           
            jSliderDataAlpha = JSlider(0, 100, 0);
            jSliderDataAlpha.setPreferredSize(Dimension(SLIDER_WIDTH, DEFAULT_HEIGHT));
            java_setcb(jSliderDataAlpha, 'MouseReleasedCallback', @(h,ev)SliderCallback(h, ev, 'DataAlpha'), ...
                                         'KeyPressedCallback',    @(h,ev)SliderCallback(h, ev, 'DataAlpha'));
            jPanelDataOptions.add('tab hfill', jSliderDataAlpha);
            % Data alpha label
            jLabelDataAlpha = gui_component('label', jPanelDataOptions, [], '   0%', {JLabel.RIGHT, Dimension(LABEL_WIDTH, DEFAULT_HEIGHT)});
            % Quick preview
            java_setcb(jSliderDataAlpha, 'StateChangedCallback',  @(h,ev)SliderQuickPreview(jSliderDataAlpha, jLabelDataAlpha, 1));
        jPanelOptions.add(jPanelDataOptions);
        
        % ===== RESECT =====
        jPanelSurfaceResect = gui_river([0,4], [1,8,8,0], 'Resect [X,Y,Z]');
            % === RESECT SLIDERS ===
            % Sub panel
            panelResect = java_create('javax.swing.JPanel');
            panelResect.setLayout(BoxLayout(panelResect, BoxLayout.LINE_AXIS));
                % Resect X : Slider 
                jSliderResectX = JSlider(-100, 100, 0);
                jSliderResectX.setPreferredSize(Dimension(SLIDER_WIDTH, DEFAULT_HEIGHT));
                jSliderResectX.setToolTipText('Keyboard shortcut: [X] / [SHIFT]+[X]');
                java_setcb(jSliderResectX, 'MouseReleasedCallback', @(h,ev)SliderResectCallback(h, ev, 'ResectX'), ...
                                           'KeyPressedCallback',    @(h,ev)SliderResectCallback(h, ev, 'ResectX'));
                panelResect.add('hfill', jSliderResectX);
                % Resect Y : Title and Slider 
                jSliderResectY = JSlider(-100, 100, 0);
                jSliderResectY.setPreferredSize(Dimension(SLIDER_WIDTH, DEFAULT_HEIGHT));
                jSliderResectY.setToolTipText('Keyboard shortcut: [Y] / [SHIFT]+[Y]');
                java_setcb(jSliderResectY, 'MouseReleasedCallback', @(h,ev)SliderResectCallback(h, ev, 'ResectY'), ...
                                           'KeyPressedCallback',    @(h,ev)SliderResectCallback(h, ev, 'ResectY'));
                panelResect.add('hfill', jSliderResectY);     
                % Resect Z : Title and Slider 
                jSliderResectZ = JSlider(-100, 100, 0);
                jSliderResectZ.setPreferredSize(Dimension(SLIDER_WIDTH, DEFAULT_HEIGHT));
                jSliderResectZ.setToolTipText('Keyboard shortcut: [Z] / [SHIFT]+[Z]');
                java_setcb(jSliderResectZ, 'MouseReleasedCallback', @(h,ev)SliderResectCallback(h, ev, 'ResectZ'), ...
                                           'KeyPressedCallback',    @(h,ev)SliderResectCallback(h, ev, 'ResectZ'));
                panelResect.add('hfill', jSliderResectZ);   
            jPanelSurfaceResect.add('hfill', panelResect);
            
            % === HEMISPHERES SELECTION ===
            jToggleResectLeft   = gui_component('toggle', jPanelSurfaceResect, 'br center', 'Left',   {Insets(0,0,0,0), Dimension(BUTTON_WIDTH-3, DEFAULT_HEIGHT)}, '', @ButtonResectLeftToggle_Callback);           
            jToggleResectRight  = gui_component('toggle', jPanelSurfaceResect, '',          'Right',  {Insets(0,0,0,0), Dimension(BUTTON_WIDTH-3, DEFAULT_HEIGHT)}, '', @ButtonResectRightToggle_Callback);           
            jToggleResectStruct = gui_component('toggle', jPanelSurfaceResect, '',          'Struct', {Insets(0,0,0,0), Dimension(BUTTON_WIDTH-3, DEFAULT_HEIGHT)}, '', @ButtonResectStruct_Callback);           
            jButtonResectReset  = gui_component('button', jPanelSurfaceResect, '',          'Reset', {Insets(0,0,0,0), Dimension(BUTTON_WIDTH-3, DEFAULT_HEIGHT)}, '', @ButtonResectResetCallback);
        jPanelOptions.add(jPanelSurfaceResect);
 
        % ===== SURFACE LABELS =====
        jPanelLabels = gui_river([0,4]);
            gui_component('label', jPanelLabels, [], '    Vertices: ');
            jLabelNbVertices = gui_component('label', jPanelLabels, [], '0');
            gui_component('label', jPanelLabels, [], '    Faces: ');
            jLabelNbFaces = gui_component('label', jPanelLabels, [], '0');
        jPanelOptions.add(jPanelLabels);
    jPanelTop.add(jPanelOptions, BorderLayout.CENTER);
    
    % Create the BstPanel object that is returned by the function
    % => constructor BstPanel(jHandle, panelName, sControls)
    bstPanelNew = BstPanel(panelName, ...
                           jPanelNew, ...
                           struct('jToolbar',               jToolbar, ...
                                  'jButtonSurfAdd',         jButtonSurfAdd, ...
                                  'jButtonSurfDel',         jButtonSurfDel, ...
                                  'jPanelOptions',          jPanelOptions, ...                    
                                  'jLabelNbVertices',       jLabelNbVertices, ...
                                  'jLabelNbFaces',          jLabelNbFaces, ...
                                  'jSliderSurfAlpha',       jSliderSurfAlpha, ...
                                  'jLabelSurfAlpha',        jLabelSurfAlpha, ...
                                  'jButtonSurfColor',       jButtonSurfColor, ...
                                  'jLabelSurfSmoothValue',  jLabelSurfSmoothValue, ...
                                  'jSliderSurfSmoothValue', jSliderSurfSmoothValue, ...
                                  'jButtonSurfSulci',       jButtonSurfSulci, ...
                                  'jButtonSurfEdge',        jButtonSurfEdge, ...
                                  'jSliderResectX',         jSliderResectX, ...
                                  'jSliderResectY',         jSliderResectY, ...
                                  'jSliderResectZ',         jSliderResectZ, ...
                                  'jToggleResectLeft',      jToggleResectLeft, ...
                                  'jToggleResectRight',     jToggleResectRight, ...
                                  'jToggleResectStruct',    jToggleResectStruct, ...
                                  'jButtonResectReset',     jButtonResectReset, ...
                                  'jLabelAlphaTitle',       jLabelAlphaTitle, ...
                                  'jLabelDataAlphaTitle',   jLabelDataAlphaTitle, ...
                                  'jSliderDataAlpha',       jSliderDataAlpha, ...
                                  'jLabelDataAlpha',        jLabelDataAlpha, ...
                                  'jLabelSizeTitle',        jLabelSizeTitle, ...
                                  'jLabelSize',             jLabelSize, ...
                                  'jSliderSize',            jSliderSize, ...
                                  'jLabelThreshTitle',      jLabelThreshTitle, ...
                                  'jSliderDataThresh',      jSliderDataThresh, ...
                                  'jLabelDataThresh',       jLabelDataThresh));


    %% ===== SLIDER QUICK PREVIEW =====
    function SliderQuickPreview(jSlider, jText, isPercent)
        if (jSlider == jSliderSize)
            nVertices = str2num(char(jLabelNbVertices.getText()));
            sliderSizeVector = GetSliderSizeVector(nVertices);
            jText.setText(sprintf('%d', sliderSizeVector(double(jSlider.getValue()))));
        elseif isPercent
            jText.setText(sprintf('%d%%', double(jSlider.getValue())));
        else
            jText.setText(sprintf('%d', double(jSlider.getValue())));
        end
    end
                            
    %% ===== RESECT SLIDER =====
    function SliderResectCallback(hObject, event, target)
        % Call the slider callback
        SliderCallback(hObject, event, target);
%         % Redraw all the scouts
%         hFig = bst_figures('GetCurrentFigure', '3D');
%         if ~isempty(hFig)
%             panel_scout('ReloadScouts', hFig);
%         end
    end

    %% ===== RESET RESECT CALLBACK =====
    function ButtonResectResetCallback(varargin)
        import java.awt.event.MouseEvent;
        % Reset initial resect sliders positions
        jSliderResectX.setValue(0);
        jSliderResectY.setValue(0);
        jSliderResectZ.setValue(0);
        
        % Get handle to current 3DViz figure
        hFig = bst_figures('GetCurrentFigure', '3D');
        if isempty(hFig)
            return
        end
        % Get current surface
        iSurf = getappdata(hFig, 'iSurface');
        TessInfo = getappdata(hFig, 'Surface');
        if isempty(iSurf) || isempty(TessInfo)
            return;
        end
        % MRI: Redraw 3 orientations
        if strcmpi(TessInfo(iSurf).Name, 'Anatomy')
            SliderCallback([], MouseEvent(jSliderResectX, 0, 0, 0, 0, 0, 1, 0), 'ResectX');
            SliderCallback([], MouseEvent(jSliderResectY, 0, 0, 0, 0, 0, 1, 0), 'ResectY');
            SliderCallback([], MouseEvent(jSliderResectZ, 0, 0, 0, 0, 0, 1, 0), 'ResectZ');
        % Surface: Call the update function only once
        else
            % If updating FEM mesh, update all layers
            if strcmpi(TessInfo(iSurf).Name, 'FEM')
                iSurf = find(strcmpi({TessInfo.Name}, 'FEM'));
            end
            [TessInfo(iSurf).Resect] = deal('none');
            setappdata(hFig, 'Surface', TessInfo);
            SliderCallback([], MouseEvent(jSliderResectX, 0, 0, 0, 0, 0, 1, 0), 'ResectX');
        end
        % Redraw all the scouts (for surfaces only)
        % panel_scout('ReloadScouts', hFig);
    end

    %% ===== RESECT LEFT TOGGLE CALLBACK =====
    function ButtonResectLeftToggle_Callback(varargin)
        if jToggleResectLeft.isSelected()
            jToggleResectRight.setSelected(0);
            jToggleResectStruct.setSelected(0);
            SelectHemispheres('left');
        else
            SelectHemispheres('none');
        end
    end

    %% ===== RESECT RIGHT TOGGLE CALLBACK =====
    function ButtonResectRightToggle_Callback(varargin)
        if jToggleResectRight.isSelected()
            jToggleResectLeft.setSelected(0);
            jToggleResectStruct.setSelected(0);
            SelectHemispheres('right');
        else
            SelectHemispheres('none');
        end
    end

    %% ===== RESECT STRUCT CALLBACK =====
    function ButtonResectStruct_Callback(varargin)
        if jToggleResectStruct.isSelected()
            jToggleResectLeft.setSelected(0);
            jToggleResectRight.setSelected(0);
            SelectHemispheres('struct');
        else
            SelectHemispheres('none');
        end
    end
end


%% =================================================================================
%  === CONTROLS CALLBACKS  =========================================================
%  =================================================================================
%% ===== SLIDERS CALLBACKS =====
function SliderCallback(hObject, event, target)
    % Get panel controls
    ctrl = bst_get('PanelControls', 'Surface');
    if isempty(ctrl)
        return;
    end
    % Get slider pointer
    jSlider = event.getSource();
    % If slider is not enabled : do nothing
    if ~jSlider.isEnabled()
        return
    end

    % Get handle to current 3DViz figure
    hFig = bst_figures('GetCurrentFigure', '3D');
    if isempty(hFig)
        return
    end
    % Get current surface index (in the current figure)
    iSurface = getappdata(hFig, 'iSurface');
    % If surface data is not accessible
    if isempty(hFig) || isempty(iSurface)
        return;
    end
    % Get figure AppData (figure's surfaces configuration)
    TessInfo = getappdata(hFig, 'Surface');
    if (iSurface > length(TessInfo))
        return;
    end
    % Is selected surface a MRI/slices surface
    isAnatomy = strcmpi(TessInfo(iSurface).Name, 'Anatomy');
    
    % Get slider value and update surface value
    switch (target)
        case 'SurfAlpha'
            % Update value in Surface array
            TessInfo(iSurface).SurfAlpha = jSlider.getValue() / 100;
            % Display value in the label associated with the slider
            ctrl.jLabelSurfAlpha.setText(sprintf('%d%%', round(TessInfo(iSurface).SurfAlpha * 100)));
            % Update current surface
            setappdata(hFig, 'Surface', TessInfo);
            % For MRI: redraw all slices
            if isAnatomy
                figure_callback(hFig, 'UpdateMriDisplay', hFig, [], TessInfo, iSurface);
            % Else: Update color display on the surface
            else
                figure_callback(hFig, 'UpdateSurfaceAlpha', hFig, iSurface);
            end
    
        case 'SurfSmoothValue'
            SurfSmoothValue = jSlider.getValue() / 100;
            SetSurfaceSmooth(hFig, iSurface, SurfSmoothValue, 1);

        case 'DataAlpha'
            % Update value in Surface array
            TessInfo(iSurface).DataAlpha = jSlider.getValue() / 100;
            ctrl.jLabelDataAlpha.setText(sprintf('%d%%', round(TessInfo(iSurface).DataAlpha * 100)));
            % Update current surface
            setappdata(hFig, 'Surface', TessInfo);
            % Update color display on the surface
            figure_callback(hFig, 'UpdateSurfaceColor', hFig, iSurface);
            % Set the new value as he default value (NOT FOR MRI)
            DefaultSurfaceDisplay = bst_get('DefaultSurfaceDisplay');
            DefaultSurfaceDisplay.DataAlpha = TessInfo(iSurface).DataAlpha;
            bst_set('DefaultSurfaceDisplay', DefaultSurfaceDisplay); 
            
        case 'DataThreshold'
            % Update value in Surface array
            TessInfo(iSurface).DataThreshold = jSlider.getValue() / 100;
            ctrl.jLabelDataThresh.setText(sprintf('%d%%', round(TessInfo(iSurface).DataThreshold * 100)));
            % Update current surface
            setappdata(hFig, 'Surface', TessInfo);
            % Update color display on the surface
            figure_callback(hFig, 'UpdateSurfaceColor', hFig, iSurface);
            % Set the new value as the default value (NOT FOR MRI)
            DefaultSurfaceDisplay = bst_get('DefaultSurfaceDisplay');
            DefaultSurfaceDisplay.DataThreshold = TessInfo(iSurface).DataThreshold;
            bst_set('DefaultSurfaceDisplay', DefaultSurfaceDisplay); 
            
        case 'SizeThreshold'
            % Update value in Surface array
            sliderSizeVector = GetSliderSizeVector(TessInfo(iSurface).nVertices);
            TessInfo(iSurface).SizeThreshold = sliderSizeVector(jSlider.getValue());
            ctrl.jLabelSize.setText(sprintf('%d', TessInfo(iSurface).SizeThreshold));
            % Update current surface
            setappdata(hFig, 'Surface', TessInfo);
            % Update color display on the surface
            figure_callback(hFig, 'UpdateSurfaceColor', hFig, iSurface);
            % Set the new value as the default value (NOT FOR MRI)
            if ~isAnatomy
                DefaultSurfaceDisplay = bst_get('DefaultSurfaceDisplay');
                DefaultSurfaceDisplay.SizeThreshold = TessInfo(iSurface).SizeThreshold;
                bst_set('DefaultSurfaceDisplay', DefaultSurfaceDisplay); 
            end
        case {'ResectX', 'ResectY', 'ResectZ'}
            % Get target axis
            dim = find(strcmpi(target, {'ResectX', 'ResectY', 'ResectZ'}));
            % JSliderResect values : [-100,100]
            if isAnatomy
                % Get MRI size
                sMri = bst_memory('GetMri', TessInfo(iSurface).SurfaceFile);
                cubeSize = size(sMri.Cube(:,:,:,1));
                % Change slice position
                newPos = round((jSlider.getValue()+100) / 200 * cubeSize(dim));
                newPos = bst_saturate(newPos, [1, cubeSize(dim)]);
                TessInfo(iSurface).CutsPosition(dim) = newPos;
                % Update MRI display
                figure_callback(hFig, 'UpdateMriDisplay', hFig, dim, TessInfo, iSurface);
            else
                ResectSurface(hFig, iSurface, dim, jSlider.getValue() / 100);
                if ~isempty(hFig)
                    panel_scout('ReloadScouts', hFig);
                end
            end

        otherwise
            error('Unknow slider');
    end
end

%% ===== GET SLIDER SIZE VECTOR =====
function sliderSizeVector = GetSliderSizeVector(nVertices)
    f = (nVertices / 15000);
    if (f < 2)
        sliderSizeVector = [1:19, 20:2:58, 60:5:125, 130:10:200];
    elseif (f < 4)
        sliderSizeVector = [1:19, 20:5:115, 120:10:250, 260:20:400];
    elseif (f <= 7)
        sliderSizeVector = [1:19, 20:10:175, 200:25:650, 700:50:1000];
    else
        sliderSizeVector = [1:19, 20:10:150, 200:50:1050, 1100:100:2000];
    end
end


%% ===== SCROLL MRI CUTS =====
function ScrollMriCuts(hFig, direction, value) %#ok<DEFNU>
    % Get Mri and figure Handles
    [sMri, TessInfo, iTess, iMri] = panel_surface('GetSurfaceMri', hFig);
    Handles = bst_figures('GetFigureHandles', hFig);
    % Get dimension
    switch (direction)
        case 'x',  dim = 1;
        case 'y',  dim = 2;
        case 'z',  dim = 3;
    end
    % Change position of slices
    TessInfo(iTess).CutsPosition(dim) = TessInfo(iTess).CutsPosition(dim) + value;
    % Update interface (Surface tab and MRI figure)
    figure_mri('SetLocation', 'voxel', sMri, Handles, TessInfo(iTess).CutsPosition);
end


%% ===== BUTTON SURFACE COLOR CALLBACK =====
function ButtonSurfColorCallback(varargin)
    % Get handle to current 3DViz figure
    hFig = bst_figures('GetCurrentFigure', '3D');
    if isempty(hFig)
        return
    end
    % Get figure AppData (figure's surfaces configuration)
    TessInfo = getappdata(hFig, 'Surface');
    % Get current surface index (in the current figure)
    iSurface = getappdata(hFig, 'iSurface');
    % Ignore MRI slices
    if strcmpi(TessInfo(iSurface).Name, 'Anatomy')
        return
    end
    % Ask user to select a color
    % colorCortex = uisetcolor(TessInfo(iSurface).AnatomyColor(2,:), 'Select surface color');
    colorCortex = java_dialog('color');
    if (length(colorCortex) ~= 3)
        return
    end
    % Change surface color
    SetSurfaceColor(hFig, iSurface, colorCortex);
end
             

%% ===== BUTTON "SULCI" CALLBACK =====
function ButtonShowSulciCallback(hObject, event)
    % Get handle to current 3DViz figure
    hFig = bst_figures('GetCurrentFigure', '3D');
    if isempty(hFig)
        return
    end
    % Get current surface index (in the current figure)
    iSurface = getappdata(hFig, 'iSurface');
    % Get handle to "View" button
    jButtonSurfSulci = event.getSource();
    % Show/hide sulci map in figure display
    SetShowSulci(hFig, iSurface, jButtonSurfSulci.isSelected());
    % Set the new value as the default value
    DefaultSurfaceDisplay = bst_get('DefaultSurfaceDisplay');
    DefaultSurfaceDisplay.SurfShowSulci = jButtonSurfSulci.isSelected();
    bst_set('DefaultSurfaceDisplay', DefaultSurfaceDisplay);
end

%% ===== SET SHOW SULCI =====
% Usage : SetShowSulci(hFig, iSurfaces, status)
% Parameters : 
%     - hFig : handle to a 3DViz figure
%     - iSurfaces : can be a single indice or an array of indices
%     - status    : 1=display, 0=hide
function SetShowSulci(hFig, iSurfaces, status)
    % Get surfaces list 
    TessInfo = getappdata(hFig, 'Surface');
    % If FEM tetrahedral mesh: always skip this call
    if any(strcmpi({TessInfo(iSurfaces).Name}, 'FEM'))
        return;
    end
    % Process all surfaces
    for i = 1:length(iSurfaces)
        iSurf = iSurfaces(i);
        % Set status : show/hide
        TessInfo(iSurf).SurfShowSulci = status;
    end
    % Update figure's AppData (surfaces configuration)
    setappdata(hFig, 'Surface', TessInfo);
    % Update panel controls
    UpdateSurfaceProperties();
    % Update surface display
    figure_callback(hFig, 'UpdateSurfaceColor', hFig, iSurf);
end


%% ===== SHOW SURFACE EDGES =====
function ButtonShowEdgesCallback(varargin)
    % Get handle to current 3DViz figure
    hFig = bst_figures('GetCurrentFigure', '3D');
    if isempty(hFig)
        return
    end
    % Get current surface (in the current figure)
    TessInfo = getappdata(hFig, 'Surface');
    iSurf    = getappdata(hFig, 'iSurface');
    % If FEM tetrahedral mesh: link all the layers
    if strcmpi(TessInfo(iSurf).Name, 'FEM')
        iSurf = find(strcmpi({TessInfo.Name}, 'FEM'));
    end
    % Set edges display on/off
    for i = 1:length(iSurf)
        TessInfo(iSurf(i)).SurfShowEdges = ~TessInfo(iSurf(i)).SurfShowEdges;
    end
    setappdata(hFig, 'Surface', TessInfo);
    % Update display
    for i = 1:length(iSurf)
        figure_callback(hFig, 'UpdateSurfaceColor', hFig, iSurf(i));
    end
end




%% ===== HEMISPHERE SELECTION RADIO CALLBACKS =====
function SelectHemispheres(name)
    % Get panel handles
    ctrl = bst_get('PanelControls', 'Surface');
    if isempty(ctrl)
        return;
    end
    % Get handle to current 3DViz figure
    hFig = bst_figures('GetCurrentFigure', '3D');
    if isempty(hFig)
        return
    end
    % Get surface properties
    TessInfo = getappdata(hFig, 'Surface');
    iSurf    = getappdata(hFig, 'iSurface');
    % Ignore MRI
    if strcmpi(TessInfo(iSurf).Name, 'Anatomy')
        return;
    end
    % If updating FEM mesh, update all layers
    if strcmpi(TessInfo(iSurf).Name, 'FEM')
        iSurf = find(strcmpi({TessInfo.Name}, 'FEM'));
    end
    % Update surface Resect field
    for i = 1:length(iSurf)
        TessInfo(iSurf(i)).Resect = name;
    end
    setappdata(hFig, 'Surface', TessInfo);
    % Reset all the resect sliders
    ctrl.jSliderResectX.setValue(0);
    ctrl.jSliderResectY.setValue(0);
    ctrl.jSliderResectZ.setValue(0);
    % Display progress bar
    bst_progress('start', 'Select hemisphere', 'Selecting hemisphere...');
    % Update surface display
    for i = 1:length(iSurf)
        figure_callback(hFig, 'UpdateSurfaceAlpha', hFig, iSurf(i));
    end
    % Redraw all the scouts
    panel_scout('ReloadScouts', hFig)
    % Display progress bar
    bst_progress('stop');
end


%% ===== RESECT SURFACE =====
function ResectSurface(hFig, iSurf, resectDim, resectValue)
    % Get surfaces description
    TessInfo = getappdata(hFig, 'Surface');
    % If updating FEM mesh, update all layers
    if strcmpi(TessInfo(iSurf).Name, 'FEM')
        iSurf = find(strcmpi({TessInfo.Name}, 'FEM'));
        bst_progress('start', 'Resect surface', 'Resecting...', 0, length(iSurf)+1);
        isProgress = 1;
    else
        isProgress = 0;
    end
    % Update all selected surfaces
    for i = 1:length(iSurf)
        % If previously using "Select hemispheres"
        if ischar(TessInfo(iSurf(i)).Resect)
            % Reset "Resect" field
            TessInfo(iSurf(i)).Resect = [0 0 0];
        end
        % Update value in Surface array
        TessInfo(iSurf(i)).Resect(resectDim) = resectValue;
    end
    % Update surface
    setappdata(hFig, 'Surface', TessInfo);
    % Hide trimmed part of the surface
    for i = 1:length(iSurf)
        if isProgress
            bst_progress('text', ['Resecting: ', TessInfo(iSurf(i)).SurfaceFile, '...']);
            bst_progress('inc', 1);
        end
        figure_callback(hFig, 'UpdateSurfaceAlpha', hFig, iSurf(i));
    end
    % Update slice of tensors
    if strcmpi(TessInfo(1).Name, 'FEM')
        FigureId = getappdata(hFig, 'FigureId');
        if isequal(FigureId.SubType, 'TensorsFem')
            figure_callback(hFig, 'PlotTensorCut', hFig, resectValue, resectDim, 1);
        end
    end
    % Deselect both Left and Right buttons
    ctrl = bst_get('PanelControls', 'Surface');
    ctrl.jToggleResectLeft.setSelected(0);
    ctrl.jToggleResectRight.setSelected(0);
    ctrl.jToggleResectStruct.setSelected(0);
    % Close progress bar
    if isProgress
        bst_progress('text', 'Updating figure...');
        bst_progress('inc', 1);
        drawnow
        bst_progress('stop');
    end
end


%% ===== ADD SURFACE CALLBACK =====
function ButtonAddSurfaceCallback(surfaceType)
    % Get target figure handle
    hFig = bst_figures('GetCurrentFigure', '3D');
    if isempty(hFig)
        return
    end
    % Get displayed surfaces
    TessInfo = getappdata(hFig, 'Surface');
    % Get current subject
    SubjectFile = getappdata(hFig, 'SubjectFile');
    if isempty(SubjectFile)
        return
    end
    sSubject = bst_get('Subject', SubjectFile);
    if isempty(sSubject)
        return
    end
    % List of available surfaces types
    if (nargin < 1) || isempty(surfaceType)
        typesList = {};
        if ~isempty(sSubject.iScalp)
            typesList{end+1} = 'Scalp';
        end
        if ~isempty(sSubject.iOuterSkull)
            typesList{end+1} = 'OuterSkull';
        end
        if ~isempty(sSubject.iInnerSkull)
            typesList{end+1} = 'InnerSkull';
        end
        if ~isempty(sSubject.iCortex)
            typesList{end+1} = 'Cortex';
        end
        if ~isempty(sSubject.iFibers)
            typesList{end+1} = 'Fibers';
        end
        if ~isempty(sSubject.iFEM)
            typesList{end+1} = 'FEM';
        end
        
        % Get low resolution white surface
        iWhite = find(~cellfun(@(c)isempty(strfind(lower(c),'white')), {sSubject.Surface.Comment}));
        % If there are multiple surfaces with "white" in the comment, try to get the one with the lowest resolution
        if ~isempty(iWhite)
            if (length(iWhite) > 1)
                nVert = Inf * ones(1, length(iWhite));
                for i = 1:length(iWhite)
                    strN = sSubject.Surface(iWhite(i)).Comment(ismember(sSubject.Surface(iWhite(i)).Comment, '1234567890'));
                    if ~isempty(strN)
                        nVert(i) = str2num(strN);
                    end
                end
                [vMin,iMin] = min(nVert);
                if ~isinf(vMin)
                    iWhite = iWhite(iMin);
                else
                    iWhite = iWhite(1);
                end
            end
            typesList{end+1} = 'White';
        end
        if ~isempty(sSubject.iAnatomy)
            typesList{end+1} = 'Anatomy';
        end
        
        % Subcortical atlas
        iSubCortical = find(~cellfun(@(c)isempty(strfind(lower(c),'subcortical')), {sSubject.Surface.Comment}), 1);
        if isempty(iSubCortical)
            iSubCortical = find(~cellfun(@(c)isempty(strfind(lower(c),'aseg')), {sSubject.Surface.Comment}), 1);
        end
        if ~isempty(iSubCortical)
            typesList{end+1} = 'Subcortical';
        end
        % Remove surfaces that are already displayed
        if ~isempty(TessInfo)
            typesList = setdiff(typesList, {TessInfo.Name});
        end
        % Nothing more
        if isempty(typesList)
            bst_error('There are no additional anatomy files that you can add to this figure.', 'Add surface', 0);
            return;
        end
        % Ask user which kind of surface he wants to add to the figure 3DViz
        surfaceType = java_dialog('question', 'What kind of surface would you like to display ?', 'Add surface', [], typesList, typesList{1});
    end
    if isempty(surfaceType)
        return;
    end
    % Switch between surfaces types
    switch (surfaceType)
        case 'Anatomy'
            SurfaceFile = sSubject.Anatomy(sSubject.iAnatomy).FileName;
        case 'Cortex'
            SurfaceFile = sSubject.Surface(sSubject.iCortex(1)).FileName;
        case 'Scalp'
            SurfaceFile = sSubject.Surface(sSubject.iScalp(1)).FileName;
        case 'InnerSkull'
            SurfaceFile = sSubject.Surface(sSubject.iInnerSkull(1)).FileName;
        case 'OuterSkull'
            SurfaceFile = sSubject.Surface(sSubject.iOuterSkull(1)).FileName;
        case 'Fibers'
            SurfaceFile = sSubject.Surface(sSubject.iFibers).FileName;
        case 'FEM'
            SurfaceFile = sSubject.Surface(sSubject.iFEM).FileName;
        case 'Subcortical'
            SurfaceFile = sSubject.Surface(iSubCortical).FileName;
        case 'White'
            SurfaceFile = sSubject.Surface(iWhite).FileName;
        otherwise
            return;
    end
    % Add surface to the figure
    iTess = AddSurface(hFig, SurfaceFile);
    % 3D MRI: Update Colormap
    if strcmpi(surfaceType, 'Anatomy')
        % Get figure
        [hFig,iFig,iDS] = bst_figures('GetFigure', hFig);
        % Update colormap
        figure_3d('ColormapChangedCallback', iDS, iFig);
    end
    % Reload scouts (only if new surface was added)
    if (iTess > length(TessInfo))
        panel_scout('ReloadScouts', hFig);
    end
end


%% ===== REMOVE SURFACE CALLBACK =====
function ButtonRemoveSurfaceCallback(varargin)
    % Get target figure handle
    hFig = bst_figures('GetCurrentFigure', '3D');
    if isempty(hFig)
        return
    end
    % Get current surface index
    iSurface = getappdata(hFig, 'iSurface');
    if isempty(iSurface)
        return
    end
    % Remove surface
    RemoveSurface(hFig, iSurface);
    % Update "Surfaces" panel
    UpdatePanel();
end


%% ===== SURFACE BUTTON CLICKED CALLBACK =====
function ButtonSurfaceClickedCallback(hObject, event, varargin)
    % Get current 3DViz figure
    hFig = bst_figures('GetCurrentFigure', '3D');
    if isempty(hFig)
        return
    end
    % Get index of the surface associated to this button
    iSurface = str2num(event.getSource.getName());
    % Store current surface index 
    setappdata(hFig, 'iSurface', iSurface);
    % Update surface properties
    UpdateSurfaceProperties();
    % Reload scouts
    panel_scout('ReloadScouts', hFig);
end



%% =================================================================================
%  === EXTERNAL CALLBACKS  =========================================================
%  =================================================================================
%% ===== UPDATE PANEL =====
function UpdatePanel(varargin)
    global GlobalData;
    % Get panel controls
    ctrl = bst_get('PanelControls', 'Surface');
    if isempty(ctrl)
        return
    end
    % If no current 3D figure defined
    [hFig, iFig, iDS] = bst_figures('GetCurrentFigure', '3D');
    if isempty(hFig)
        % Remove surface buttons
        CreateSurfaceList(ctrl.jToolbar, 0);
        % Disable all panel controls
        gui_enable([ctrl.jToolbar, ctrl.jPanelOptions], 0);  
    else
        % Enable Surfaces selection panel
        gui_enable(ctrl.jToolbar, 1);
        % Update surfaces list
        nbSurfaces = CreateSurfaceList(ctrl.jToolbar, hFig);
        % If no surface is available
        if (nbSurfaces <= 0)
            % Disable "Display" and "Options" panel
            gui_enable(ctrl.jPanelOptions, 0);
            % Else : one or more surfaces are available
        else
            % Enable "Display" and "Options" panel
            gui_enable(ctrl.jPanelOptions, 1);
            % Update surface properties
            UpdateSurfaceProperties();
        end
        % Disable the add/remove surface buttons for MRI viewer
        isMriViewer = strcmpi(GlobalData.DataSet(iDS).Figure(iFig).Id.Type, 'MriViewer');
        gui_enable([ctrl.jButtonSurfAdd, ctrl.jButtonSurfDel], ~isMriViewer);
    end
end

%% ===== CURRENT FREQ CHANGED CALLBACK =====
function CurrentFreqChangedCallback(iDS, iFig) %#ok<DEFNU>
    global GlobalData;
    % Get figure appdata
    hFig = GlobalData.DataSet(iDS).Figure(iFig).hFigure;
    TfInfo = getappdata(hFig, 'Timefreq');
    % If no frequencies in this figure
    if getappdata(hFig, 'isStaticFreq')
        return;
    end
    % If there are some time-frequency recordings in this
    if ~isempty(TfInfo)
        % Update frequency to display
        TfInfo.iFreqs = GlobalData.UserFrequencies.iCurrentFreq;
        setappdata(hFig, 'Timefreq', TfInfo);
        % Update display
        UpdateSurfaceData(hFig);
    end
end


%% ===== DISPATCH FIGURE CALLBACKS =====
function figure_callback(hFig, CallbackName, varargin)
    % Get figure type
    FigureId = getappdata(hFig, 'FigureId');
    % Different figure types
    switch (FigureId.Type)
        case 'MriViewer'
            figure_mri(CallbackName, varargin{:});
        case {'3DViz', 'Topography'}
            figure_3d(CallbackName, varargin{:});
    end
end


%% ===== CURRENT FIGURE CHANGED =====
function CurrentFigureChanged_Callback() %#ok<DEFNU>
    UpdatePanel();
end


%% ===== CREATE SURFACES LIST =====
function nbSurfaces = CreateSurfaceList(jToolbar, hFig)
    % Java initializations
    import java.awt.*;
    import javax.swing.*;
    import org.brainstorm.icon.*;

    nbSurfaces = 0;
    % Remove all toolbar surface buttons
    for iComp = 1:jToolbar.getComponentCount()-5
        jToolbar.remove(1);
    end
    % If no figure is specified : return
    if isempty(hFig) || ~ishandle(hFig) || (hFig == 0)
        return;
    end
    % Create a button group for Surfaces and "Add" button
    jButtonGroup = ButtonGroup();
    % Get interface scaling
    InterfaceScaling = bst_get('InterfaceScaling');
    
    % If a figure is defined 
    if ishandle(hFig)
        % Get selected surface index
        iSurface = getappdata(hFig, 'iSurface');
        % Loop on all the available surfaces for this figure
        TessInfo = getappdata(hFig, 'Surface');
        for iSurf = 1:length(TessInfo)
            % Select only one button
            isSelected = (iSurf == iSurface);
            % Get button icon (depends on surface name)
            switch lower(TessInfo(iSurf).Name)
                case 'cortex'
                    iconButton = IconLoader.ICON_SURFACE_CORTEX;
                case 'scalp'
                    iconButton = IconLoader.ICON_SURFACE_SCALP;
                case 'innerskull'
                    iconButton = IconLoader.ICON_SURFACE_INNERSKULL;
                case 'outerskull'
                    iconButton = IconLoader.ICON_SURFACE_OUTERSKULL;
                case 'fibers'
                    iconButton = IconLoader.ICON_FIBERS;
                case 'fem'
                    iconButton = IconLoader.ICON_FEM;
                case 'other'
                    iconButton = IconLoader.ICON_SURFACE;
                case 'anatomy'
                    iconButton = IconLoader.ICON_ANATOMY;
            end
            % Scale icon if needed
            if (InterfaceScaling ~= 100)
                iconButton = IconLoader.scaleIcon(iconButton, InterfaceScaling / 100);
            end
            % Create surface button 
            jButtonSurf = JToggleButton(iconButton, isSelected);
            jButtonSurf.setMaximumSize(java_scaled('dimension', 24,24));
            jButtonSurf.setPreferredSize(java_scaled('dimension', 24,24));
            jButtonSurf.setToolTipText(TessInfo(iSurf).SurfaceFile);
            % Store the surface index as the button Name
            jButtonSurf.setName(sprintf('%d', iSurf));
            % Attach a click callback
            java_setcb(jButtonSurf, 'ActionPerformedCallback', @ButtonSurfaceClickedCallback);
            % Add button to button group
            jButtonGroup.add(jButtonSurf);
            % Add button to toolbar, at the end of the surfaces list
            iButton = jToolbar.getComponentCount() - 4;
            jToolbar.add(jButtonSurf, iButton);
        end
        % Return number of surfaces added
        nbSurfaces = length(TessInfo);
    else
        % No surface available for current figure
        nbSurfaces = 0;
    end
   
    % Update graphical composition of panel
    jToolbar.updateUI();
end


%% ===== UPDATE SURFACE PROPERTIES =====
function UpdateSurfaceProperties()
    % Headless mode: Cancel call
    if (bst_get('GuiLevel') == -1)
        return
    end
    % Get current figure handle
    hFig = bst_figures('GetCurrentFigure', '3D');
    if isempty(hFig)
        return
    end
    % Get panel controls
    ctrl = bst_get('PanelControls', 'Surface');
    if isempty(ctrl)
        return
    end
    % Get selected surface properties
    TessInfo = getappdata(hFig, 'Surface');
    if isempty(TessInfo)
        return;
    end
    % Get selected surface index
    iSurface = getappdata(hFig, 'iSurface');
    if isempty(iSurface) || (iSurface > length(TessInfo))
        return;
    end
    % If surface is sliced MRI
    isAnatomy = strcmpi(TessInfo(iSurface).Name, 'Anatomy');

    % ==== Surface properties ====
    % Number of vertices
    ctrl.jLabelNbVertices.setText(sprintf('%d', TessInfo(iSurface).nVertices));
    % Number of faces
    ctrl.jLabelNbFaces.setText(sprintf('%d', TessInfo(iSurface).nFaces));
    % Surface alpha
    ctrl.jSliderSurfAlpha.setValue(100 * TessInfo(iSurface).SurfAlpha);
    ctrl.jLabelSurfAlpha.setText(sprintf('%d%%', round(100 * TessInfo(iSurface).SurfAlpha)));
    % Surface color
    surfColor = TessInfo(iSurface).AnatomyColor(2, :);
    ctrl.jButtonSurfColor.setBackground(java.awt.Color(surfColor(1),surfColor(2),surfColor(3)));
    % Surface smoothing ALPHA
    ctrl.jSliderSurfSmoothValue.setValue(100 * TessInfo(iSurface).SurfSmoothValue);
    ctrl.jLabelSurfSmoothValue.setText(sprintf('%d%%', round(100 * TessInfo(iSurface).SurfSmoothValue)));
    % Show sulci button
    ctrl.jButtonSurfSulci.setSelected(TessInfo(iSurface).SurfShowSulci);
    % Show surface edges button
    ctrl.jButtonSurfEdge.setSelected(TessInfo(iSurface).SurfShowEdges);
    
    % ==== Resect properties ====
    % Ignore for MRI slices
    if isAnatomy
        sMri = bst_memory('GetMri', TessInfo(iSurface).SurfaceFile);
        if ~isempty(sMri)
            mriSize = size(sMri.Cube(:,:,:,1));
            ResectXYZ = double(TessInfo(iSurface).CutsPosition) ./ mriSize * 200 - 100;
        else
            ResectXYZ = [0,0,0];
        end
        radioSelected = 'none';
    elseif ischar(TessInfo(iSurface).Resect)
        ResectXYZ = [0,0,0];
        radioSelected = TessInfo(iSurface).Resect;
    else
        ResectXYZ = 100 * TessInfo(iSurface).Resect;
        radioSelected = 'none';
    end
    % X, Y, Z
    ctrl.jSliderResectX.setValue(ResectXYZ(1));
    ctrl.jSliderResectY.setValue(ResectXYZ(2));
    ctrl.jSliderResectZ.setValue(ResectXYZ(3));
    
    % Select one radio button
    switch (radioSelected)
        case 'left'
            ctrl.jToggleResectLeft.setSelected(1);
            ctrl.jToggleResectRight.setSelected(0);
            ctrl.jToggleResectStruct.setSelected(0);
        case 'right'
            ctrl.jToggleResectRight.setSelected(1);
            ctrl.jToggleResectLeft.setSelected(0);
            ctrl.jToggleResectStruct.setSelected(0);
        case 'struct'
            ctrl.jToggleResectRight.setSelected(0);
            ctrl.jToggleResectLeft.setSelected(0);
            ctrl.jToggleResectStruct.setSelected(1);
        case 'none'
            ctrl.jToggleResectLeft.setSelected(0);
            ctrl.jToggleResectRight.setSelected(0);
            ctrl.jToggleResectStruct.setSelected(0);
    end
    
    % ==== Data properties ====
    % Enable/disable controls
    isOverlay = ~isempty(TessInfo(iSurface).DataSource.FileName);
    isOverlayStat = isOverlay && ismember(file_gettype(TessInfo(iSurface).DataSource.FileName), {'presults', 'pdata', 'ptimefreq'});
    isOverlayLabel = isOverlay && TessInfo(iSurface).isOverlayAtlas;
    gui_enable([ctrl.jLabelDataAlphaTitle, ctrl.jSliderDataAlpha, ctrl.jLabelDataAlpha], isOverlay, 0);
    gui_enable([ctrl.jLabelSizeTitle, ctrl.jLabelSize, ctrl.jSliderSize], isOverlay && ~isOverlayLabel, 0);
    gui_enable([ctrl.jLabelThreshTitle, ctrl.jSliderDataThresh, ctrl.jLabelDataThresh], isOverlay && ~isOverlayStat && ~isOverlayLabel, 0);
    % Data threshold
    ctrl.jSliderDataThresh.setValue(100 * TessInfo(iSurface).DataThreshold);
    ctrl.jLabelDataThresh.setText(sprintf('%d%%', round(100 * TessInfo(iSurface).DataThreshold)));
    % Size threshold
    sliderSizeVector = GetSliderSizeVector(TessInfo(iSurface).nVertices);
    iSlider = bst_closest(sliderSizeVector, TessInfo(iSurface).SizeThreshold);
    ctrl.jSliderSize.setValue(iSlider);
    ctrl.jLabelSize.setText(sprintf('%d', TessInfo(iSurface).SizeThreshold));
    % Data alpha
    ctrl.jSliderDataAlpha.setValue(100 * TessInfo(iSurface).DataAlpha);
    ctrl.jLabelDataAlpha.setText(sprintf('%d%%', round(100 * TessInfo(iSurface).DataAlpha)));
end


%% ===== ADD A SURFACE =====
% Add a surface to a given 3DViz figure
% USAGE : [iTess, TessInfo] = panel_surface('AddSurface', hFig, surfaceFile)
%         [iTess, TessInfo] = panel_surface('AddSurface', hFig, [], surfaceType)
% OUTPUT: Indice of the surface in the figure's surface array
function [iTess, TessInfo] = AddSurface(hFig, surfaceFile, surfaceType)
    % ===== CHECK EXISTENCE =====
    % Get figure appdata (surfaces configuration)
    TessInfo = getappdata(hFig, 'Surface');
    % Check that this surface is not already displayed in 3DViz figure
    if isempty(surfaceFile) && nargin > 2
        iTess = find(file_compare({TessInfo.Name}, surfaceType));
    else
        % Check whether filename is an absolute or relative path
        surfaceFile = file_short(surfaceFile);
        iTess = find(file_compare({TessInfo.SurfaceFile}, surfaceFile));
    end
    if ~isempty(iTess)
        disp('BST> This surface is already displayed. Ignoring...');
        return
    end
    % Get figure type
    FigureId = getappdata(hFig, 'FigureId');
    % Progress bar
    isNewProgressBar = ~bst_progress('isVisible');
    bst_progress('start', 'Add surface', 'Updating display...');
    
    % ===== BUILD STRUCTURE =====
    % Add a new surface at the end of the figure's surfaces list
    iTess = length(TessInfo) + 1;
    TessInfo(iTess) = db_template('TessInfo');                       
    % Set the surface properties
    TessInfo(iTess).SurfaceFile = surfaceFile;
    TessInfo(iTess).DataSource.Type     = '';
    TessInfo(iTess).DataSource.FileName = '';

    % ===== PLOT OBJECT =====
    % Get file type (tessalation or MRI)
    fileType = file_gettype(surfaceFile);
    if strcmpi(fileType, 'unknown') && nargin > 2
        fileType = surfaceType;
    end
    % === TESSELATION ===
    if any(strcmpi(fileType, {'cortex','scalp','innerskull','outerskull','tess'}))
        % === LOAD SURFACE ===
        % Load surface file
        sSurface = bst_memory('LoadSurface', surfaceFile);
        if isempty(sSurface)
            iTess = [];
            return;
        end
        % Get some properties
        TessInfo(iTess).Name      = sSurface.Name;
        TessInfo(iTess).nVertices = size(sSurface.Vertices, 1);
        TessInfo(iTess).nFaces    = size(sSurface.Faces, 1);

        % === PLOT SURFACE ===
        switch (FigureId.Type)
            case 'MriViewer'
                % Nothing to do: surface will be displayed as an overlay slice in figure_mri.m
            case {'3DViz', 'Topography'}
                % Create and display surface patch
                [hFig, TessInfo(iTess).hPatch] = figure_3d('PlotSurface', hFig, ...
                                         sSurface.Faces, ...
                                         sSurface.Vertices, ...
                                         TessInfo(iTess).AnatomyColor(2,:), ...
                                         TessInfo(iTess).SurfAlpha);
        end
        % Update figure's surfaces list and current surface pointer
        setappdata(hFig, 'Surface',  TessInfo);
        % Update surface alpha (for structure atlases only)
        if ismember(sSurface.Atlas(sSurface.iAtlas).Name, {'Structures', 'Source model'})
            figure_3d('UpdateSurfaceAlpha', hFig, iTess);
        end
        % Show sulci map if needed 
        if TessInfo(iTess).SurfShowSulci
            SetShowSulci(hFig, iTess, 1);
        end
        % If displaying the first surface, and it is a cortex: unzoom a bit
        if (iTess == 1)
            if strcmpi(sSurface.Name, 'Cortex')
                zoom(hFig, 0.87);
                zoom reset;
            elseif strcmpi(sSurface.Name, 'Scalp')
                zoom(hFig, 1.1);
                zoom reset;
            end
        end
        
    % === MRI ===
    elseif strcmpi(fileType, 'subjectimage')
        % === LOAD MRI ===
        sMri = bst_memory('LoadMri', surfaceFile);
        if isempty(sMri)
            iTess = [];
            return
        end
        TessInfo(iTess).Name = 'Anatomy';
        % Multiple volumes: set as data source
        if (size(sMri.Cube,4) > 1)
            TessInfo(iTess).DataSource.Type = 'MriTime';
            % TessInfo(iTess).DataSource.FileName = surfaceFile;
            setappdata(hFig, 'isStatic', 0);
        end
        % Initial position of the cuts:
        mriSize = size(sMri.Cube(:,:,:,1));
        % If there is a MNI transformation available: use coordinates (0,0,0)
        mriOrigin = cs_convert(sMri, 'mni', 'voxel', [0 0 0]);
        if ~isempty(mriOrigin) && (any(mriOrigin < 0.25*mriSize) || any(mriOrigin > 0.75*mriSize))
            mriOrigin = [];
        end
        % If there is a vox2ras transformation available: use coordinates (0,0,0)
        if isempty(mriOrigin)
            mriOrigin = cs_convert(sMri, 'world', 'voxel', [0 0 0]);
            if ~isempty(mriOrigin) && (any(mriOrigin < 0.25*mriSize) || any(mriOrigin > 0.75*mriSize))
                mriOrigin = [];
            end
        end
        % Otherwise, if there is a SCS transformation available: use coordinates corresponding to world=(0,0,0) in ICBM152
        if isempty(mriOrigin)
            mriOrigin = cs_convert(sMri, 'scs', 'voxel', [.026, 0, .045]);
            if ~isempty(mriOrigin) && (any(mriOrigin < 0.25*mriSize) || any(mriOrigin > 0.75*mriSize))
                mriOrigin = [];
            end
        end
        % Otherwise, use the middle slice in each direction
        if isempty(mriOrigin)
            mriOrigin = mriSize ./ 2;
        end
        TessInfo(iTess).CutsPosition = round(mriOrigin);
        TessInfo(iTess).SurfSmoothValue = .3;
        % Colormap: depends on the range of values
        TessInfo(iTess).ColormapType = 'anatomy';
        bst_colormaps('AddColormapToFigure', hFig, TessInfo(iTess).ColormapType);
        % Update figure's surfaces list and current surface pointer
        setappdata(hFig, 'Surface',  TessInfo);

        % === PLOT MRI ===
        switch (FigureId.Type)
            case 'MriViewer'             
                % Configure MRIViewer
                figure_mri('SetupMri', hFig);
            case '3DViz'
                % Camera basic orientation: TOP
                figure_3d('SetStandardView', hFig, 'top');
        end
        % Plot MRI
        PlotMri(hFig);
        
    % === FIBERS ===
    elseif strcmpi(fileType, 'fibers')
        % Load fibers
        FibMat = bst_memory('LoadFibers', surfaceFile);
        % Update surface definition
        TessInfo(iTess).Name = 'Fibers';
        TessInfo(iTess).AnatomyColor(:) = 0;   % Special color of 0 for colormap following fiber curvature
        % Update figure's surfaces list and current surface pointer
        setappdata(hFig, 'Surface',  TessInfo);
        % Plot fibers
        isEmptyFigure = getappdata(hFig, 'EmptyFigure');
        if isempty(isEmptyFigure) || ~isEmptyFigure
            switch (FigureId.Type)
                case 'MriViewer'
                    % Nothing to do: surface will be displayed as an overlay slice in figure_mri.m
                case {'3DViz', 'Topography'}
                    % Create and display surface patch
                    [hFig, TessInfo(iTess).hPatch] = figure_3d('PlotFibers', hFig, FibMat.Points, FibMat.Colors);
            end
            % Update figure's surfaces list and current surface pointer
            setappdata(hFig, 'Surface',  TessInfo);
        end
        
    % === NO FILE: HeadPoints ===
    elseif strcmpi(fileType, 'HeadPoints')
        % Points were already displayed; just add the patch to the figure surfaces.
        TessInfo(iTess).DataSource.Type = 'HeadPointsDistance';
        TessInfo(iTess).Name = 'HeadPoints';
        TessInfo(iTess).ColormapType = 'stat1';
        TessInfo(iTess).hPatch = findobj(hFig, 'Tag', 'HeadPointsMarkers');
        % Update figure's surfaces list and current surface pointer
        setappdata(hFig, 'Surface',  TessInfo);
        
    % === FEM ===
    else % TODO: Check for FEM fileType explicitly
        view_surface_fem(surfaceFile, [], [], [], hFig);
    end
    % Update default surface
    setappdata(hFig, 'iSurface', iTess);
    % Automatically set transparencies (to view different layers at the same time)
    SetAutoTransparency(hFig);
    % Close progress bar
    drawnow;
    if isNewProgressBar
        bst_progress('stop');
    end
    % Update panel
    UpdatePanel();
end
   


%% ===== SET DATA SOURCE FOR A SURFACE =====
%Associate a data/results matrix to a surface.
% Usage : SetSurfaceData(hFig, iTess, dataType, dataFile, isStat)
% Parameters : 
%     - hFig : handle to a 3DViz figure
%     - iTess        : indice of the surface to update (in hFig appdata)
%     - dataType     : type of data to overlay on the surface {'Source', 'Data', ...}
%     - dataFile     : filename of the data to display over the surface
%     - isStat       : 1, if results is a statistical result; 0, else
function [isOk, TessInfo] = SetSurfaceData(hFig, iTess, dataType, dataFile, isStat) %#ok<DEFNU>
    global GlobalData;
    % Get figure index in DataSet figures list
    [tmp__, iFig, iDS] = bst_figures('GetFigure', hFig);
    if isempty(iDS)
        error('No DataSet acessible for this 3D figure');
    end
    % Get surfaces list for this figure
    TessInfo = getappdata(hFig, 'Surface');
    isAnatomy = strcmpi(TessInfo(iTess).Name, 'Anatomy');
    
    % === GET DATA THRESHOLD ===
    % Get defaults for surface display
    DefaultSurfaceDisplay = bst_get('DefaultSurfaceDisplay');
    % Cortex
    if ~isStat
        % Data/size threshold
        dataThreshold = DefaultSurfaceDisplay.DataThreshold;
        if isAnatomy
            sizeThreshold = 1;
        else
            sizeThreshold = DefaultSurfaceDisplay.SizeThreshold;
        end
    % Anatomy or Statistics : 0%
    elseif isAnatomy || isStat
        dataThreshold = 0;
        sizeThreshold = 1;
    % Else: normal data on scalp
    else
        dataThreshold = 0.5;
        sizeThreshold = 1;
    end
    % Static figure
    setappdata(hFig, 'isStatic', isempty(GlobalData.DataSet(iDS).Measures.NumberOfSamples) || (GlobalData.DataSet(iDS).Measures.NumberOfSamples <= 2));
    
    % === PREPARE SURFACE ===
    TessInfo(iTess).DataSource.Type     = dataType;
    TessInfo(iTess).DataSource.FileName = dataFile;
    TessInfo(iTess).DataThreshold       = dataThreshold;
    TessInfo(iTess).SizeThreshold       = sizeThreshold;
    TessInfo(iTess).DataAlpha           = DefaultSurfaceDisplay.DataAlpha;
    % Type of data displayed on the surface: sources/recordings/nothing
    switch (dataType)
        case 'Data'
            % Get loaded data
            iDS = bst_memory('GetDataSetData', dataFile);
            % Select appropriate colormap
            if ~isempty(GlobalData.DataSet(iDS).Measures.ColormapType)
                ColormapType = GlobalData.DataSet(iDS).Measures.Colormap;
            elseif isStat
                ColormapType = 'stat2';
            else
                ColormapType = 'eeg';
            end
            setappdata(hFig, 'DataFile', dataFile);
            % Display units
            DisplayUnits = GlobalData.DataSet(iDS).Measures.DisplayUnits;
            
        case 'Source'
            % Get loaded results
            [iDS, iRes] = bst_memory('GetDataSetResult', dataFile);
            % Select appropriate colormap
            if ~isempty(GlobalData.DataSet(iDS).Results(iRes).ColormapType)
                ColormapType = GlobalData.DataSet(iDS).Results(iRes).ColormapType;
            elseif isStat
                ColormapType = 'stat1';
            else
                ColormapType = 'source';
            end
            % Copy the surface atlas
            TessInfo(iTess).DataSource.Atlas     = GlobalData.DataSet(iDS).Results(iRes).Atlas;
            TessInfo(iTess).DataSource.GridAtlas = GlobalData.DataSet(iDS).Results(iRes).GridAtlas;
            TessInfo(iTess).DataSource.GridLoc   = GlobalData.DataSet(iDS).Results(iRes).GridLoc;
            setappdata(hFig, 'ResultsFile', dataFile);
            % Display units
            DisplayUnits = GlobalData.DataSet(iDS).Results(iRes).DisplayUnits;
            
        case 'Dipoles'
            ColormapType = 'source';
            panel_dipoles('AddDipoles', hFig, dataFile, 0);
            DisplayUnits = [];
            
        case 'Timefreq'
            % Get study
            [sStudy, iStudy, iTf, DataType, sTimefreq] = bst_get('AnyFile', dataFile);
            if isempty(sStudy)
                error('File is not registered in database.');
            end
            % Get loaded time-freq structure
            [iDS, iTimefreq] = bst_memory('LoadTimefreqFile', sTimefreq.FileName);
             % Set "Static" status for this figure
            setappdata(hFig, 'isStatic', (GlobalData.DataSet(iDS).Timefreq(iTimefreq).NumberOfSamples <= 2));
            isStaticFreq = (size(GlobalData.DataSet(iDS).Timefreq(iTimefreq).TF,3) <= 1);
            setappdata(hFig, 'isStaticFreq', isStaticFreq);

            % Create options structure
            TfInfo = db_template('TfInfo');
            TfInfo.FileName = sTimefreq.FileName;
            TfInfo.Comment  = sTimefreq.Comment;
            % Select channels
            if strcmpi(GlobalData.DataSet(iDS).Timefreq(iTimefreq).DataType, 'data')
                % Get all the channels allowed in the current figure
                TfInfo.RowName = {GlobalData.DataSet(iDS).Channel(GlobalData.DataSet(iDS).Figure(iFig).SelectedChannels).Name};
                % Remove the channels for which the TF was not computed
                iMissing = find(~ismember(TfInfo.RowName, GlobalData.DataSet(iDS).Timefreq(iTimefreq).RowNames));
                if ~isempty(iMissing)
                    TfInfo.RowName(iMissing) = [];
                    GlobalData.DataSet(iDS).Figure(iFig).SelectedChannels(iMissing) = [];
                end
            else
                TfInfo.RowName = [];
            end
            % Selected frequencies
            if isStaticFreq
                TfInfo.iFreqs = [];
            elseif ~isempty(GlobalData.UserFrequencies.iCurrentFreq)
                TfInfo.iFreqs = GlobalData.UserFrequencies.iCurrentFreq;
            else
                TfInfo.iFreqs = 1;
            end
            % Data type
            [TfInfo.Function, ColormapType] = process_tf_measure('GetDefaultFunction', GlobalData.DataSet(iDS).Timefreq(iTimefreq));
            % If displaying an editable function: try to use the one already selected in the interface
            if ismember(TfInfo.Function, {'power', 'magnitude'})
                % Try to get the current display options
                sOptions = panel_display('GetDisplayOptions');
                % If there is already something loaded and selected: use it
                if ~isempty(sOptions) && ~isempty(sOptions.Function) && ~strcmpi(sOptions.Function, TfInfo.Function)
                    TfInfo.Function = sOptions.Function;
                end
            end
            % Display units
            DisplayUnits = GlobalData.DataSet(iDS).Timefreq(iTimefreq).DisplayUnits;
            % Set figure data
            setappdata(hFig, 'Timefreq', TfInfo);
            % Display options panel
            isDisplayTab = ~strcmpi(TfInfo.Function, 'other');
            if isDisplayTab
                gui_brainstorm('ShowToolTab', 'Display');
            end
            % Get atlas if it is a source file
            if strcmpi(GlobalData.DataSet(iDS).Timefreq(iTimefreq).DataType, 'results') && ~isempty(GlobalData.DataSet(iDS).Timefreq(iTimefreq).DataFile)
                % Get results index
                iResult = bst_memory('GetResultInDataSet', iDS, GlobalData.DataSet(iDS).Timefreq(iTimefreq).DataFile);
                % Get atlas
                if ~isempty(iResult)
                    TessInfo(iTess).DataSource.Atlas = GlobalData.DataSet(iDS).Results(iResult).Atlas;
                end
            end
            % Get grids 
            TessInfo(iTess).DataSource.GridAtlas = GlobalData.DataSet(iDS).Timefreq(iTimefreq).GridAtlas;
            TessInfo(iTess).DataSource.GridLoc   = GlobalData.DataSet(iDS).Timefreq(iTimefreq).GridLoc;
            TessInfo(iTess).DataSource.Atlas     = GlobalData.DataSet(iDS).Timefreq(iTimefreq).Atlas;

        case 'Surface'
            ColormapType = 'overlay';
            DisplayUnits = [];
            
        case 'Anatomy'
            % Load overlay volume, just to get the type of file (labels vs. intensity)
            sMriOverlay = bst_memory('LoadMri', TessInfo(iTess).DataSource.FileName);
            % Labels
            if ~isempty(sMriOverlay.Labels) && (size(sMriOverlay.Labels,2) >= 3)
                ColormapType = '';
                DisplayUnits = [];
            % Intensity
            else
                ColormapType = 'source';
                DisplayUnits = [];
            end

        case 'HeadModel'
            setappdata(hFig, 'HeadModelFile', dataFile);
            ColormapType = 'source';
            DisplayUnits = [];
            TessInfo(iTess).Data = [];
            TessInfo(iTess).DataWmat = [];

<<<<<<< HEAD
        case 'HeadPointsDistance'
            ColormapType = 'stat1';
            DisplayUnits = 'mm';
            % Data is actually added in UpdateSurfaceData below.
            
=======
>>>>>>> e8ceedb2
        otherwise
            ColormapType = '';
            DisplayUnits = [];
            TessInfo(iTess).Data = [];
            TessInfo(iTess).DataWmat = [];
    end
    % Grid smoothing: enable by default, except for time units
    if isAnatomy
        TessInfo(iTess).DataSource.GridSmooth = isempty(DisplayUnits) || ~ismember(DisplayUnits, {'s','ms','t'});
    end
    % Add colormap of the surface to the figure
    if ~isempty(ColormapType)
        TessInfo(iTess).ColormapType = ColormapType;
        bst_colormaps('AddColormapToFigure', hFig, ColormapType, DisplayUnits);
    end
    % If the display units are in time: do not threshold the surface by default
    if isequal(DisplayUnits, 's')
        TessInfo(iTess).DataThreshold = 0;
    end
    % Update figure appdata
    setappdata(hFig, 'Surface', TessInfo);
    % Plot surface
    if strcmpi(dataType, 'HeadModel')
        isOk = 1;
    else
        [isOk, TessInfo] = UpdateSurfaceData(hFig, iTess);
    end
    % Update  panel
    UpdatePanel();
end


%% ===== REMOVE DATA SOURCE FOR A SURFACE =====
function TessInfo = RemoveSurfaceData(hFig, iTess)
    % Get surfaces list for this figure
    TessInfo = getappdata(hFig, 'Surface');
    % Remove overlay
    TessInfo(iTess).DataSource.Type     = [];
    TessInfo(iTess).DataSource.FileName = [];
    TessInfo(iTess).Data        = [];
    TessInfo(iTess).DataMinMax  = [];
    TessInfo(iTess).DataWmat    = [];
    TessInfo(iTess).OverlayCube = [];
    % Update figure appdata
    setappdata(hFig, 'Surface', TessInfo);
    % Update colormap
    UpdateSurfaceColormap(hFig, iTess);
end


%% ===== UPDATE SURFACE DATA =====
% Update the 'Data' field for given surfaces :
%    - Load data/results matrix (F, ImageGridAmp, ...) if it is not loaded yet
%    - Store global minimum/maximum of data
%    - Interpolate data matrix over the target surface if number of vertices does not match
%    - And update color display (ColormapChangedCallback)
%
% Usage:  UpdateSurfaceData(hFig, iSurfaces)
%         UpdateSurfaceData(hFig)
function [isOk, TessInfo] = UpdateSurfaceData(hFig, iSurfaces)
    global GlobalData;
    isOk = 1;
    % Get surfaces list 
    TessInfo = getappdata(hFig, 'Surface');
    % If the aim is to update all the surfaces 
    if (nargin < 2) || isempty(iSurfaces)
        iSurfaces = find(~cellfun(@(c)isempty(c.Type), {TessInfo.DataSource}));
        if isempty(iSurfaces)
            return
        end
    end
        
    % Get figure index (in DataSet structure)
    [tmp__, iFig, iDS] = bst_figures('GetFigure', hFig);
    % Find the DataSet indice that corresponds to the current figure
    if isempty(iDS)
        error('No DataSet acessible for this 3D figure');
    end
    
    % For each surface
    for i = 1:length(iSurfaces)
        iTess = iSurfaces(i);
        % If surface patch object doesn't exist => error
        if isempty(TessInfo(iTess).hPatch)
            error('Patch is not displayed');
        end
        
        % ===== GET SURFACE DATA =====
        % Switch between different data types to display on the surface
        switch (TessInfo(iTess).DataSource.Type)
            case 'Data'
                % Get TimeVector and current time indice
                [TimeVector, CurrentTimeIndex] = bst_memory('GetTimeVector', iDS);
                % Get selected channels indices and location
                selChan = GlobalData.DataSet(iDS).Figure(iFig).SelectedChannels;
                % Set data for current time frame
                TessInfo(iTess).Data = GlobalData.DataSet(iDS).Measures.F(selChan, CurrentTimeIndex);
                % Overlay on MRI: Reset Overlay cube
                if strcmpi(TessInfo(iTess).Name, 'Anatomy')
                    TessInfo(iTess).OverlayCube = [];
                    % Compute min-max, if not calculated yet for the figure
                    if isempty(TessInfo(iTess).DataMinMax)
                        TessInfo(iTess).DataMinMax = [min(GlobalData.DataSet(iDS).Measures.F(:)), max(GlobalData.DataSet(iDS).Measures.F(:))];
                    end
                % Compute interpolation sensors => surface vertices
                else
                    TessInfo(iTess) = ComputeScalpInterpolation(iDS, iFig, TessInfo(iTess));
                end
                % Update "Static" status for this figure
                setappdata(hFig, 'isStatic', isempty(GlobalData.DataSet(iDS).Measures.NumberOfSamples) || (GlobalData.DataSet(iDS).Measures.NumberOfSamples <= 2));

            case 'Source'
                % === LOAD RESULTS VALUES ===
                % Get results index
                iResult = bst_memory('GetResultInDataSet', iDS, TessInfo(iTess).DataSource.FileName);
                % If Results file is not found in GlobalData structure
                if isempty(iResult)
                    % Check whether the figure is showing a leadfield
                    if strcmp(file_gettype(TessInfo(iTess).DataSource.FileName), 'headmodel')
                        UpdateCallback = getappdata(hFig, 'UpdateCallback');
                        if ~isempty(UpdateCallback)
                            UpdateCallback();
                        end
                    else
                        isOk = 0;
                    end
                    return
                end
                % If data matrix is not loaded for this file
                if isempty(GlobalData.DataSet(iDS).Results(iResult).ImageGridAmp) && isempty(GlobalData.DataSet(iDS).Results(iResult).ImagingKernel)
                    bst_memory('LoadResultsMatrix', iDS, iResult);
                end
                
                % === GET CURRENT VALUES ===
                % Get results values
                TessInfo(iTess).Data = bst_memory('GetResultsValues', iDS, iResult, [], 'CurrentTimeIndex');
                if isempty(TessInfo(iTess).Data)
                    isOk = 0;
                    return;
                end
                
                % === STAT CLUSTERS ===
                % Show stat clusters
                if strcmpi(file_gettype(TessInfo(iTess).DataSource.FileName), 'presults')
                    % Get TimeVector and current time indice
                    [TimeVector, iTime] = bst_memory('GetTimeVector', iDS);
                    % Get displayed clusters
                    sClusters = panel_stat('GetDisplayedClusters', hFig);
                    % Replace values with clusters
                    if ~isempty(sClusters)
                        mask = 0 * TessInfo(iTess).Data;
                        % Plot each cluster
                        for iClust = 1:length(sClusters)
                            mask = mask | sClusters(iClust).mask(:, iTime, :);
                        end
                        TessInfo(iTess).Data(~mask) = 0;
                    end
                    
                    % Add Stat threshold if available
                    if isfield(GlobalData.DataSet(iDS).Results(iResult), 'StatThreshOver')
                        TessInfo(iTess).StatThreshOver = GlobalData.DataSet(iDS).Results(iResult).StatThreshOver;
                        TessInfo(iTess).StatThreshUnder = GlobalData.DataSet(iDS).Results(iResult).StatThreshUnder;
                    end
                end

                % === CHECKS ===
                % If min/max values for this file were not computed yet
                if isempty(TessInfo(iTess).DataMinMax)
                    if isequal(GlobalData.DataSet(iDS).Results(iResult).ColormapType, 'time')
                        TessInfo(iTess).DataMinMax = GlobalData.DataSet(iDS).Results(iResult).Time;
                    else
                        TessInfo(iTess).DataMinMax = bst_memory('GetResultsMaximum', iDS, iResult);
                    end
                end
                % Reset Overlay cube
                TessInfo(iTess).OverlayCube = [];
                % Check the consistency between the number of results points (number of sources)
                % and the number of vertices of the target surface patch (IGNORE TEST FOR MRI)
                if strcmpi(TessInfo(iTess).Name, 'Anatomy')
                    % Nothing to check right now
                elseif ~isempty(TessInfo(iTess).DataSource.Atlas) && ~isempty(TessInfo(iTess).DataSource.Atlas.Scouts)
                    if (size(TessInfo(iTess).Data, 1) ~= length(TessInfo(iTess).DataSource.Atlas.Scouts))
                        bst_error(sprintf(['Number of sources (%d) is different from number of scouts (%d).\n\n' ...
                                  'Please compute the sources again.'], size(TessInfo(iTess).Data, 1), TessInfo(iTess).DataSource.Atlas.Scouts), 'Data mismatch', 0);
                        isOk = 0;
                        return;
                    end
                elseif strcmpi(GlobalData.DataSet(iDS).Results(iResult).HeadModelType, 'surface') && (size(TessInfo(iTess).Data, 1) ~= TessInfo(iTess).nVertices)
                    bst_error(sprintf(['Number of sources (%d) is different from number of vertices (%d).\n\n' ...
                              'Please compute the sources again.'], size(TessInfo(iTess).Data, 1), TessInfo(iTess).nVertices), 'Data mismatch', 0);
                    isOk = 0;
                    return;
                end
                % Update "Static" status for this figure
                setappdata(hFig, 'isStatic', (GlobalData.DataSet(iDS).Results(iResult).NumberOfSamples <= 2));
                
                % === OPTICAL FLOW ===
                if ~isempty(GlobalData.DataSet(iDS).Results(iResult).OpticalFlow)
                    sSurf = bst_memory('LoadSurface', TessInfo(iTess).SurfaceFile);
                    panel_opticalflow('PlotOpticalFlow', hFig, GlobalData.DataSet(iDS).Results(iResult).OpticalFlow, ...
                                      GlobalData.UserTimeWindow.CurrentTime, sSurf); 
                end

            case 'Timefreq'
                % === LOAD TIMEFRQ VALUES ===
                % Get results index
                iTimefreq = bst_memory('GetTimefreqInDataSet', iDS, TessInfo(iTess).DataSource.FileName);
                % If Results file is not found in GlobalData structure
                if isempty(iTimefreq)
                    isOk = 0;
                    return
                end
                
                % === GET CURRENT VALUES ===
                % Get figure properties
                TfInfo = getappdata(hFig, 'Timefreq');
                if isequal(TfInfo.FOOOFDisp,'overlay') || isequal(TfInfo.FOOOFDisp,'spectrum')
                    FooofDisp = 'spectrum';
                else 
                    FooofDisp = TfInfo.FOOOFDisp;
                end
                % Get results values
                TessInfo(iTess).Data = bst_memory('GetTimefreqValues', iDS, iTimefreq, TfInfo.RowName, TfInfo.iFreqs, 'CurrentTimeIndex', TfInfo.Function, TfInfo.RefRowName, FooofDisp);
                % Get only the first time point
                if size(TessInfo(iTess).Data,2) > 1
                    TessInfo(iTess).Data = TessInfo(iTess).Data(:,1);
                end
                % If min/max values for this file were not computed yet
                if isempty(TessInfo(iTess).DataMinMax)
                    TessInfo(iTess).DataMinMax = bst_memory('GetTimefreqMaximum', iDS, iTimefreq, TfInfo.Function);
                end
                % Reset Overlay cube
                TessInfo(iTess).OverlayCube = [];
                % Get associated results
                switch (GlobalData.DataSet(iDS).Timefreq(iTimefreq).DataType)
                    case 'data'
                        % Overlay on MRI: Reset Overlay cube
                        if strcmpi(TessInfo(iTess).Name, 'Anatomy')
                            TessInfo(iTess).OverlayCube = [];
                        % Compute interpolation sensors => surface vertices
                        else
                            TessInfo(iTess) = ComputeScalpInterpolation(iDS, iFig, TessInfo(iTess));
                        end
                        nVertices = TessInfo(iTess).nVertices;
                    case 'results'
                        nVertices = max(numel(GlobalData.DataSet(iDS).Timefreq(iTimefreq).RowNames), numel(GlobalData.DataSet(iDS).Timefreq(iTimefreq).RefRowNames));
                    otherwise
                        nVertices = TessInfo(iTess).nVertices;
                end

                % === STAT CLUSTERS ===
                % Show stat clusters
                if strcmpi(file_gettype(TessInfo(iTess).DataSource.FileName), 'ptimefreq')
                    % Get TimeVector and current time indice
                    [TimeVector, iTime] = bst_memory('GetTimeVector', iDS);
                    % Get displayed clusters
                    sClusters = panel_stat('GetDisplayedClusters', hFig);
                    % Replace values with clusters
                    if ~isempty(sClusters)
                        mask = 0 * TessInfo(iTess).Data;
                        % If displaying the second of a replicated time point, which is not available in the clusters mask: ignore the time information
                        if (length(iTime) == 1) && (iTime == 2) && (size(sClusters(1).mask,2) == 1)
                            iTime = 1;
                        end
                        % Plot each cluster
                        for iClust = 1:length(sClusters)
                            mask = mask | sClusters(iClust).mask(:, iTime, GlobalData.UserFrequencies.iCurrentFreq);
                        end
                        TessInfo(iTess).Data(~mask) = 0;
                    end
                end
                
                % === CHECKS ===
                % Check the consistency between the number of results points (number of sources)
                % and the number of vertices of the target surface patch (IGNORE TEST FOR MRI)
                if strcmpi(TessInfo(iTess).Name, 'Anatomy')
                    % Nothing to check right now
                elseif ~isempty(TessInfo(iTess).DataSource.Atlas) && ~isempty(TessInfo(iTess).DataSource.Atlas.Scouts)
                    if (size(TessInfo(iTess).Data, 1) ~= length(TessInfo(iTess).DataSource.Atlas.Scouts))
                        bst_error(sprintf(['Number of sources (%d) is different from number of scouts (%d).\n\n' ...
                                  'Please compute the sources again.'], size(TessInfo(iTess).Data, 1), length(TessInfo(iTess).DataSource.Atlas.Scouts)), 'Data mismatch', 0);
                        isOk = 0;
                        return;
                    end
                elseif (size(TessInfo(iTess).Data, 1) ~= nVertices) && ~strcmpi(TessInfo(iTess).Name, 'Anatomy')
                    bst_error(sprintf(['Number of sources (%d) is different from number of vertices (%d).\n\n' ...
                              'Please compute the sources again.'], size(TessInfo(iTess).Data, 1), nVertices), 'Data mismatch', 0);
                    isOk = 0;
                    return;
                end
                % Update "Static" status for this figure
                setappdata(hFig, 'isStatic',     (GlobalData.DataSet(iDS).Timefreq(iTimefreq).NumberOfSamples <= 2));
                setappdata(hFig, 'isStaticFreq', (size(GlobalData.DataSet(iDS).Timefreq(iTimefreq).TF,3) <= 1));
                
            case 'Dipoles'
                % === LOAD DIPOLES VALUES ===
                % Get results index
                iDipoles = bst_memory('GetDipolesInDataSet', iDS, TessInfo(iTess).DataSource.FileName);
                % If Results file is not found in GlobalData structure
                if isempty(iDipoles)
                    % Load Results file
                    [iDS, iDipoles] = bst_memory('LoadDipolesFile', TessInfo(iTess).DataSource.FileName);
                    if isempty(iDipoles)
                        return
                    end
                end
                % === GET CURRENT VALUES ===
                % Get results values
                % TessInfo(iTess).Data = bst_memory('GetDipolesValues', iDS, iDipoles, 'CurrentTimeIndex');
                % If min/max values for this file were not computed yet
                if isempty(TessInfo(iTess).DataMinMax)
                    TessInfo(iTess).DataMinMax = [0 100];
                end
                % Reset Overlay cube
                TessInfo(iTess).OverlayCube = [];
                % Update "Static" status for this figure
                setappdata(hFig, 'isStatic', (GlobalData.DataSet(iDS).Dipoles(iDipoles).NumberOfSamples <= 2));
                
            case 'Surface'
                % Get loaded surface
                SurfaceFile = TessInfo(iTess).DataSource.FileName;
                sSurf = bst_memory('LoadSurface', SurfaceFile);
                % Build uniform data vector
                TessInfo(iTess).Data = ones(length(sSurf.Vertices),1);
                TessInfo(iTess).DataMinMax = [.5 .5];
                setappdata(hFig, 'isStatic', 1);
                
            case 'Anatomy'
                % Get overlay MRI
                MriFile = TessInfo(iTess).DataSource.FileName;
                sMriOverlay = bst_memory('LoadMri', MriFile);
                % Get base MRI
                sMri = bst_memory('GetMri', TessInfo(iTess).SurfaceFile);
                % Check the MRI dimensions
                if ~isequal(size(sMriOverlay.Cube(:,:,:,1)), size(sMri.Cube(:,:,:,1)))
                    bst_error('The dimensions of the two volumes do not match.', 'Data mismatch', 0);
                    isOk = 0;
                    return;
                elseif all(abs(sMriOverlay.Voxsize - sMri.Voxsize) > 0.1)
                    bst_error('The resolution of the two volumes do not match. Resample the overlay first.', 'Data mismatch', 0);
                    isOk = 0;
                    return;
                end
                % Get index for 4th dimension ("time")
                if ~isempty(GlobalData.UserTimeWindow.NumberOfSamples) && (size(sMriOverlay.Cube, 4) == GlobalData.UserTimeWindow.NumberOfSamples) && (GlobalData.UserTimeWindow.CurrentTime == round(GlobalData.UserTimeWindow.CurrentTime))
                    i4 = GlobalData.UserTimeWindow.CurrentTime;
                    sMriOverlay.Cube = sMriOverlay.Cube(:,:,:,i4);
                    % Update "Static" status for this figure
                    setappdata(hFig, 'isStatic', 0);
                end
                % If labels are available: convert volume to an RGB cube (0-255)
                if ~isempty(sMriOverlay.Labels) && (size(sMriOverlay.Labels,2) >= 3)
                    % Labels = {value,name,color}
                    labelInd = cat(1, sMriOverlay.Labels{:,1});
                    labelRGB = cat(1, sMriOverlay.Labels{:,3});
                    % Saturate volume values above the size of the labels table
                    sMriOverlay.Cube(sMriOverlay.Cube > max(labelInd)) = 0;
                    % Build a colormap with all the labels
                    colormapLabels = zeros(max(labelInd) + 1, 3);     % Starting from 1 instead of zero
                    colormapLabels(labelInd + 1,:) = labelRGB;
                    % Assemble RGB volume
                    TessInfo(iTess).OverlayCube = uint8(cat(4, ...
                        reshape(colormapLabels(sMriOverlay.Cube + 1, 1), size(sMriOverlay.Cube)), ...
                        reshape(colormapLabels(sMriOverlay.Cube + 1, 2), size(sMriOverlay.Cube)), ...
                        reshape(colormapLabels(sMriOverlay.Cube + 1, 3), size(sMriOverlay.Cube))));
                    % Save label information
                    TessInfo(iTess).OverlayCubeLabels = sMriOverlay.Cube;
                    TessInfo(iTess).OverlayLabels = sMriOverlay.Labels;
                    TessInfo(iTess).isOverlayAtlas = 1;
                    TessInfo(iTess).DataMinMax = [0,255];
                % Otherwise: the volume contains intensity values, that will be displayed using a colormap
                else
                    TessInfo(iTess).DataMinMax = double([min(sMriOverlay.Cube(:)), max(sMriOverlay.Cube(:))]);
                    TessInfo(iTess).OverlayCube = double(sMriOverlay.Cube);
                end
                
            case 'MriTime'
                % Update MRI volume
                figure_callback(hFig, 'UpdateSurfaceColor', hFig, iTess);
                % Get updated surface definition
                TessInfo = getappdata(hFig, 'Surface');

            case 'HeadPointsDistance'
                TessInfo(iTess).Data = get(TessInfo(iTess).hPatch, 'CData');
                if isempty(TessInfo(iTess).Data) || ~isnumeric(TessInfo(iTess).Data)
                    isOk = 0;
                    return;
                end
                TessInfo(iTess).DataMinMax = [min(TessInfo(iTess).Data(:)), max(TessInfo(iTess).Data(:))];

            otherwise
                % Nothing to do
        end
        % Error if all data values are null
        if (max(abs(TessInfo(iTess).DataMinMax)) == 0)
            disp('BST> All values are null. Please check your input file.');
        end
    end
    % Update surface definition
    setappdata(hFig, 'Surface', TessInfo);
    % Update colormap
    UpdateSurfaceColormap(hFig, iSurfaces);
end


%% ===== COMPUTE SCALP INTERPOLATION =====
function TessInfo = ComputeScalpInterpolation(iDS, iFig, TessInfo)
    global GlobalData;
    % If surface is not displayed: exit
    if isempty(TessInfo.hPatch) || ~ishandle(TessInfo.hPatch)
        return;
    end
    % Get vertices of surface
    Vertices = get(TessInfo.hPatch, 'Vertices');
    % Get selected channels indices and location
    selChan = GlobalData.DataSet(iDS).Figure(iFig).SelectedChannels;
    % Get sensors positions
    chan_loc = figure_3d('GetChannelPositions', iDS, selChan);
    % Interpolate data on scalp surface (only if Matrix is not computed yet, or channels changed)
    if isempty(TessInfo.DataWmat) || ...
            (size(TessInfo.DataWmat,2) ~= length(selChan)) || ...
            (size(TessInfo.DataWmat,1) ~= length(Vertices))
        % EEG: Use smoothed display, as in 2D/3D topography
        if strcmpi(GlobalData.DataSet(iDS).Figure(iFig).Id.Modality, 'eeg')
            TopoInfo.UseSmoothing = 1;
            TopoInfo.Modality = GlobalData.DataSet(iDS).Figure(iFig).Id.Modality;
            Faces = get(TessInfo.hPatch, 'Faces');
            [bfs_center, bfs_radius] = bst_bfs(Vertices);
            TessInfo.DataWmat = figure_topo('GetInterpolation', iDS, iFig, TopoInfo, Vertices, Faces, bfs_center, bfs_radius, chan_loc);
        else
            switch lower(GlobalData.DataSet(iDS).Figure(iFig).Id.Modality)
                case 'eeg',       excludeParam = .3;
                case 'ecog',      excludeParam = -.015;
                case 'seeg',      excludeParam = -.015;
                case 'ecog+seeg', excludeParam = -.015;
                case 'meg',       excludeParam = .5;
                otherwise,        excludeParam = 0;
            end
            nbNeigh = 4;
            TessInfo.DataWmat = bst_shepards(Vertices, chan_loc, nbNeigh, excludeParam);
        end
    end
    % Set data for current time frame
    TessInfo.Data = TessInfo.DataWmat * TessInfo.Data;
    % Store minimum and maximum of displayed data
    TessInfo.DataMinMax = [min(TessInfo.Data(:)),  max(TessInfo.Data(:))];
end


%% ===== UPDATE SURFACE COLORMAP =====
function UpdateSurfaceColormap(hFig, iSurfaces)
    % Get surfaces list 
    TessInfo = getappdata(hFig, 'Surface');
    if isempty(TessInfo)
        return
    end
    % If the aim is to update all the surfaces 
    if (nargin < 2) || isempty(iSurfaces)
        iSurfaces = 1:length(TessInfo);
    end
    
    % Get default colormap to use for this figure
    ColormapInfo = getappdata(hFig, 'Colormap');
    % Get figure axes
    hAxes = [findobj(hFig, '-depth', 1, 'Tag', 'Axes3D'), ...
             findobj(hFig, '-depth', 1, 'Tag', 'axc'), ...
             findobj(hFig, '-depth', 1, 'Tag', 'axa'), ...
             findobj(hFig, '-depth', 1, 'Tag', 'axs')];
    
    % Get figure index (in DataSet structure)
    [tmp__, iFig, iDS] = bst_figures('GetFigure', hFig);
    % Find the DataSet indice that corresponds to the current figure
    if isempty(iDS)
        error('No DataSet acessible for this 3D figure');
    end
    DataType = [];
    
    % ===== CREATE COLORBAR =====
    if ~isempty(ColormapInfo.Type)
        % Get figure colormap
        sColormap = bst_colormaps('GetColormap', ColormapInfo.Type);
        % Set figure colormap
        set(hFig, 'Colormap', sColormap.CMap);
        % Create/Delete colorbar
        bst_colormaps('SetColorbarVisible', hFig, sColormap.DisplayColorbar);
    % No colorbar should be displayed in this figure
    else
        % Delete colorbar
        bst_colormaps('SetColorbarVisible', hFig, 0);
    end
    
    % ===== UPDATE SURFACES =====
    for i = 1:length(iSurfaces)
        iTess = iSurfaces(i);
        % If surface has no colormapped data to update, skip
        if strcmpi(TessInfo(iTess).DataSource.Type, 'HeadModel')
            continue;
        end
        % === COLORMAPPING ===
        % Get colormap
        sColormap = bst_colormaps('GetColormap', TessInfo(iTess).ColormapType);
        % Dipoles density: only percentage
        if strcmpi(TessInfo(iTess).DataSource.Type, 'Dipoles')
            TessInfo(iTess).DataLimitValue = [0 100];
        % Regular values: use the definition of maximum for the colormap
        else
            TessInfo(iTess).DataLimitValue = bst_colormaps('GetMinMax', sColormap, TessInfo(iTess).Data, TessInfo(iTess).DataMinMax);
        end
        % Apply absolute value
        if sColormap.isAbsoluteValues
            TessInfo(iTess).Data = abs(TessInfo(iTess).Data);
        end
        % If current colormap is the default colormap for this figure (for colorbar)
        if strcmpi(ColormapInfo.Type, TessInfo(iTess).ColormapType) && ~isempty(TessInfo(iTess).DataSource.Type)
            if all(~isnan(TessInfo(iTess).DataLimitValue)) && (TessInfo(iTess).DataLimitValue(1) < TessInfo(iTess).DataLimitValue(2))
                set(hAxes, 'CLim', TessInfo(iTess).DataLimitValue);
            else
                set(hAxes, 'CLim', [0 1e-30]);
            end
            DataType = TessInfo(iTess).DataSource.Type;
            % For Data: use the modality instead
            if strcmpi(DataType, 'Data') && ~isempty(ColormapInfo.Type) && ismember(ColormapInfo.Type, {'eeg', 'meg', 'nirs'})
                DataType = upper(ColormapInfo.Type);
            % sLORETA: Do not use regular source scaling (pAm)
            elseif strcmpi(DataType, 'Source') && ~isempty(strfind(lower(TessInfo(iTess).DataSource.FileName), 'sloreta'))
                DataType = 'sLORETA';
            end
        end     
        % === DISPLAY ON MRI ===
        if strcmpi(TessInfo(iTess).Name, 'Anatomy') && ~isempty(TessInfo(iTess).DataSource.Type) && ...
                ~strcmpi(TessInfo(iTess).DataSource.Type, 'MriTime') && isempty(TessInfo(iTess).OverlayCube)
            % Progress bar
            isProgressBar = bst_progress('isVisible');
            bst_progress('start', 'Display MRI', 'Updating values...');
            % Update figure's appdata (surface list)
            setappdata(hFig, 'Surface', TessInfo);
            % Update OverlayCube
            TessInfo = UpdateOverlayCube(hFig, iTess);
            % Hide progress bar
            if ~isProgressBar
                bst_progress('stop');
            end
        elseif strcmpi(TessInfo(iTess).Name, 'HeadPoints')
            % No need to update surface color here, data already updated.
            % Update figure's appdata (surface list)
            setappdata(hFig, 'Surface', TessInfo);            
        else
            % Update figure's appdata (surface list)
            setappdata(hFig, 'Surface', TessInfo);
            % Update surface color
            figure_callback(hFig, 'UpdateSurfaceColor', hFig, iTess);
        end
    end
    
    % ===== CONFIGURE COLORBAR =====
    % Display only one colorbar (preferentially the results colorbar)
    if ~isempty(ColormapInfo.Type)
        bst_colormaps('ConfigureColorbar', hFig, ColormapInfo.Type, DataType, ColormapInfo.DisplayUnits);
    end
end


%% ===== GET SURFACE =====
% Find a surface in a given 3DViz figure
% Usage:  [iTess, TessInfo, hFig, sSurf] = GetSurface(hFig, SurfaceFile)
%         [iTess, TessInfo, hFig, sSurf] = GetSurface(hFig, [], SurfaceType)
function [iTess, TessInfo, hFig, sSurf] = GetSurface(hFig, SurfaceFile, SurfaceType)
    iTess = [];
    sSurf = [];
    % Get figure appdata (surfaces configuration)
    TessInfo = getappdata(hFig, 'Surface');
    if nargin < 3 || (isempty(SurfaceType) && isempty(SurfaceFile))
        return;
    end
    if isempty(SurfaceFile)
        % Search by type.
        iTess = find(strcmpi({TessInfo.Name}, SurfaceType));
        if isempty(iTess)
            return;
        elseif numel(iTess) > 1
            % See if selected is one of them, otherwise return last.
            iTessSel = getappdata(hFig, 'iSurface');
            if ismember(iTessSel, iTess)
                iTess = iTessSel;
            else
                iTess = iTess(end);
            end
        end
    else
        % Check whether filename is an absolute or relative path
        SurfaceFile = file_short(SurfaceFile);
        % Find the surface in the 3DViz figure
        iTess = find(file_compare({TessInfo.SurfaceFile}, SurfaceFile));
    end
    if (nargout >= 4) && ~isempty(TessInfo) && ~isempty(iTess)
        sSurf = bst_memory('GetSurface', TessInfo(iTess).SurfaceFile);
    end
end


%% ===== GET SELECTED SURFACE =====
% Usage:  [iTess, TessInfo, hFig, sSurf] = GetSelectedSurface()
%         [iTess, TessInfo, hFig, sSurf] = GetSelectedSurface(hFig)
function [iTess, TessInfo, hFig, sSurf] = GetSelectedSurface(hFig) %#ok<DEFNU>
    % If target figure is not defined: use the current 3D figure
    if ((nargin < 1) || isempty(hFig))
        % Get current 3d figure
        hFig = bst_figures('GetCurrentFigure', '3D');
        % No current 3D figure: error
        if isempty(hFig)
            return
        end
    end
    % Get surface descriptions
    TessInfo = getappdata(hFig, 'Surface');
    iTess    = getappdata(hFig, 'iSurface');
    % Get the loaded structure in memory
    sSurf = [];
    if (nargout >= 4) && ~isempty(TessInfo) && ~isempty(iTess)
        sSurf = bst_memory('GetSurface', TessInfo(iTess).SurfaceFile);
    end
end


%% ===== GET SURFACE: ANATOMY =====
function [sMri,TessInfo,iTess,iMri] = GetSurfaceMri(hFig)
    sMri  = [];
    iTess = [];
    iMri  = [];
	% Get list of surfaces for the figure
    TessInfo = getappdata(hFig, 'Surface');
    if isempty(TessInfo)
        return
    end
    % Find "Anatomy"
    iTess = find(strcmpi({TessInfo.Name}, 'Anatomy'));
    if isempty(iTess)
        return
    elseif (length(iTess) > 1)
        iTess = iTess(1);
    end
    % Get Mri filename
    MriFile = TessInfo(iTess).SurfaceFile;
    % Get loaded MRI
    [sMri,iMri] = bst_memory('GetMri', MriFile);
end


%% ===== GET SURFACE VERTICES =====
function [Vertices, Faces, VertexNormals, iVisibleVert] = GetSurfaceVertices(hPatch, isStructAtlas) %#ok<DEFNU>
    Faces    = get(hPatch, 'Faces');
    Vertices = get(hPatch, 'Vertices');
    VertexNormals = double(get(hPatch, 'VertexNormals'));
    % If we cannot get the normals without redrawing the figure: try again after refresh
    if isempty(VertexNormals)
        drawnow
        VertexNormals = double(get(hPatch, 'VertexNormals'));
    end
    % Normalize normals length
    VertexNormals = bst_bsxfun(@rdivide, VertexNormals, sqrt(sum(VertexNormals.^2,2)));
    % Get visible vertices
    if isStructAtlas
        iVisibleVert = 1:size(Vertices,1);
    else
        FaceAlpha = get(hPatch, 'FaceAlpha');
        if isequal(FaceAlpha, 'flat')
            FaceVertexAlphaData = get(hPatch, 'FaceVertexAlphaData');
            iVisibleVert = unique(Faces(FaceVertexAlphaData ~= 0,:));
        elseif (FaceAlpha == 0)
            iVisibleVert = [];
        else
            iVisibleVert = 1:length(Vertices);
        end
    end
end


%% ===== REMOVE A SURFACE =====
function RemoveSurface(hFig, iSurface)
    % Get figure appdata (surfaces configuration)
    TessInfo = getappdata(hFig, 'Surface');
    if (iSurface < 0) || (iSurface > length(TessInfo))
        return;
    end
    % Remove associated patch
    iRemPatch = ishandle(TessInfo(iSurface).hPatch);
    delete(TessInfo(iSurface).hPatch(iRemPatch));
    % Remove surface from the figure's surfaces list
    TessInfo(iSurface) = [];
    % Update figure's surfaces list
    setappdata(hFig, 'Surface', TessInfo);
    % Set another figure as current figure
    if isempty(TessInfo)
        setappdata(hFig, 'iSurface', []);
    elseif (iSurface <= length(TessInfo))
        setappdata(hFig, 'iSurface', iSurface);
    else
        setappdata(hFig, 'iSurface', iSurface - 1);
    end
    % Reload scouts
    panel_scout('ReloadScouts', hFig);
end
       


%% ===== PLOT MRI =====
% Usage:  hs = panel_surface('PlotMri', hFig, posXYZ=[current], isFast=0) : Set the position of cuts and plot MRI
function hs = PlotMri(hFig, posXYZ, isFast)
    % Parse inputs
    if (nargin < 3) || isempty(isFast)
        isFast = 0;
    end
    % Get MRI
    [sMri,TessInfo,iTess,iMri] = GetSurfaceMri(hFig);
    % Set positions or use default
    if (nargin < 2) || isempty(posXYZ)
        posXYZ = TessInfo(iTess).CutsPosition;
        iDimPlot = ~isnan(posXYZ);
    else
        iDimPlot = ~isnan(posXYZ);
        TessInfo(iTess).CutsPosition(iDimPlot) = posXYZ(iDimPlot);
    end
    % Get initial threshold value
    threshold = TessInfo(iTess).SurfSmoothValue * 2 * double(sMri.Histogram.bgLevel);
    % Get colormaps
    sColormapData = bst_colormaps('GetColormap', TessInfo(iTess).ColormapType);
    sColormapMri  = bst_colormaps('GetColormap', 'anatomy');
    MriOptions = bst_get('MriOptions');
    % Define OPTIONS structure
    OPTIONS.sMri             = sMri;
    OPTIONS.iMri             = iMri;
    OPTIONS.cutsCoords       = posXYZ;                         % [x,y,z] location of the cuts in the volume
    OPTIONS.MriThreshold     = threshold;                      % MRI threshold (if value<threshold : background)
    OPTIONS.MriAlpha         = TessInfo(iTess).SurfAlpha;      % MRI alpha value (ie. opacity)
    OPTIONS.MriColormap      = sColormapMri.CMap;              % MRI Colormap
    OPTIONS.MriIndexed       = ~isempty(strfind(sColormapMri.Name, 'atlas_')) || isequal(sColormapMri.Name, 'cmap_atlas'); % If 1, the input image will be considered as indexed
    OPTIONS.OverlayCube      = TessInfo(iTess).OverlayCube;    % Overlay values
    OPTIONS.OverlayThreshold = TessInfo(iTess).DataThreshold;  % Overlay threshold
    OPTIONS.OverlaySizeThreshold = TessInfo(iTess).SizeThreshold;  % Overlay size threshold
    OPTIONS.OverlayAlpha     = TessInfo(iTess).DataAlpha;      % Overlay transparency
    OPTIONS.OverlayColormap  = sColormapData.CMap;             % Overlay colormap
    OPTIONS.OverlayIndexed   = ~isempty(strfind(sColormapData.Name, 'atlas_')) || isequal(sColormapData.Name, 'cmap_atlas'); % If 1, the input image will be considered as indexed
    OPTIONS.OverlayBounds    = TessInfo(iTess).DataLimitValue; % Overlay colormap amplitude, [minValue,maxValue]
    OPTIONS.OverlayAbsolute  = sColormapData.isAbsoluteValues;
    OPTIONS.isMipAnatomy     = MriOptions.isMipAnatomy;
    OPTIONS.isMipFunctional  = MriOptions.isMipFunctional;
    OPTIONS.UpsampleImage    = MriOptions.UpsampleImage;
    OPTIONS.MipAnatomy       = TessInfo(iTess).MipAnatomy;
    OPTIONS.MipFunctional    = TessInfo(iTess).MipFunctional;
    % Plot cuts
    [hs, OutputOptions] = mri_draw_cuts(hFig, OPTIONS);

    TessInfo(iTess).hPatch(iDimPlot) = hs(iDimPlot);
    % Save maximum in each direction in TessInfo structure
    if OPTIONS.isMipAnatomy
        iUpdateSlice = ~cellfun(@isempty, OutputOptions.MipAnatomy);
        TessInfo(iTess).MipAnatomy(iUpdateSlice) = OutputOptions.MipAnatomy(iUpdateSlice);
    end
    if OPTIONS.isMipFunctional
        iUpdateSlice = ~cellfun(@isempty, OutputOptions.MipFunctional);
        TessInfo(iTess).MipFunctional(iUpdateSlice) = OutputOptions.MipFunctional(iUpdateSlice);
    end
    % Save TessInfo
    setappdata(hFig, 'Surface', TessInfo);
    
    % Plot threshold markers
    if ~isempty(TessInfo(iTess).Data) 
        if ~sColormapData.isAbsoluteValues && (OPTIONS.OverlayBounds(1) == -OPTIONS.OverlayBounds(2))
            ThreshBar = OPTIONS.OverlayThreshold * max(abs(OPTIONS.OverlayBounds)) * [-1,1];
        elseif (OPTIONS.OverlayBounds(2) <= 0)
            ThreshBar = OPTIONS.OverlayBounds(2);
        else
            ThreshBar = OPTIONS.OverlayBounds(1) + (OPTIONS.OverlayBounds(2)-OPTIONS.OverlayBounds(1)) * OPTIONS.OverlayThreshold;
        end
        figure_3d('AddThresholdMarker', hFig, OPTIONS.OverlayBounds, ThreshBar);
    end
    
    % Plot tensors on MRI slices
    FigureId = getappdata(hFig, 'FigureId');
    if isequal(FigureId.SubType, 'TensorsMri') && ~isFast
        isProgress = bst_progress('isVisible');
        if ~isProgress
            bst_progress('start', 'MRI display', 'Updating tensors...');
        end
        if (nnz(iDimPlot) > 1)
            iDimTensor = 3;
        else
            iDimTensor = find(iDimPlot);
        end
        figure_3d('PlotTensorCut', hFig, OPTIONS.cutsCoords(iDimTensor), iDimTensor, 0);
        if ~isProgress
            drawnow;
            bst_progress('stop');
        end
    end
end


%% ===== UPDATE OVERLAY MASKS =====
function UpdateOverlayCubes(hFig) %#ok<DEFNU>
    for i = 1:length(hFig)
        [sMri, TessInfo, iTess] = GetSurfaceMri(hFig(i));
        if ~isempty(iTess) && ~isempty(TessInfo(iTess).Data)
            UpdateOverlayCube(hFig(i), iTess);
        end
    end
end


%% ===== UPDATE OVERLAY MASK =====
% Usage:  TessInfo = UpdateOverlayCube(hFig, iTess)
function TessInfo = UpdateOverlayCube(hFig, iTess)
    global GlobalData;
    % Get MRI
    TessInfo = getappdata(hFig, 'Surface');
    sMri = bst_memory('GetMri', TessInfo(iTess).SurfaceFile);
    if isempty(sMri) || isempty(sMri.Cube) || (isempty(TessInfo(iTess).Data) && ~strcmpi(TessInfo(iTess).DataSource.Type, 'Dipoles'))
       return 
    end
    isProgressBar = 0;
    SurfaceFile = [];
    OverlayCube = [];
    isVolumeGrid = 0;
    % Process depend on overlay data file
    switch (TessInfo(iTess).DataSource.Type)
        case 'Data'
            % Get figure index (in DataSet structure)
            [tmp__, iFig, iDS] = bst_figures('GetFigure', hFig);
            % Get selected channels indices and location
            selChan = GlobalData.DataSet(iDS).Figure(iFig).SelectedChannels;
            % Set data for current time frame
            GridLoc = [GlobalData.DataSet(iDS).Channel(selChan).Loc]';
            % Compute interpolation
            if isempty(TessInfo(iTess).DataWmat) || (size(TessInfo(iTess).DataWmat,2) ~= size(GridLoc,1))
                % TessInfo(iTess).DataWmat = grid_interp_mri(GridLoc, sMri, [], 1, 1, 3);
                TessInfo(iTess).DataWmat = grid_interp_mri_seeg(GridLoc, sMri);
            end
            % Build interpolated cube
            MriInterp = TessInfo(iTess).DataWmat;
            OverlayCube = tess_interp_mri_data(MriInterp, size(sMri.Cube(:,:,:,1)), TessInfo(iTess).Data, isVolumeGrid);
        case 'Source'
            % Get loaded results file
            [iDS, iResult] = bst_memory('GetDataSetResult', TessInfo(iTess).DataSource.FileName);
            if isempty(iDS)
                return
            end         
            % Get cortex surface
            SurfaceFile = GlobalData.DataSet(iDS).Results(iResult).SurfaceFile;
            % Check source grid type
            isVolumeGrid = ismember(GlobalData.DataSet(iDS).Results(iResult).HeadModelType, {'volume', 'mixed'});
        case 'Timefreq'
            % Get loaded timefreq file
            [iDS, iTf] = bst_memory('GetDataSetTimefreq', TessInfo(iTess).DataSource.FileName);
            if isempty(iDS)
                return
            end
            % Get cortex surface
            SurfaceFile = GlobalData.DataSet(iDS).Timefreq(iTf).SurfaceFile;
            % If timefreq on sources
            switch (GlobalData.DataSet(iDS).Timefreq(iTf).DataType)
                case 'data'
                    % Get figure index (in DataSet structure)
                    [tmp__, iFig, iDS] = bst_figures('GetFigure', hFig);
                    % Get selected channels indices and location
                    selChan = GlobalData.DataSet(iDS).Figure(iFig).SelectedChannels;
                    % Set data for current time frame
                    GridLoc = [GlobalData.DataSet(iDS).Channel(selChan).Loc]';
                    % Compute interpolation
                    if isempty(TessInfo(iTess).DataWmat) || (size(TessInfo(iTess).DataWmat,2) ~= size(GridLoc,1))
                        TessInfo(iTess).DataWmat = grid_interp_mri_seeg(GridLoc, sMri);
                    end
                    % Build interpolated cube
                    MriInterp = TessInfo(iTess).DataWmat;
                    OverlayCube = tess_interp_mri_data(MriInterp, size(sMri.Cube(:,:,:,1)), TessInfo(iTess).Data, isVolumeGrid);
                case 'results'
                    % Check source grid type
                    if ~isempty(GlobalData.DataSet(iDS).Timefreq(iTf).DataFile)
                        [iDS, iResult] = bst_memory('GetDataSetResult', GlobalData.DataSet(iDS).Timefreq(iTf).DataFile);
                        isVolumeGrid = ismember(GlobalData.DataSet(iDS).Results(iResult).HeadModelType, {'volume', 'mixed'});
                    else
                        isVolumeGrid = 0;
                    end
            end
        case 'Surface'
            % Get surface specified in DataSource.FileName
            SurfaceFile = TessInfo(iTess).DataSource.FileName;
        case 'Dipoles'
            sDipoles = panel_dipoles('GetSelectedDipoles', hFig);
            OverlayCube = panel_dipoles('ComputeDensity', sMri, sDipoles);
        case 'Anatomy'
            error('todo');
    end
    
    
    % ===== 3D OVERLAYS =====
    if ~isempty(OverlayCube)
        TessInfo(iTess).OverlayCube = OverlayCube;
    % ===== DISPLAY SURFACE/GRIDS =====
    else
        % Progress bar
        isProgressBar = bst_progress('isVisible');
        bst_progress('start', 'Display MRI', 'Updating values...');
        % === INTERPOLATION MRI<->GRID ===
        if isVolumeGrid
            % Compute interpolation
            MriInterp = bst_memory('GetGrid2MriInterp', iDS, iResult, TessInfo.DataSource.GridSmooth);
        % === INTERPOLATION MRI<->SURFACE ===
        else
            [sSurf, iSurf] = bst_memory('LoadSurface', SurfaceFile);
            tess2mri_interp = bst_memory('GetTess2MriInterp', iSurf);
            % If no interpolation tess<->mri accessible : exit
            if isempty(tess2mri_interp)
               return 
            end
            % Only surface interpolation is needed
            MriInterp = tess2mri_interp;
        end
        % === ATLAS SOURCES ===
        if ~isempty(TessInfo(iTess).DataSource.Atlas) && ~isempty(TessInfo(iTess).DataSource.Atlas.Scouts)
            % Initialize full cortical map
            DataScout = TessInfo(iTess).Data;
            DataSurf = zeros(size(MriInterp,2),1);
            % Duplicate the value of each scout to all the vertices
            sScouts = TessInfo(iTess).DataSource.Atlas.Scouts;
            for i = 1:length(sScouts)
                DataSurf(sScouts(i).Vertices,:) = DataScout(i,:);
            end
        else
            DataSurf = TessInfo(iTess).Data;
        end
        % === UPDATE MASK ===
        mriSize = size(sMri.Cube(:,:,:,1));
        % Build interpolated cube
        TessInfo(iTess).OverlayCube = tess_interp_mri_data(MriInterp, mriSize, DataSurf, isVolumeGrid);
    end
    
    % === UPDATE DISPLAY ===
    % Reset MIP functional fields
    TessInfo(iTess).MipFunctional = cell(3,1);    
    % Get surface description
    setappdata(hFig, 'Surface', TessInfo);
    % Redraw surface vertices color
    figure_callback(hFig, 'UpdateSurfaceColor', hFig, iTess);
    % Hide progress bar
    if ~isProgressBar
        bst_progress('stop');
    end
end


%% ===== SET SURFACE TRANSPARENCY =====
function SetSurfaceTransparency(hFig, iSurf, alpha)
    % Update surface transparency
    TessInfo = getappdata(hFig, 'Surface');
    TessInfo(iSurf).SurfAlpha = alpha;
    setappdata(hFig, 'Surface', TessInfo);
    % Update panel controls
    UpdateSurfaceProperties();
    % Update surface display
    figure_callback(hFig, 'UpdateSurfaceColor', hFig, iSurf);
    figure_callback(hFig, 'UpdateSurfaceAlpha', hFig, iSurf);
end


%% ===== SET DATA THRESHOLD =====
function SetDataThreshold(hFig, iSurf, value) %#ok<DEFNU>
    % Get surface info
    TessInfo = getappdata(hFig, 'Surface');
    % Get file in database
    if isempty(TessInfo(iSurf).DataSource) || isempty(TessInfo.DataSource(iSurf).FileName)
        return;
    end
    isStat = any(strcmpi(file_gettype(TessInfo.DataSource(iSurf).FileName), {'pdata', 'presults', 'ptimefreq'}));
    if isStat
        return;
    end
    % Update surface transparency
    TessInfo(iSurf).DataThreshold = value;
    setappdata(hFig, 'Surface', TessInfo);
    % Update panel controls
    UpdateSurfaceProperties();
    % Update color display on the surface
    figure_callback(hFig, 'UpdateSurfaceColor', hFig, iSurf);
end

%% ===== SET SIZE THRESHOLD =====
function SetSizeThreshold(hFig, iSurf, value) %#ok<DEFNU>
    % Update surface transparency
    TessInfo = getappdata(hFig, 'Surface');
    TessInfo(iSurf).SizeThreshold = value;
    setappdata(hFig, 'Surface', TessInfo);
    % Update panel controls
    UpdateSurfaceProperties();
    % Update color display on the surface
    figure_callback(hFig, 'UpdateSurfaceColor', hFig, iSurf);
end

%% ===== SET SURFACE SMOOTH =====
function SetSurfaceSmooth(hFig, iSurf, value, isSave)
    % Parse inputs
    if (nargin < 4) || isempty(isSave)
        isSave = 1;
    end
    % Get surface description
    TessInfo = getappdata(hFig, 'Surface');
    % If FEM tetrahedral mesh, ignore this call
    if strcmpi(TessInfo(iSurf).Name, 'FEM')
        return;
    end
    % Update surface transparency
    TessInfo(iSurf).SurfSmoothValue = value;
    setappdata(hFig, 'Surface', TessInfo);
    % Update panel controls
    UpdateSurfaceProperties();
    % For MRI display : Smooth slider changes threshold
    if strcmpi(TessInfo(iSurf).Name, 'Anatomy')
        figure_callback(hFig, 'UpdateMriDisplay', hFig, [], TessInfo, iSurf);
    % Else: Update color display on the surface
    else
        % Smooth surface
        figure_callback(hFig, 'UpdateSurfaceAlpha', hFig, iSurf);
        % Update scouts displayed on this surfce
        panel_scout('UpdateScoutsVertices', TessInfo(iSurf).SurfaceFile);
        % Set the new value as the default value
        if isSave
            DefaultSurfaceDisplay = bst_get('DefaultSurfaceDisplay');
            DefaultSurfaceDisplay.SurfSmoothValue = TessInfo(iSurf).SurfSmoothValue;
            bst_set('DefaultSurfaceDisplay', DefaultSurfaceDisplay);
        end
    end
end


%% ===== SET AUTO TRANSPARENCY =====
function SetAutoTransparency(hFig)
    % Get surfaces definitions
    TessInfo = getappdata(hFig, 'Surface');
    % Look for different surfaces types
    iOrder = [find(ismember({TessInfo.Name}, {'Cortex','Anatomy'})), ...
              find(strcmpi({TessInfo.Name}, 'InnerSkull')), ...
              find(strcmpi({TessInfo.Name}, 'OuterSkull')), ...
              find(strcmpi({TessInfo.Name}, 'Scalp'))];
    % Set other surfaces transparency if cortex at the same time
    for i = 2:length(iOrder)
        SetSurfaceTransparency(hFig, iOrder(i), 0.7);
    end
end
    

%% ===== SET SURFACE COLOR =====
function SetSurfaceColor(hFig, iSurf, colorCortex, colorSulci)
    % Compute the color used to display sulci
    if (nargin < 4) || isempty(colorSulci)
        colorSulci = .73 .* colorCortex;
    end
    % Get description of surfaces
    TessInfo = getappdata(hFig, 'Surface');
    % Update surface description (figure's appdata)
    TessInfo(iSurf).AnatomyColor(1,:) = colorSulci;
    TessInfo(iSurf).AnatomyColor(2,:) = colorCortex;
    % Update Surface appdata structure
    setappdata(hFig, 'Surface', TessInfo);
    % Get panel controls
    ctrl = bst_get('PanelControls', 'Surface');
    % Change button color (if not in headless mode)
    if (bst_get('GuiLevel') >= 0)
        ctrl.jButtonSurfColor.setBackground(java.awt.Color(colorCortex(1), colorCortex(2), colorCortex(3)));
    end
    % Update panel controls
    UpdateSurfaceProperties();
    % Update color display on the surface
    figure_callback(hFig, 'UpdateSurfaceColor', hFig, iSurf);
end


%% ===== DISPLAY SURFACE EDGES =====
function SetSurfaceEdges(hFig, iSurf, SurfShowEdges) %#ok<DEFNU>
    % Get description of surfaces
    TessInfo = getappdata(hFig, 'Surface');
    % Update surface description (figure's appdata)
    TessInfo(iSurf).SurfShowEdges = SurfShowEdges;
    % Update Surface appdata structure
    setappdata(hFig, 'Surface', TessInfo);
    % Get panel controls
    ctrl = bst_get('PanelControls', 'Surface');
    % Change button color (if not in headless mode)
    if (bst_get('GuiLevel') >= 0)
        ctrl.jButtonSurfEdge.setSelected(SurfShowEdges)
    end
    % Update panel controls
    UpdateSurfaceProperties();
    % Update color display on the surface
    figure_callback(hFig, 'UpdateSurfaceColor', hFig, iSurf);
end


%% ===== APPLY DEFAULT DISPLAY TO SURFACE =====
function ApplyDefaultDisplay() %#ok<DEFNU>
    % Get panel controls
    ctrl = bst_get('PanelControls', 'Surface');
    if isempty(ctrl)
        return
    end
    % Get defaults for surface display
    DefaultSurfaceDisplay = bst_get('DefaultSurfaceDisplay');
    % Surface smooth
    if (ctrl.jSliderSurfSmoothValue.getValue() ~= DefaultSurfaceDisplay.SurfSmoothValue * 100)
        ctrl.jSliderSurfSmoothValue.setValue(DefaultSurfaceDisplay.SurfSmoothValue * 100);
        event = java.awt.event.MouseEvent(ctrl.jSliderSurfSmoothValue, 0, 0, 0, 0, 0, 1, 0, 0);
        SliderCallback([], event, 'SurfSmoothValue');
    end
    % Surface edges
    if DefaultSurfaceDisplay.SurfShowSulci && ~ctrl.jButtonSurfSulci.isSelected()
        ctrl.jButtonSurfSulci.doClick();
    end
end

<|MERGE_RESOLUTION|>--- conflicted
+++ resolved
@@ -1,2642 +1,2602 @@
-function varargout = panel_surface(varargin)
-% PANEL_SURFACE: Panel to load and plot surfaces.
-% 
-% USAGE:  bstPanel = panel_surface('CreatePanel')
-%                    panel_surface('UpdatePanel')
-%                    panel_surface('CurrentFigureChanged_Callback')
-%       nbSurfaces = panel_surface('CreateSurfaceList',      jToolbar, hFig)
-%                    panel_surface('UpdateSurfaceProperties')
-%         iSurface = panel_surface('AddSurface',             hFig, surfaceFile)
-%                    panel_surface('RemoveSurface',          hFig, iSurface)
-%                    panel_surface('SetSurfaceTransparency', hFig, iSurf, alpha)
-%                    panel_surface('SetSurfaceColor',        hFig, iSurf, colorCortex, colorSulci)
-%                    panel_surface('ApplyDefaultDisplay')
-%           [isOk] = panel_surface('SetSurfaceData',        hFig, iTess, dataType, dataFile, isStat)
-%           [isOk] = panel_surface('UpdateSurfaceData',     hFig, iSurfaces)
-%                    panel_surface('UpdateSurfaceColormap', hFig, iSurfaces)
-%                    panel_surface('UpdateOverlayCube',     hFig, iTess)
-
-% @=============================================================================
-% This function is part of the Brainstorm software:
-% https://neuroimage.usc.edu/brainstorm
-% 
-% Copyright (c) University of Southern California & McGill University
-% This software is distributed under the terms of the GNU General Public License
-% as published by the Free Software Foundation. Further details on the GPLv3
-% license can be found at http://www.gnu.org/copyleft/gpl.html.
-% 
-% FOR RESEARCH PURPOSES ONLY. THE SOFTWARE IS PROVIDED "AS IS," AND THE
-% UNIVERSITY OF SOUTHERN CALIFORNIA AND ITS COLLABORATORS DO NOT MAKE ANY
-% WARRANTY, EXPRESS OR IMPLIED, INCLUDING BUT NOT LIMITED TO WARRANTIES OF
-% MERCHANTABILITY AND FITNESS FOR A PARTICULAR PURPOSE, NOR DO THEY ASSUME ANY
-% LIABILITY OR RESPONSIBILITY FOR THE USE OF THIS SOFTWARE.
-%
-% For more information type "brainstorm license" at command prompt.
-% =============================================================================@
-%
-% Authors: Francois Tadel, 2008-2022
-%          Martin Cousineau, 2019
-
-eval(macro_method);
-end
-
-
-%% ===== CREATE PANEL =====
-function bstPanelNew = CreatePanel() %#ok<DEFNU>
-    panelName = 'Surface';
-    % Java initializations
-    import java.awt.*;
-    import javax.swing.*;
-    import org.brainstorm.icon.*;
-    % Create tools panel
-    jPanelNew = gui_component('Panel');
-    jPanelTop = gui_component('Panel');
-    jPanelNew.add(jPanelTop, BorderLayout.NORTH);
-    % Constants
-    TB_DIM = java_scaled('dimension', 25, 25);
-    LABEL_WIDTH    = java_scaled('value', 30);
-    BUTTON_WIDTH   = java_scaled('value', 50);
-    SLIDER_WIDTH   = java_scaled('value', 20);
-    DEFAULT_HEIGHT = java_scaled('value', 22);
-
-    % ===== TOOLBAR =====
-    jMenuBar = gui_component('MenuBar', jPanelTop, BorderLayout.NORTH);
-        jToolbar = gui_component('Toolbar', jMenuBar);
-        jToolbar.setPreferredSize(TB_DIM);
-        jToolbar.setOpaque(0);
-        % Title
-        gui_component('Label', jToolbar, [], '    ');
-        % Separation panel
-        jToolbar.add(Box.createHorizontalGlue());
-        jToolbar.addSeparator(Dimension(10, TB_DIM.getHeight()));
-        % Add/Remove button
-        jButtonSurfAdd = gui_component('ToolbarButton', jToolbar, [], [], {IconLoader.ICON_SURFACE_ADD, TB_DIM},    'Add a surface',              @(h,ev)ButtonAddSurfaceCallback);
-        jButtonSurfDel = gui_component('ToolbarButton', jToolbar, [], [], {IconLoader.ICON_SURFACE_REMOVE, TB_DIM}, 'Remove surface from figure', @(h,ev)ButtonRemoveSurfaceCallback);
-        
-    % ==== OPTION PANELS =====
-    jPanelOptions = gui_component('Panel');
-    jPanelOptions.setLayout(BoxLayout(jPanelOptions, BoxLayout.Y_AXIS));
-    jPanelOptions.setBorder(BorderFactory.createEmptyBorder(7,7,0,7));
-        % ===== SURFACE OPTIONS =====
-        jPanelSurfaceOptions = gui_river([1,1], [1,8,1,4], 'Surface options');
-            % Alpha title 
-            jLabelAlphaTitle = gui_component('label', jPanelSurfaceOptions, 'br', 'Transp.:');
-            % Alpha slider
-            jSliderSurfAlpha = JSlider(0, 100, 0);
-            jSliderSurfAlpha.setPreferredSize(Dimension(SLIDER_WIDTH, DEFAULT_HEIGHT));
-            java_setcb(jSliderSurfAlpha, 'MouseReleasedCallback', @(h,ev)SliderCallback(h, ev, 'SurfAlpha'), ...
-                                         'KeyPressedCallback',    @(h,ev)SliderCallback(h, ev, 'SurfAlpha'));
-            jPanelSurfaceOptions.add('tab hfill', jSliderSurfAlpha);
-            % Alpha label
-            jLabelSurfAlpha = gui_component('label', jPanelSurfaceOptions, [], '   0%', {JLabel.RIGHT, Dimension(LABEL_WIDTH, DEFAULT_HEIGHT)});
-            % Quick preview
-            java_setcb(jSliderSurfAlpha, 'StateChangedCallback',  @(h,ev)SliderQuickPreview(jSliderSurfAlpha, jLabelSurfAlpha, 1));
-
-            % Smooth title
-            gui_component('label', jPanelSurfaceOptions, 'br', 'Smooth:');
-            % Smooth slider 
-            jSliderSurfSmoothValue = JSlider(0, 100, 0);
-            jSliderSurfSmoothValue.setPreferredSize(Dimension(SLIDER_WIDTH, DEFAULT_HEIGHT));
-            jSliderSurfSmoothValue.setToolTipText('Smooth surface');
-            java_setcb(jSliderSurfSmoothValue, 'MouseReleasedCallback', @(h,ev)SliderCallback(h, ev, 'SurfSmoothValue'), ...
-                                               'KeyPressedCallback',    @(h,ev)SliderCallback(h, ev, 'SurfSmoothValue'));
-            jPanelSurfaceOptions.add('tab hfill', jSliderSurfSmoothValue);
-            % Smooth ALPHA label
-            jLabelSurfSmoothValue = gui_component('label', jPanelSurfaceOptions, [], '   0%', {JLabel.RIGHT, Dimension(LABEL_WIDTH, DEFAULT_HEIGHT)});
-            % Quick preview
-            java_setcb(jSliderSurfSmoothValue, 'StateChangedCallback',  @(h,ev)SliderQuickPreview(jSliderSurfSmoothValue, jLabelSurfSmoothValue, 1));
-
-            % Buttons
-            jButtonSurfColor = gui_component('button', jPanelSurfaceOptions, 'br center', 'Color', {Dimension(BUTTON_WIDTH, DEFAULT_HEIGHT), Insets(0,0,0,0)}, 'Set surface color', @ButtonSurfColorCallback);
-            jButtonSurfSulci = gui_component('toggle', jPanelSurfaceOptions, '',          'Sulci', {Dimension(BUTTON_WIDTH, DEFAULT_HEIGHT), Insets(0,0,0,0)}, 'Show/hide sulci map', @ButtonShowSulciCallback);
-            jButtonSurfEdge  = gui_component('toggle', jPanelSurfaceOptions, '',          'Edge',  {Dimension(BUTTON_WIDTH, DEFAULT_HEIGHT), Insets(0,0,0,0)}, 'Show/hide surface triangles', @ButtonShowEdgesCallback);
-        jPanelOptions.add(jPanelSurfaceOptions);
-    
-        % ===== DATA OPTIONS =====
-        jPanelDataOptions = gui_river([1,1], [1,8,1,4], 'Data options');
-            % Threshold title
-            jLabelThreshTitle = gui_component('label', jPanelDataOptions, [], 'Amplitude:');
-            % Threshold slider
-            jSliderDataThresh = JSlider(0, 100, 50);
-            jSliderDataThresh.setPreferredSize(Dimension(SLIDER_WIDTH, DEFAULT_HEIGHT));
-            java_setcb(jSliderDataThresh, 'MouseReleasedCallback', @(h,ev)SliderCallback(h, ev, 'DataThreshold'), ...
-                                          'KeyPressedCallback',    @(h,ev)SliderCallback(h, ev, 'DataThreshold'));
-            jPanelDataOptions.add('tab hfill', jSliderDataThresh);
-            % Threshold label
-            jLabelDataThresh = gui_component('label', jPanelDataOptions, [], '   0%', {JLabel.RIGHT, Dimension(LABEL_WIDTH, DEFAULT_HEIGHT)});
-            % Quick preview
-            java_setcb(jSliderDataThresh, 'StateChangedCallback',  @(h,ev)SliderQuickPreview(jSliderDataThresh, jLabelDataThresh, 1));
-            
-            % Min size title
-            jLabelSizeTitle = gui_component('label', jPanelDataOptions, 'br', 'Min size:');
-            % Min size slider
-            jSliderSize = JSlider(1, length(GetSliderSizeVector(15000)), 1);
-            jSliderSize.setPreferredSize(Dimension(SLIDER_WIDTH, DEFAULT_HEIGHT));
-            java_setcb(jSliderSize, 'MouseReleasedCallback', @(h,ev)SliderCallback(h, ev, 'SizeThreshold'), ...
-                                    'KeyPressedCallback',    @(h,ev)SliderCallback(h, ev, 'SizeThreshold'));
-            jPanelDataOptions.add('tab hfill', jSliderSize);
-            % Min size label
-            jLabelSize = gui_component('label', jPanelDataOptions, [], '   1', {JLabel.RIGHT, Dimension(LABEL_WIDTH, DEFAULT_HEIGHT)});
-            % Quick preview
-            java_setcb(jSliderSize, 'StateChangedCallback',  @(h,ev)SliderQuickPreview(jSliderSize, jLabelSize, 0));
-            
-            % Alpha title and slider
-            jLabelDataAlphaTitle = gui_component('label', jPanelDataOptions, 'br', 'Transp:');           
-            jSliderDataAlpha = JSlider(0, 100, 0);
-            jSliderDataAlpha.setPreferredSize(Dimension(SLIDER_WIDTH, DEFAULT_HEIGHT));
-            java_setcb(jSliderDataAlpha, 'MouseReleasedCallback', @(h,ev)SliderCallback(h, ev, 'DataAlpha'), ...
-                                         'KeyPressedCallback',    @(h,ev)SliderCallback(h, ev, 'DataAlpha'));
-            jPanelDataOptions.add('tab hfill', jSliderDataAlpha);
-            % Data alpha label
-            jLabelDataAlpha = gui_component('label', jPanelDataOptions, [], '   0%', {JLabel.RIGHT, Dimension(LABEL_WIDTH, DEFAULT_HEIGHT)});
-            % Quick preview
-            java_setcb(jSliderDataAlpha, 'StateChangedCallback',  @(h,ev)SliderQuickPreview(jSliderDataAlpha, jLabelDataAlpha, 1));
-        jPanelOptions.add(jPanelDataOptions);
-        
-        % ===== RESECT =====
-        jPanelSurfaceResect = gui_river([0,4], [1,8,8,0], 'Resect [X,Y,Z]');
-            % === RESECT SLIDERS ===
-            % Sub panel
-            panelResect = java_create('javax.swing.JPanel');
-            panelResect.setLayout(BoxLayout(panelResect, BoxLayout.LINE_AXIS));
-                % Resect X : Slider 
-                jSliderResectX = JSlider(-100, 100, 0);
-                jSliderResectX.setPreferredSize(Dimension(SLIDER_WIDTH, DEFAULT_HEIGHT));
-                jSliderResectX.setToolTipText('Keyboard shortcut: [X] / [SHIFT]+[X]');
-                java_setcb(jSliderResectX, 'MouseReleasedCallback', @(h,ev)SliderResectCallback(h, ev, 'ResectX'), ...
-                                           'KeyPressedCallback',    @(h,ev)SliderResectCallback(h, ev, 'ResectX'));
-                panelResect.add('hfill', jSliderResectX);
-                % Resect Y : Title and Slider 
-                jSliderResectY = JSlider(-100, 100, 0);
-                jSliderResectY.setPreferredSize(Dimension(SLIDER_WIDTH, DEFAULT_HEIGHT));
-                jSliderResectY.setToolTipText('Keyboard shortcut: [Y] / [SHIFT]+[Y]');
-                java_setcb(jSliderResectY, 'MouseReleasedCallback', @(h,ev)SliderResectCallback(h, ev, 'ResectY'), ...
-                                           'KeyPressedCallback',    @(h,ev)SliderResectCallback(h, ev, 'ResectY'));
-                panelResect.add('hfill', jSliderResectY);     
-                % Resect Z : Title and Slider 
-                jSliderResectZ = JSlider(-100, 100, 0);
-                jSliderResectZ.setPreferredSize(Dimension(SLIDER_WIDTH, DEFAULT_HEIGHT));
-                jSliderResectZ.setToolTipText('Keyboard shortcut: [Z] / [SHIFT]+[Z]');
-                java_setcb(jSliderResectZ, 'MouseReleasedCallback', @(h,ev)SliderResectCallback(h, ev, 'ResectZ'), ...
-                                           'KeyPressedCallback',    @(h,ev)SliderResectCallback(h, ev, 'ResectZ'));
-                panelResect.add('hfill', jSliderResectZ);   
-            jPanelSurfaceResect.add('hfill', panelResect);
-            
-            % === HEMISPHERES SELECTION ===
-            jToggleResectLeft   = gui_component('toggle', jPanelSurfaceResect, 'br center', 'Left',   {Insets(0,0,0,0), Dimension(BUTTON_WIDTH-3, DEFAULT_HEIGHT)}, '', @ButtonResectLeftToggle_Callback);           
-            jToggleResectRight  = gui_component('toggle', jPanelSurfaceResect, '',          'Right',  {Insets(0,0,0,0), Dimension(BUTTON_WIDTH-3, DEFAULT_HEIGHT)}, '', @ButtonResectRightToggle_Callback);           
-            jToggleResectStruct = gui_component('toggle', jPanelSurfaceResect, '',          'Struct', {Insets(0,0,0,0), Dimension(BUTTON_WIDTH-3, DEFAULT_HEIGHT)}, '', @ButtonResectStruct_Callback);           
-            jButtonResectReset  = gui_component('button', jPanelSurfaceResect, '',          'Reset', {Insets(0,0,0,0), Dimension(BUTTON_WIDTH-3, DEFAULT_HEIGHT)}, '', @ButtonResectResetCallback);
-        jPanelOptions.add(jPanelSurfaceResect);
- 
-        % ===== SURFACE LABELS =====
-        jPanelLabels = gui_river([0,4]);
-            gui_component('label', jPanelLabels, [], '    Vertices: ');
-            jLabelNbVertices = gui_component('label', jPanelLabels, [], '0');
-            gui_component('label', jPanelLabels, [], '    Faces: ');
-            jLabelNbFaces = gui_component('label', jPanelLabels, [], '0');
-        jPanelOptions.add(jPanelLabels);
-    jPanelTop.add(jPanelOptions, BorderLayout.CENTER);
-    
-    % Create the BstPanel object that is returned by the function
-    % => constructor BstPanel(jHandle, panelName, sControls)
-    bstPanelNew = BstPanel(panelName, ...
-                           jPanelNew, ...
-                           struct('jToolbar',               jToolbar, ...
-                                  'jButtonSurfAdd',         jButtonSurfAdd, ...
-                                  'jButtonSurfDel',         jButtonSurfDel, ...
-                                  'jPanelOptions',          jPanelOptions, ...                    
-                                  'jLabelNbVertices',       jLabelNbVertices, ...
-                                  'jLabelNbFaces',          jLabelNbFaces, ...
-                                  'jSliderSurfAlpha',       jSliderSurfAlpha, ...
-                                  'jLabelSurfAlpha',        jLabelSurfAlpha, ...
-                                  'jButtonSurfColor',       jButtonSurfColor, ...
-                                  'jLabelSurfSmoothValue',  jLabelSurfSmoothValue, ...
-                                  'jSliderSurfSmoothValue', jSliderSurfSmoothValue, ...
-                                  'jButtonSurfSulci',       jButtonSurfSulci, ...
-                                  'jButtonSurfEdge',        jButtonSurfEdge, ...
-                                  'jSliderResectX',         jSliderResectX, ...
-                                  'jSliderResectY',         jSliderResectY, ...
-                                  'jSliderResectZ',         jSliderResectZ, ...
-                                  'jToggleResectLeft',      jToggleResectLeft, ...
-                                  'jToggleResectRight',     jToggleResectRight, ...
-                                  'jToggleResectStruct',    jToggleResectStruct, ...
-                                  'jButtonResectReset',     jButtonResectReset, ...
-                                  'jLabelAlphaTitle',       jLabelAlphaTitle, ...
-                                  'jLabelDataAlphaTitle',   jLabelDataAlphaTitle, ...
-                                  'jSliderDataAlpha',       jSliderDataAlpha, ...
-                                  'jLabelDataAlpha',        jLabelDataAlpha, ...
-                                  'jLabelSizeTitle',        jLabelSizeTitle, ...
-                                  'jLabelSize',             jLabelSize, ...
-                                  'jSliderSize',            jSliderSize, ...
-                                  'jLabelThreshTitle',      jLabelThreshTitle, ...
-                                  'jSliderDataThresh',      jSliderDataThresh, ...
-                                  'jLabelDataThresh',       jLabelDataThresh));
-
-
-    %% ===== SLIDER QUICK PREVIEW =====
-    function SliderQuickPreview(jSlider, jText, isPercent)
-        if (jSlider == jSliderSize)
-            nVertices = str2num(char(jLabelNbVertices.getText()));
-            sliderSizeVector = GetSliderSizeVector(nVertices);
-            jText.setText(sprintf('%d', sliderSizeVector(double(jSlider.getValue()))));
-        elseif isPercent
-            jText.setText(sprintf('%d%%', double(jSlider.getValue())));
-        else
-            jText.setText(sprintf('%d', double(jSlider.getValue())));
-        end
-    end
-                            
-    %% ===== RESECT SLIDER =====
-    function SliderResectCallback(hObject, event, target)
-        % Call the slider callback
-        SliderCallback(hObject, event, target);
-%         % Redraw all the scouts
-%         hFig = bst_figures('GetCurrentFigure', '3D');
-%         if ~isempty(hFig)
-%             panel_scout('ReloadScouts', hFig);
-%         end
-    end
-
-    %% ===== RESET RESECT CALLBACK =====
-    function ButtonResectResetCallback(varargin)
-        import java.awt.event.MouseEvent;
-        % Reset initial resect sliders positions
-        jSliderResectX.setValue(0);
-        jSliderResectY.setValue(0);
-        jSliderResectZ.setValue(0);
-        
-        % Get handle to current 3DViz figure
-        hFig = bst_figures('GetCurrentFigure', '3D');
-        if isempty(hFig)
-            return
-        end
-        % Get current surface
-        iSurf = getappdata(hFig, 'iSurface');
-        TessInfo = getappdata(hFig, 'Surface');
-        if isempty(iSurf) || isempty(TessInfo)
-            return;
-        end
-        % MRI: Redraw 3 orientations
-        if strcmpi(TessInfo(iSurf).Name, 'Anatomy')
-            SliderCallback([], MouseEvent(jSliderResectX, 0, 0, 0, 0, 0, 1, 0), 'ResectX');
-            SliderCallback([], MouseEvent(jSliderResectY, 0, 0, 0, 0, 0, 1, 0), 'ResectY');
-            SliderCallback([], MouseEvent(jSliderResectZ, 0, 0, 0, 0, 0, 1, 0), 'ResectZ');
-        % Surface: Call the update function only once
-        else
-            % If updating FEM mesh, update all layers
-            if strcmpi(TessInfo(iSurf).Name, 'FEM')
-                iSurf = find(strcmpi({TessInfo.Name}, 'FEM'));
-            end
-            [TessInfo(iSurf).Resect] = deal('none');
-            setappdata(hFig, 'Surface', TessInfo);
-            SliderCallback([], MouseEvent(jSliderResectX, 0, 0, 0, 0, 0, 1, 0), 'ResectX');
-        end
-        % Redraw all the scouts (for surfaces only)
-        % panel_scout('ReloadScouts', hFig);
-    end
-
-    %% ===== RESECT LEFT TOGGLE CALLBACK =====
-    function ButtonResectLeftToggle_Callback(varargin)
-        if jToggleResectLeft.isSelected()
-            jToggleResectRight.setSelected(0);
-            jToggleResectStruct.setSelected(0);
-            SelectHemispheres('left');
-        else
-            SelectHemispheres('none');
-        end
-    end
-
-    %% ===== RESECT RIGHT TOGGLE CALLBACK =====
-    function ButtonResectRightToggle_Callback(varargin)
-        if jToggleResectRight.isSelected()
-            jToggleResectLeft.setSelected(0);
-            jToggleResectStruct.setSelected(0);
-            SelectHemispheres('right');
-        else
-            SelectHemispheres('none');
-        end
-    end
-
-    %% ===== RESECT STRUCT CALLBACK =====
-    function ButtonResectStruct_Callback(varargin)
-        if jToggleResectStruct.isSelected()
-            jToggleResectLeft.setSelected(0);
-            jToggleResectRight.setSelected(0);
-            SelectHemispheres('struct');
-        else
-            SelectHemispheres('none');
-        end
-    end
-end
-
-
-%% =================================================================================
-%  === CONTROLS CALLBACKS  =========================================================
-%  =================================================================================
-%% ===== SLIDERS CALLBACKS =====
-function SliderCallback(hObject, event, target)
-    % Get panel controls
-    ctrl = bst_get('PanelControls', 'Surface');
-    if isempty(ctrl)
-        return;
-    end
-    % Get slider pointer
-    jSlider = event.getSource();
-    % If slider is not enabled : do nothing
-    if ~jSlider.isEnabled()
-        return
-    end
-
-    % Get handle to current 3DViz figure
-    hFig = bst_figures('GetCurrentFigure', '3D');
-    if isempty(hFig)
-        return
-    end
-    % Get current surface index (in the current figure)
-    iSurface = getappdata(hFig, 'iSurface');
-    % If surface data is not accessible
-    if isempty(hFig) || isempty(iSurface)
-        return;
-    end
-    % Get figure AppData (figure's surfaces configuration)
-    TessInfo = getappdata(hFig, 'Surface');
-    if (iSurface > length(TessInfo))
-        return;
-    end
-    % Is selected surface a MRI/slices surface
-    isAnatomy = strcmpi(TessInfo(iSurface).Name, 'Anatomy');
-    
-    % Get slider value and update surface value
-    switch (target)
-        case 'SurfAlpha'
-            % Update value in Surface array
-            TessInfo(iSurface).SurfAlpha = jSlider.getValue() / 100;
-            % Display value in the label associated with the slider
-            ctrl.jLabelSurfAlpha.setText(sprintf('%d%%', round(TessInfo(iSurface).SurfAlpha * 100)));
-            % Update current surface
-            setappdata(hFig, 'Surface', TessInfo);
-            % For MRI: redraw all slices
-            if isAnatomy
-                figure_callback(hFig, 'UpdateMriDisplay', hFig, [], TessInfo, iSurface);
-            % Else: Update color display on the surface
-            else
-                figure_callback(hFig, 'UpdateSurfaceAlpha', hFig, iSurface);
-            end
-    
-        case 'SurfSmoothValue'
-            SurfSmoothValue = jSlider.getValue() / 100;
-            SetSurfaceSmooth(hFig, iSurface, SurfSmoothValue, 1);
-
-        case 'DataAlpha'
-            % Update value in Surface array
-            TessInfo(iSurface).DataAlpha = jSlider.getValue() / 100;
-            ctrl.jLabelDataAlpha.setText(sprintf('%d%%', round(TessInfo(iSurface).DataAlpha * 100)));
-            % Update current surface
-            setappdata(hFig, 'Surface', TessInfo);
-            % Update color display on the surface
-            figure_callback(hFig, 'UpdateSurfaceColor', hFig, iSurface);
-            % Set the new value as he default value (NOT FOR MRI)
-            DefaultSurfaceDisplay = bst_get('DefaultSurfaceDisplay');
-            DefaultSurfaceDisplay.DataAlpha = TessInfo(iSurface).DataAlpha;
-            bst_set('DefaultSurfaceDisplay', DefaultSurfaceDisplay); 
-            
-        case 'DataThreshold'
-            % Update value in Surface array
-            TessInfo(iSurface).DataThreshold = jSlider.getValue() / 100;
-            ctrl.jLabelDataThresh.setText(sprintf('%d%%', round(TessInfo(iSurface).DataThreshold * 100)));
-            % Update current surface
-            setappdata(hFig, 'Surface', TessInfo);
-            % Update color display on the surface
-            figure_callback(hFig, 'UpdateSurfaceColor', hFig, iSurface);
-            % Set the new value as the default value (NOT FOR MRI)
-            DefaultSurfaceDisplay = bst_get('DefaultSurfaceDisplay');
-            DefaultSurfaceDisplay.DataThreshold = TessInfo(iSurface).DataThreshold;
-            bst_set('DefaultSurfaceDisplay', DefaultSurfaceDisplay); 
-            
-        case 'SizeThreshold'
-            % Update value in Surface array
-            sliderSizeVector = GetSliderSizeVector(TessInfo(iSurface).nVertices);
-            TessInfo(iSurface).SizeThreshold = sliderSizeVector(jSlider.getValue());
-            ctrl.jLabelSize.setText(sprintf('%d', TessInfo(iSurface).SizeThreshold));
-            % Update current surface
-            setappdata(hFig, 'Surface', TessInfo);
-            % Update color display on the surface
-            figure_callback(hFig, 'UpdateSurfaceColor', hFig, iSurface);
-            % Set the new value as the default value (NOT FOR MRI)
-            if ~isAnatomy
-                DefaultSurfaceDisplay = bst_get('DefaultSurfaceDisplay');
-                DefaultSurfaceDisplay.SizeThreshold = TessInfo(iSurface).SizeThreshold;
-                bst_set('DefaultSurfaceDisplay', DefaultSurfaceDisplay); 
-            end
-        case {'ResectX', 'ResectY', 'ResectZ'}
-            % Get target axis
-            dim = find(strcmpi(target, {'ResectX', 'ResectY', 'ResectZ'}));
-            % JSliderResect values : [-100,100]
-            if isAnatomy
-                % Get MRI size
-                sMri = bst_memory('GetMri', TessInfo(iSurface).SurfaceFile);
-                cubeSize = size(sMri.Cube(:,:,:,1));
-                % Change slice position
-                newPos = round((jSlider.getValue()+100) / 200 * cubeSize(dim));
-                newPos = bst_saturate(newPos, [1, cubeSize(dim)]);
-                TessInfo(iSurface).CutsPosition(dim) = newPos;
-                % Update MRI display
-                figure_callback(hFig, 'UpdateMriDisplay', hFig, dim, TessInfo, iSurface);
-            else
-                ResectSurface(hFig, iSurface, dim, jSlider.getValue() / 100);
-                if ~isempty(hFig)
-                    panel_scout('ReloadScouts', hFig);
-                end
-            end
-
-        otherwise
-            error('Unknow slider');
-    end
-end
-
-%% ===== GET SLIDER SIZE VECTOR =====
-function sliderSizeVector = GetSliderSizeVector(nVertices)
-    f = (nVertices / 15000);
-    if (f < 2)
-        sliderSizeVector = [1:19, 20:2:58, 60:5:125, 130:10:200];
-    elseif (f < 4)
-        sliderSizeVector = [1:19, 20:5:115, 120:10:250, 260:20:400];
-    elseif (f <= 7)
-        sliderSizeVector = [1:19, 20:10:175, 200:25:650, 700:50:1000];
-    else
-        sliderSizeVector = [1:19, 20:10:150, 200:50:1050, 1100:100:2000];
-    end
-end
-
-
-%% ===== SCROLL MRI CUTS =====
-function ScrollMriCuts(hFig, direction, value) %#ok<DEFNU>
-    % Get Mri and figure Handles
-    [sMri, TessInfo, iTess, iMri] = panel_surface('GetSurfaceMri', hFig);
-    Handles = bst_figures('GetFigureHandles', hFig);
-    % Get dimension
-    switch (direction)
-        case 'x',  dim = 1;
-        case 'y',  dim = 2;
-        case 'z',  dim = 3;
-    end
-    % Change position of slices
-    TessInfo(iTess).CutsPosition(dim) = TessInfo(iTess).CutsPosition(dim) + value;
-    % Update interface (Surface tab and MRI figure)
-    figure_mri('SetLocation', 'voxel', sMri, Handles, TessInfo(iTess).CutsPosition);
-end
-
-
-%% ===== BUTTON SURFACE COLOR CALLBACK =====
-function ButtonSurfColorCallback(varargin)
-    % Get handle to current 3DViz figure
-    hFig = bst_figures('GetCurrentFigure', '3D');
-    if isempty(hFig)
-        return
-    end
-    % Get figure AppData (figure's surfaces configuration)
-    TessInfo = getappdata(hFig, 'Surface');
-    % Get current surface index (in the current figure)
-    iSurface = getappdata(hFig, 'iSurface');
-    % Ignore MRI slices
-    if strcmpi(TessInfo(iSurface).Name, 'Anatomy')
-        return
-    end
-    % Ask user to select a color
-    % colorCortex = uisetcolor(TessInfo(iSurface).AnatomyColor(2,:), 'Select surface color');
-    colorCortex = java_dialog('color');
-    if (length(colorCortex) ~= 3)
-        return
-    end
-    % Change surface color
-    SetSurfaceColor(hFig, iSurface, colorCortex);
-end
-             
-
-%% ===== BUTTON "SULCI" CALLBACK =====
-function ButtonShowSulciCallback(hObject, event)
-    % Get handle to current 3DViz figure
-    hFig = bst_figures('GetCurrentFigure', '3D');
-    if isempty(hFig)
-        return
-    end
-    % Get current surface index (in the current figure)
-    iSurface = getappdata(hFig, 'iSurface');
-    % Get handle to "View" button
-    jButtonSurfSulci = event.getSource();
-    % Show/hide sulci map in figure display
-    SetShowSulci(hFig, iSurface, jButtonSurfSulci.isSelected());
-    % Set the new value as the default value
-    DefaultSurfaceDisplay = bst_get('DefaultSurfaceDisplay');
-    DefaultSurfaceDisplay.SurfShowSulci = jButtonSurfSulci.isSelected();
-    bst_set('DefaultSurfaceDisplay', DefaultSurfaceDisplay);
-end
-
-%% ===== SET SHOW SULCI =====
-% Usage : SetShowSulci(hFig, iSurfaces, status)
-% Parameters : 
-%     - hFig : handle to a 3DViz figure
-%     - iSurfaces : can be a single indice or an array of indices
-%     - status    : 1=display, 0=hide
-function SetShowSulci(hFig, iSurfaces, status)
-    % Get surfaces list 
-    TessInfo = getappdata(hFig, 'Surface');
-    % If FEM tetrahedral mesh: always skip this call
-    if any(strcmpi({TessInfo(iSurfaces).Name}, 'FEM'))
-        return;
-    end
-    % Process all surfaces
-    for i = 1:length(iSurfaces)
-        iSurf = iSurfaces(i);
-        % Set status : show/hide
-        TessInfo(iSurf).SurfShowSulci = status;
-    end
-    % Update figure's AppData (surfaces configuration)
-    setappdata(hFig, 'Surface', TessInfo);
-    % Update panel controls
-    UpdateSurfaceProperties();
-    % Update surface display
-    figure_callback(hFig, 'UpdateSurfaceColor', hFig, iSurf);
-end
-
-
-%% ===== SHOW SURFACE EDGES =====
-function ButtonShowEdgesCallback(varargin)
-    % Get handle to current 3DViz figure
-    hFig = bst_figures('GetCurrentFigure', '3D');
-    if isempty(hFig)
-        return
-    end
-    % Get current surface (in the current figure)
-    TessInfo = getappdata(hFig, 'Surface');
-    iSurf    = getappdata(hFig, 'iSurface');
-    % If FEM tetrahedral mesh: link all the layers
-    if strcmpi(TessInfo(iSurf).Name, 'FEM')
-        iSurf = find(strcmpi({TessInfo.Name}, 'FEM'));
-    end
-    % Set edges display on/off
-    for i = 1:length(iSurf)
-        TessInfo(iSurf(i)).SurfShowEdges = ~TessInfo(iSurf(i)).SurfShowEdges;
-    end
-    setappdata(hFig, 'Surface', TessInfo);
-    % Update display
-    for i = 1:length(iSurf)
-        figure_callback(hFig, 'UpdateSurfaceColor', hFig, iSurf(i));
-    end
-end
-
-
-
-
-%% ===== HEMISPHERE SELECTION RADIO CALLBACKS =====
-function SelectHemispheres(name)
-    % Get panel handles
-    ctrl = bst_get('PanelControls', 'Surface');
-    if isempty(ctrl)
-        return;
-    end
-    % Get handle to current 3DViz figure
-    hFig = bst_figures('GetCurrentFigure', '3D');
-    if isempty(hFig)
-        return
-    end
-    % Get surface properties
-    TessInfo = getappdata(hFig, 'Surface');
-    iSurf    = getappdata(hFig, 'iSurface');
-    % Ignore MRI
-    if strcmpi(TessInfo(iSurf).Name, 'Anatomy')
-        return;
-    end
-    % If updating FEM mesh, update all layers
-    if strcmpi(TessInfo(iSurf).Name, 'FEM')
-        iSurf = find(strcmpi({TessInfo.Name}, 'FEM'));
-    end
-    % Update surface Resect field
-    for i = 1:length(iSurf)
-        TessInfo(iSurf(i)).Resect = name;
-    end
-    setappdata(hFig, 'Surface', TessInfo);
-    % Reset all the resect sliders
-    ctrl.jSliderResectX.setValue(0);
-    ctrl.jSliderResectY.setValue(0);
-    ctrl.jSliderResectZ.setValue(0);
-    % Display progress bar
-    bst_progress('start', 'Select hemisphere', 'Selecting hemisphere...');
-    % Update surface display
-    for i = 1:length(iSurf)
-        figure_callback(hFig, 'UpdateSurfaceAlpha', hFig, iSurf(i));
-    end
-    % Redraw all the scouts
-    panel_scout('ReloadScouts', hFig)
-    % Display progress bar
-    bst_progress('stop');
-end
-
-
-%% ===== RESECT SURFACE =====
-function ResectSurface(hFig, iSurf, resectDim, resectValue)
-    % Get surfaces description
-    TessInfo = getappdata(hFig, 'Surface');
-    % If updating FEM mesh, update all layers
-    if strcmpi(TessInfo(iSurf).Name, 'FEM')
-        iSurf = find(strcmpi({TessInfo.Name}, 'FEM'));
-        bst_progress('start', 'Resect surface', 'Resecting...', 0, length(iSurf)+1);
-        isProgress = 1;
-    else
-        isProgress = 0;
-    end
-    % Update all selected surfaces
-    for i = 1:length(iSurf)
-        % If previously using "Select hemispheres"
-        if ischar(TessInfo(iSurf(i)).Resect)
-            % Reset "Resect" field
-            TessInfo(iSurf(i)).Resect = [0 0 0];
-        end
-        % Update value in Surface array
-        TessInfo(iSurf(i)).Resect(resectDim) = resectValue;
-    end
-    % Update surface
-    setappdata(hFig, 'Surface', TessInfo);
-    % Hide trimmed part of the surface
-    for i = 1:length(iSurf)
-        if isProgress
-            bst_progress('text', ['Resecting: ', TessInfo(iSurf(i)).SurfaceFile, '...']);
-            bst_progress('inc', 1);
-        end
-        figure_callback(hFig, 'UpdateSurfaceAlpha', hFig, iSurf(i));
-    end
-    % Update slice of tensors
-    if strcmpi(TessInfo(1).Name, 'FEM')
-        FigureId = getappdata(hFig, 'FigureId');
-        if isequal(FigureId.SubType, 'TensorsFem')
-            figure_callback(hFig, 'PlotTensorCut', hFig, resectValue, resectDim, 1);
-        end
-    end
-    % Deselect both Left and Right buttons
-    ctrl = bst_get('PanelControls', 'Surface');
-    ctrl.jToggleResectLeft.setSelected(0);
-    ctrl.jToggleResectRight.setSelected(0);
-    ctrl.jToggleResectStruct.setSelected(0);
-    % Close progress bar
-    if isProgress
-        bst_progress('text', 'Updating figure...');
-        bst_progress('inc', 1);
-        drawnow
-        bst_progress('stop');
-    end
-end
-
-
-%% ===== ADD SURFACE CALLBACK =====
-function ButtonAddSurfaceCallback(surfaceType)
-    % Get target figure handle
-    hFig = bst_figures('GetCurrentFigure', '3D');
-    if isempty(hFig)
-        return
-    end
-    % Get displayed surfaces
-    TessInfo = getappdata(hFig, 'Surface');
-    % Get current subject
-    SubjectFile = getappdata(hFig, 'SubjectFile');
-    if isempty(SubjectFile)
-        return
-    end
-    sSubject = bst_get('Subject', SubjectFile);
-    if isempty(sSubject)
-        return
-    end
-    % List of available surfaces types
-    if (nargin < 1) || isempty(surfaceType)
-        typesList = {};
-        if ~isempty(sSubject.iScalp)
-            typesList{end+1} = 'Scalp';
-        end
-        if ~isempty(sSubject.iOuterSkull)
-            typesList{end+1} = 'OuterSkull';
-        end
-        if ~isempty(sSubject.iInnerSkull)
-            typesList{end+1} = 'InnerSkull';
-        end
-        if ~isempty(sSubject.iCortex)
-            typesList{end+1} = 'Cortex';
-        end
-        if ~isempty(sSubject.iFibers)
-            typesList{end+1} = 'Fibers';
-        end
-        if ~isempty(sSubject.iFEM)
-            typesList{end+1} = 'FEM';
-        end
-        
-        % Get low resolution white surface
-        iWhite = find(~cellfun(@(c)isempty(strfind(lower(c),'white')), {sSubject.Surface.Comment}));
-        % If there are multiple surfaces with "white" in the comment, try to get the one with the lowest resolution
-        if ~isempty(iWhite)
-            if (length(iWhite) > 1)
-                nVert = Inf * ones(1, length(iWhite));
-                for i = 1:length(iWhite)
-                    strN = sSubject.Surface(iWhite(i)).Comment(ismember(sSubject.Surface(iWhite(i)).Comment, '1234567890'));
-                    if ~isempty(strN)
-                        nVert(i) = str2num(strN);
-                    end
-                end
-                [vMin,iMin] = min(nVert);
-                if ~isinf(vMin)
-                    iWhite = iWhite(iMin);
-                else
-                    iWhite = iWhite(1);
-                end
-            end
-            typesList{end+1} = 'White';
-        end
-        if ~isempty(sSubject.iAnatomy)
-            typesList{end+1} = 'Anatomy';
-        end
-        
-        % Subcortical atlas
-        iSubCortical = find(~cellfun(@(c)isempty(strfind(lower(c),'subcortical')), {sSubject.Surface.Comment}), 1);
-        if isempty(iSubCortical)
-            iSubCortical = find(~cellfun(@(c)isempty(strfind(lower(c),'aseg')), {sSubject.Surface.Comment}), 1);
-        end
-        if ~isempty(iSubCortical)
-            typesList{end+1} = 'Subcortical';
-        end
-        % Remove surfaces that are already displayed
-        if ~isempty(TessInfo)
-            typesList = setdiff(typesList, {TessInfo.Name});
-        end
-        % Nothing more
-        if isempty(typesList)
-            bst_error('There are no additional anatomy files that you can add to this figure.', 'Add surface', 0);
-            return;
-        end
-        % Ask user which kind of surface he wants to add to the figure 3DViz
-        surfaceType = java_dialog('question', 'What kind of surface would you like to display ?', 'Add surface', [], typesList, typesList{1});
-    end
-    if isempty(surfaceType)
-        return;
-    end
-    % Switch between surfaces types
-    switch (surfaceType)
-        case 'Anatomy'
-            SurfaceFile = sSubject.Anatomy(sSubject.iAnatomy).FileName;
-        case 'Cortex'
-            SurfaceFile = sSubject.Surface(sSubject.iCortex(1)).FileName;
-        case 'Scalp'
-            SurfaceFile = sSubject.Surface(sSubject.iScalp(1)).FileName;
-        case 'InnerSkull'
-            SurfaceFile = sSubject.Surface(sSubject.iInnerSkull(1)).FileName;
-        case 'OuterSkull'
-            SurfaceFile = sSubject.Surface(sSubject.iOuterSkull(1)).FileName;
-        case 'Fibers'
-            SurfaceFile = sSubject.Surface(sSubject.iFibers).FileName;
-        case 'FEM'
-            SurfaceFile = sSubject.Surface(sSubject.iFEM).FileName;
-        case 'Subcortical'
-            SurfaceFile = sSubject.Surface(iSubCortical).FileName;
-        case 'White'
-            SurfaceFile = sSubject.Surface(iWhite).FileName;
-        otherwise
-            return;
-    end
-    % Add surface to the figure
-    iTess = AddSurface(hFig, SurfaceFile);
-    % 3D MRI: Update Colormap
-    if strcmpi(surfaceType, 'Anatomy')
-        % Get figure
-        [hFig,iFig,iDS] = bst_figures('GetFigure', hFig);
-        % Update colormap
-        figure_3d('ColormapChangedCallback', iDS, iFig);
-    end
-    % Reload scouts (only if new surface was added)
-    if (iTess > length(TessInfo))
-        panel_scout('ReloadScouts', hFig);
-    end
-end
-
-
-%% ===== REMOVE SURFACE CALLBACK =====
-function ButtonRemoveSurfaceCallback(varargin)
-    % Get target figure handle
-    hFig = bst_figures('GetCurrentFigure', '3D');
-    if isempty(hFig)
-        return
-    end
-    % Get current surface index
-    iSurface = getappdata(hFig, 'iSurface');
-    if isempty(iSurface)
-        return
-    end
-    % Remove surface
-    RemoveSurface(hFig, iSurface);
-    % Update "Surfaces" panel
-    UpdatePanel();
-end
-
-
-%% ===== SURFACE BUTTON CLICKED CALLBACK =====
-function ButtonSurfaceClickedCallback(hObject, event, varargin)
-    % Get current 3DViz figure
-    hFig = bst_figures('GetCurrentFigure', '3D');
-    if isempty(hFig)
-        return
-    end
-    % Get index of the surface associated to this button
-    iSurface = str2num(event.getSource.getName());
-    % Store current surface index 
-    setappdata(hFig, 'iSurface', iSurface);
-    % Update surface properties
-    UpdateSurfaceProperties();
-    % Reload scouts
-    panel_scout('ReloadScouts', hFig);
-end
-
-
-
-%% =================================================================================
-%  === EXTERNAL CALLBACKS  =========================================================
-%  =================================================================================
-%% ===== UPDATE PANEL =====
-function UpdatePanel(varargin)
-    global GlobalData;
-    % Get panel controls
-    ctrl = bst_get('PanelControls', 'Surface');
-    if isempty(ctrl)
-        return
-    end
-    % If no current 3D figure defined
-    [hFig, iFig, iDS] = bst_figures('GetCurrentFigure', '3D');
-    if isempty(hFig)
-        % Remove surface buttons
-        CreateSurfaceList(ctrl.jToolbar, 0);
-        % Disable all panel controls
-        gui_enable([ctrl.jToolbar, ctrl.jPanelOptions], 0);  
-    else
-        % Enable Surfaces selection panel
-        gui_enable(ctrl.jToolbar, 1);
-        % Update surfaces list
-        nbSurfaces = CreateSurfaceList(ctrl.jToolbar, hFig);
-        % If no surface is available
-        if (nbSurfaces <= 0)
-            % Disable "Display" and "Options" panel
-            gui_enable(ctrl.jPanelOptions, 0);
-            % Else : one or more surfaces are available
-        else
-            % Enable "Display" and "Options" panel
-            gui_enable(ctrl.jPanelOptions, 1);
-            % Update surface properties
-            UpdateSurfaceProperties();
-        end
-        % Disable the add/remove surface buttons for MRI viewer
-        isMriViewer = strcmpi(GlobalData.DataSet(iDS).Figure(iFig).Id.Type, 'MriViewer');
-        gui_enable([ctrl.jButtonSurfAdd, ctrl.jButtonSurfDel], ~isMriViewer);
-    end
-end
-
-%% ===== CURRENT FREQ CHANGED CALLBACK =====
-function CurrentFreqChangedCallback(iDS, iFig) %#ok<DEFNU>
-    global GlobalData;
-    % Get figure appdata
-    hFig = GlobalData.DataSet(iDS).Figure(iFig).hFigure;
-    TfInfo = getappdata(hFig, 'Timefreq');
-    % If no frequencies in this figure
-    if getappdata(hFig, 'isStaticFreq')
-        return;
-    end
-    % If there are some time-frequency recordings in this
-    if ~isempty(TfInfo)
-        % Update frequency to display
-        TfInfo.iFreqs = GlobalData.UserFrequencies.iCurrentFreq;
-        setappdata(hFig, 'Timefreq', TfInfo);
-        % Update display
-        UpdateSurfaceData(hFig);
-    end
-end
-
-
-%% ===== DISPATCH FIGURE CALLBACKS =====
-function figure_callback(hFig, CallbackName, varargin)
-    % Get figure type
-    FigureId = getappdata(hFig, 'FigureId');
-    % Different figure types
-    switch (FigureId.Type)
-        case 'MriViewer'
-            figure_mri(CallbackName, varargin{:});
-        case {'3DViz', 'Topography'}
-            figure_3d(CallbackName, varargin{:});
-    end
-end
-
-
-%% ===== CURRENT FIGURE CHANGED =====
-function CurrentFigureChanged_Callback() %#ok<DEFNU>
-    UpdatePanel();
-end
-
-
-%% ===== CREATE SURFACES LIST =====
-function nbSurfaces = CreateSurfaceList(jToolbar, hFig)
-    % Java initializations
-    import java.awt.*;
-    import javax.swing.*;
-    import org.brainstorm.icon.*;
-
-    nbSurfaces = 0;
-    % Remove all toolbar surface buttons
-    for iComp = 1:jToolbar.getComponentCount()-5
-        jToolbar.remove(1);
-    end
-    % If no figure is specified : return
-    if isempty(hFig) || ~ishandle(hFig) || (hFig == 0)
-        return;
-    end
-    % Create a button group for Surfaces and "Add" button
-    jButtonGroup = ButtonGroup();
-    % Get interface scaling
-    InterfaceScaling = bst_get('InterfaceScaling');
-    
-    % If a figure is defined 
-    if ishandle(hFig)
-        % Get selected surface index
-        iSurface = getappdata(hFig, 'iSurface');
-        % Loop on all the available surfaces for this figure
-        TessInfo = getappdata(hFig, 'Surface');
-        for iSurf = 1:length(TessInfo)
-            % Select only one button
-            isSelected = (iSurf == iSurface);
-            % Get button icon (depends on surface name)
-            switch lower(TessInfo(iSurf).Name)
-                case 'cortex'
-                    iconButton = IconLoader.ICON_SURFACE_CORTEX;
-                case 'scalp'
-                    iconButton = IconLoader.ICON_SURFACE_SCALP;
-                case 'innerskull'
-                    iconButton = IconLoader.ICON_SURFACE_INNERSKULL;
-                case 'outerskull'
-                    iconButton = IconLoader.ICON_SURFACE_OUTERSKULL;
-                case 'fibers'
-                    iconButton = IconLoader.ICON_FIBERS;
-                case 'fem'
-                    iconButton = IconLoader.ICON_FEM;
-                case 'other'
-                    iconButton = IconLoader.ICON_SURFACE;
-                case 'anatomy'
-                    iconButton = IconLoader.ICON_ANATOMY;
-            end
-            % Scale icon if needed
-            if (InterfaceScaling ~= 100)
-                iconButton = IconLoader.scaleIcon(iconButton, InterfaceScaling / 100);
-            end
-            % Create surface button 
-            jButtonSurf = JToggleButton(iconButton, isSelected);
-            jButtonSurf.setMaximumSize(java_scaled('dimension', 24,24));
-            jButtonSurf.setPreferredSize(java_scaled('dimension', 24,24));
-            jButtonSurf.setToolTipText(TessInfo(iSurf).SurfaceFile);
-            % Store the surface index as the button Name
-            jButtonSurf.setName(sprintf('%d', iSurf));
-            % Attach a click callback
-            java_setcb(jButtonSurf, 'ActionPerformedCallback', @ButtonSurfaceClickedCallback);
-            % Add button to button group
-            jButtonGroup.add(jButtonSurf);
-            % Add button to toolbar, at the end of the surfaces list
-            iButton = jToolbar.getComponentCount() - 4;
-            jToolbar.add(jButtonSurf, iButton);
-        end
-        % Return number of surfaces added
-        nbSurfaces = length(TessInfo);
-    else
-        % No surface available for current figure
-        nbSurfaces = 0;
-    end
-   
-    % Update graphical composition of panel
-    jToolbar.updateUI();
-end
-
-
-%% ===== UPDATE SURFACE PROPERTIES =====
-function UpdateSurfaceProperties()
-    % Headless mode: Cancel call
-    if (bst_get('GuiLevel') == -1)
-        return
-    end
-    % Get current figure handle
-    hFig = bst_figures('GetCurrentFigure', '3D');
-    if isempty(hFig)
-        return
-    end
-    % Get panel controls
-    ctrl = bst_get('PanelControls', 'Surface');
-    if isempty(ctrl)
-        return
-    end
-    % Get selected surface properties
-    TessInfo = getappdata(hFig, 'Surface');
-    if isempty(TessInfo)
-        return;
-    end
-    % Get selected surface index
-    iSurface = getappdata(hFig, 'iSurface');
-    if isempty(iSurface) || (iSurface > length(TessInfo))
-        return;
-    end
-    % If surface is sliced MRI
-    isAnatomy = strcmpi(TessInfo(iSurface).Name, 'Anatomy');
-
-    % ==== Surface properties ====
-    % Number of vertices
-    ctrl.jLabelNbVertices.setText(sprintf('%d', TessInfo(iSurface).nVertices));
-    % Number of faces
-    ctrl.jLabelNbFaces.setText(sprintf('%d', TessInfo(iSurface).nFaces));
-    % Surface alpha
-    ctrl.jSliderSurfAlpha.setValue(100 * TessInfo(iSurface).SurfAlpha);
-    ctrl.jLabelSurfAlpha.setText(sprintf('%d%%', round(100 * TessInfo(iSurface).SurfAlpha)));
-    % Surface color
-    surfColor = TessInfo(iSurface).AnatomyColor(2, :);
-    ctrl.jButtonSurfColor.setBackground(java.awt.Color(surfColor(1),surfColor(2),surfColor(3)));
-    % Surface smoothing ALPHA
-    ctrl.jSliderSurfSmoothValue.setValue(100 * TessInfo(iSurface).SurfSmoothValue);
-    ctrl.jLabelSurfSmoothValue.setText(sprintf('%d%%', round(100 * TessInfo(iSurface).SurfSmoothValue)));
-    % Show sulci button
-    ctrl.jButtonSurfSulci.setSelected(TessInfo(iSurface).SurfShowSulci);
-    % Show surface edges button
-    ctrl.jButtonSurfEdge.setSelected(TessInfo(iSurface).SurfShowEdges);
-    
-    % ==== Resect properties ====
-    % Ignore for MRI slices
-    if isAnatomy
-        sMri = bst_memory('GetMri', TessInfo(iSurface).SurfaceFile);
-        if ~isempty(sMri)
-            mriSize = size(sMri.Cube(:,:,:,1));
-            ResectXYZ = double(TessInfo(iSurface).CutsPosition) ./ mriSize * 200 - 100;
-        else
-            ResectXYZ = [0,0,0];
-        end
-        radioSelected = 'none';
-    elseif ischar(TessInfo(iSurface).Resect)
-        ResectXYZ = [0,0,0];
-        radioSelected = TessInfo(iSurface).Resect;
-    else
-        ResectXYZ = 100 * TessInfo(iSurface).Resect;
-        radioSelected = 'none';
-    end
-    % X, Y, Z
-    ctrl.jSliderResectX.setValue(ResectXYZ(1));
-    ctrl.jSliderResectY.setValue(ResectXYZ(2));
-    ctrl.jSliderResectZ.setValue(ResectXYZ(3));
-    
-    % Select one radio button
-    switch (radioSelected)
-        case 'left'
-            ctrl.jToggleResectLeft.setSelected(1);
-            ctrl.jToggleResectRight.setSelected(0);
-            ctrl.jToggleResectStruct.setSelected(0);
-        case 'right'
-            ctrl.jToggleResectRight.setSelected(1);
-            ctrl.jToggleResectLeft.setSelected(0);
-            ctrl.jToggleResectStruct.setSelected(0);
-        case 'struct'
-            ctrl.jToggleResectRight.setSelected(0);
-            ctrl.jToggleResectLeft.setSelected(0);
-            ctrl.jToggleResectStruct.setSelected(1);
-        case 'none'
-            ctrl.jToggleResectLeft.setSelected(0);
-            ctrl.jToggleResectRight.setSelected(0);
-            ctrl.jToggleResectStruct.setSelected(0);
-    end
-    
-    % ==== Data properties ====
-    % Enable/disable controls
-    isOverlay = ~isempty(TessInfo(iSurface).DataSource.FileName);
-    isOverlayStat = isOverlay && ismember(file_gettype(TessInfo(iSurface).DataSource.FileName), {'presults', 'pdata', 'ptimefreq'});
-    isOverlayLabel = isOverlay && TessInfo(iSurface).isOverlayAtlas;
-    gui_enable([ctrl.jLabelDataAlphaTitle, ctrl.jSliderDataAlpha, ctrl.jLabelDataAlpha], isOverlay, 0);
-    gui_enable([ctrl.jLabelSizeTitle, ctrl.jLabelSize, ctrl.jSliderSize], isOverlay && ~isOverlayLabel, 0);
-    gui_enable([ctrl.jLabelThreshTitle, ctrl.jSliderDataThresh, ctrl.jLabelDataThresh], isOverlay && ~isOverlayStat && ~isOverlayLabel, 0);
-    % Data threshold
-    ctrl.jSliderDataThresh.setValue(100 * TessInfo(iSurface).DataThreshold);
-    ctrl.jLabelDataThresh.setText(sprintf('%d%%', round(100 * TessInfo(iSurface).DataThreshold)));
-    % Size threshold
-    sliderSizeVector = GetSliderSizeVector(TessInfo(iSurface).nVertices);
-    iSlider = bst_closest(sliderSizeVector, TessInfo(iSurface).SizeThreshold);
-    ctrl.jSliderSize.setValue(iSlider);
-    ctrl.jLabelSize.setText(sprintf('%d', TessInfo(iSurface).SizeThreshold));
-    % Data alpha
-    ctrl.jSliderDataAlpha.setValue(100 * TessInfo(iSurface).DataAlpha);
-    ctrl.jLabelDataAlpha.setText(sprintf('%d%%', round(100 * TessInfo(iSurface).DataAlpha)));
-end
-
-
-%% ===== ADD A SURFACE =====
-% Add a surface to a given 3DViz figure
-% USAGE : [iTess, TessInfo] = panel_surface('AddSurface', hFig, surfaceFile)
-%         [iTess, TessInfo] = panel_surface('AddSurface', hFig, [], surfaceType)
-% OUTPUT: Indice of the surface in the figure's surface array
-function [iTess, TessInfo] = AddSurface(hFig, surfaceFile, surfaceType)
-    % ===== CHECK EXISTENCE =====
-    % Get figure appdata (surfaces configuration)
-    TessInfo = getappdata(hFig, 'Surface');
-    % Check that this surface is not already displayed in 3DViz figure
-    if isempty(surfaceFile) && nargin > 2
-        iTess = find(file_compare({TessInfo.Name}, surfaceType));
-    else
-        % Check whether filename is an absolute or relative path
-        surfaceFile = file_short(surfaceFile);
-        iTess = find(file_compare({TessInfo.SurfaceFile}, surfaceFile));
-    end
-    if ~isempty(iTess)
-        disp('BST> This surface is already displayed. Ignoring...');
-        return
-    end
-    % Get figure type
-    FigureId = getappdata(hFig, 'FigureId');
-    % Progress bar
-    isNewProgressBar = ~bst_progress('isVisible');
-    bst_progress('start', 'Add surface', 'Updating display...');
-    
-    % ===== BUILD STRUCTURE =====
-    % Add a new surface at the end of the figure's surfaces list
-    iTess = length(TessInfo) + 1;
-    TessInfo(iTess) = db_template('TessInfo');                       
-    % Set the surface properties
-    TessInfo(iTess).SurfaceFile = surfaceFile;
-    TessInfo(iTess).DataSource.Type     = '';
-    TessInfo(iTess).DataSource.FileName = '';
-
-    % ===== PLOT OBJECT =====
-    % Get file type (tessalation or MRI)
-    fileType = file_gettype(surfaceFile);
-    if strcmpi(fileType, 'unknown') && nargin > 2
-        fileType = surfaceType;
-    end
-    % === TESSELATION ===
-    if any(strcmpi(fileType, {'cortex','scalp','innerskull','outerskull','tess'}))
-        % === LOAD SURFACE ===
-        % Load surface file
-        sSurface = bst_memory('LoadSurface', surfaceFile);
-        if isempty(sSurface)
-            iTess = [];
-            return;
-        end
-        % Get some properties
-        TessInfo(iTess).Name      = sSurface.Name;
-        TessInfo(iTess).nVertices = size(sSurface.Vertices, 1);
-        TessInfo(iTess).nFaces    = size(sSurface.Faces, 1);
-
-        % === PLOT SURFACE ===
-        switch (FigureId.Type)
-            case 'MriViewer'
-                % Nothing to do: surface will be displayed as an overlay slice in figure_mri.m
-            case {'3DViz', 'Topography'}
-                % Create and display surface patch
-                [hFig, TessInfo(iTess).hPatch] = figure_3d('PlotSurface', hFig, ...
-                                         sSurface.Faces, ...
-                                         sSurface.Vertices, ...
-                                         TessInfo(iTess).AnatomyColor(2,:), ...
-                                         TessInfo(iTess).SurfAlpha);
-        end
-        % Update figure's surfaces list and current surface pointer
-        setappdata(hFig, 'Surface',  TessInfo);
-        % Update surface alpha (for structure atlases only)
-        if ismember(sSurface.Atlas(sSurface.iAtlas).Name, {'Structures', 'Source model'})
-            figure_3d('UpdateSurfaceAlpha', hFig, iTess);
-        end
-        % Show sulci map if needed 
-        if TessInfo(iTess).SurfShowSulci
-            SetShowSulci(hFig, iTess, 1);
-        end
-        % If displaying the first surface, and it is a cortex: unzoom a bit
-        if (iTess == 1)
-            if strcmpi(sSurface.Name, 'Cortex')
-                zoom(hFig, 0.87);
-                zoom reset;
-            elseif strcmpi(sSurface.Name, 'Scalp')
-                zoom(hFig, 1.1);
-                zoom reset;
-            end
-        end
-        
-    % === MRI ===
-    elseif strcmpi(fileType, 'subjectimage')
-        % === LOAD MRI ===
-        sMri = bst_memory('LoadMri', surfaceFile);
-        if isempty(sMri)
-            iTess = [];
-            return
-        end
-        TessInfo(iTess).Name = 'Anatomy';
-        % Multiple volumes: set as data source
-        if (size(sMri.Cube,4) > 1)
-            TessInfo(iTess).DataSource.Type = 'MriTime';
-            % TessInfo(iTess).DataSource.FileName = surfaceFile;
-            setappdata(hFig, 'isStatic', 0);
-        end
-        % Initial position of the cuts:
-        mriSize = size(sMri.Cube(:,:,:,1));
-        % If there is a MNI transformation available: use coordinates (0,0,0)
-        mriOrigin = cs_convert(sMri, 'mni', 'voxel', [0 0 0]);
-        if ~isempty(mriOrigin) && (any(mriOrigin < 0.25*mriSize) || any(mriOrigin > 0.75*mriSize))
-            mriOrigin = [];
-        end
-        % If there is a vox2ras transformation available: use coordinates (0,0,0)
-        if isempty(mriOrigin)
-            mriOrigin = cs_convert(sMri, 'world', 'voxel', [0 0 0]);
-            if ~isempty(mriOrigin) && (any(mriOrigin < 0.25*mriSize) || any(mriOrigin > 0.75*mriSize))
-                mriOrigin = [];
-            end
-        end
-        % Otherwise, if there is a SCS transformation available: use coordinates corresponding to world=(0,0,0) in ICBM152
-        if isempty(mriOrigin)
-            mriOrigin = cs_convert(sMri, 'scs', 'voxel', [.026, 0, .045]);
-            if ~isempty(mriOrigin) && (any(mriOrigin < 0.25*mriSize) || any(mriOrigin > 0.75*mriSize))
-                mriOrigin = [];
-            end
-        end
-        % Otherwise, use the middle slice in each direction
-        if isempty(mriOrigin)
-            mriOrigin = mriSize ./ 2;
-        end
-        TessInfo(iTess).CutsPosition = round(mriOrigin);
-        TessInfo(iTess).SurfSmoothValue = .3;
-        % Colormap: depends on the range of values
-        TessInfo(iTess).ColormapType = 'anatomy';
-        bst_colormaps('AddColormapToFigure', hFig, TessInfo(iTess).ColormapType);
-        % Update figure's surfaces list and current surface pointer
-        setappdata(hFig, 'Surface',  TessInfo);
-
-        % === PLOT MRI ===
-        switch (FigureId.Type)
-            case 'MriViewer'             
-                % Configure MRIViewer
-                figure_mri('SetupMri', hFig);
-            case '3DViz'
-                % Camera basic orientation: TOP
-                figure_3d('SetStandardView', hFig, 'top');
-        end
-        % Plot MRI
-        PlotMri(hFig);
-        
-    % === FIBERS ===
-    elseif strcmpi(fileType, 'fibers')
-        % Load fibers
-        FibMat = bst_memory('LoadFibers', surfaceFile);
-        % Update surface definition
-        TessInfo(iTess).Name = 'Fibers';
-        TessInfo(iTess).AnatomyColor(:) = 0;   % Special color of 0 for colormap following fiber curvature
-        % Update figure's surfaces list and current surface pointer
-        setappdata(hFig, 'Surface',  TessInfo);
-        % Plot fibers
-        isEmptyFigure = getappdata(hFig, 'EmptyFigure');
-        if isempty(isEmptyFigure) || ~isEmptyFigure
-            switch (FigureId.Type)
-                case 'MriViewer'
-                    % Nothing to do: surface will be displayed as an overlay slice in figure_mri.m
-                case {'3DViz', 'Topography'}
-                    % Create and display surface patch
-                    [hFig, TessInfo(iTess).hPatch] = figure_3d('PlotFibers', hFig, FibMat.Points, FibMat.Colors);
-            end
-            % Update figure's surfaces list and current surface pointer
-            setappdata(hFig, 'Surface',  TessInfo);
-        end
-        
-    % === NO FILE: HeadPoints ===
-    elseif strcmpi(fileType, 'HeadPoints')
-        % Points were already displayed; just add the patch to the figure surfaces.
-        TessInfo(iTess).DataSource.Type = 'HeadPointsDistance';
-        TessInfo(iTess).Name = 'HeadPoints';
-        TessInfo(iTess).ColormapType = 'stat1';
-        TessInfo(iTess).hPatch = findobj(hFig, 'Tag', 'HeadPointsMarkers');
-        % Update figure's surfaces list and current surface pointer
-        setappdata(hFig, 'Surface',  TessInfo);
-        
-    % === FEM ===
-    else % TODO: Check for FEM fileType explicitly
-        view_surface_fem(surfaceFile, [], [], [], hFig);
-    end
-    % Update default surface
-    setappdata(hFig, 'iSurface', iTess);
-    % Automatically set transparencies (to view different layers at the same time)
-    SetAutoTransparency(hFig);
-    % Close progress bar
-    drawnow;
-    if isNewProgressBar
-        bst_progress('stop');
-    end
-    % Update panel
-    UpdatePanel();
-end
-   
-
-
-%% ===== SET DATA SOURCE FOR A SURFACE =====
-%Associate a data/results matrix to a surface.
-% Usage : SetSurfaceData(hFig, iTess, dataType, dataFile, isStat)
-% Parameters : 
-%     - hFig : handle to a 3DViz figure
-%     - iTess        : indice of the surface to update (in hFig appdata)
-%     - dataType     : type of data to overlay on the surface {'Source', 'Data', ...}
-%     - dataFile     : filename of the data to display over the surface
-%     - isStat       : 1, if results is a statistical result; 0, else
-function [isOk, TessInfo] = SetSurfaceData(hFig, iTess, dataType, dataFile, isStat) %#ok<DEFNU>
-    global GlobalData;
-    % Get figure index in DataSet figures list
-    [tmp__, iFig, iDS] = bst_figures('GetFigure', hFig);
-    if isempty(iDS)
-        error('No DataSet acessible for this 3D figure');
-    end
-    % Get surfaces list for this figure
-    TessInfo = getappdata(hFig, 'Surface');
-    isAnatomy = strcmpi(TessInfo(iTess).Name, 'Anatomy');
-    
-    % === GET DATA THRESHOLD ===
-    % Get defaults for surface display
-    DefaultSurfaceDisplay = bst_get('DefaultSurfaceDisplay');
-    % Cortex
-    if ~isStat
-        % Data/size threshold
-        dataThreshold = DefaultSurfaceDisplay.DataThreshold;
-        if isAnatomy
-            sizeThreshold = 1;
-        else
-            sizeThreshold = DefaultSurfaceDisplay.SizeThreshold;
-        end
-    % Anatomy or Statistics : 0%
-    elseif isAnatomy || isStat
-        dataThreshold = 0;
-        sizeThreshold = 1;
-    % Else: normal data on scalp
-    else
-        dataThreshold = 0.5;
-        sizeThreshold = 1;
-    end
-    % Static figure
-    setappdata(hFig, 'isStatic', isempty(GlobalData.DataSet(iDS).Measures.NumberOfSamples) || (GlobalData.DataSet(iDS).Measures.NumberOfSamples <= 2));
-    
-    % === PREPARE SURFACE ===
-    TessInfo(iTess).DataSource.Type     = dataType;
-    TessInfo(iTess).DataSource.FileName = dataFile;
-    TessInfo(iTess).DataThreshold       = dataThreshold;
-    TessInfo(iTess).SizeThreshold       = sizeThreshold;
-    TessInfo(iTess).DataAlpha           = DefaultSurfaceDisplay.DataAlpha;
-    % Type of data displayed on the surface: sources/recordings/nothing
-    switch (dataType)
-        case 'Data'
-            % Get loaded data
-            iDS = bst_memory('GetDataSetData', dataFile);
-            % Select appropriate colormap
-            if ~isempty(GlobalData.DataSet(iDS).Measures.ColormapType)
-                ColormapType = GlobalData.DataSet(iDS).Measures.Colormap;
-            elseif isStat
-                ColormapType = 'stat2';
-            else
-                ColormapType = 'eeg';
-            end
-            setappdata(hFig, 'DataFile', dataFile);
-            % Display units
-            DisplayUnits = GlobalData.DataSet(iDS).Measures.DisplayUnits;
-            
-        case 'Source'
-            % Get loaded results
-            [iDS, iRes] = bst_memory('GetDataSetResult', dataFile);
-            % Select appropriate colormap
-            if ~isempty(GlobalData.DataSet(iDS).Results(iRes).ColormapType)
-                ColormapType = GlobalData.DataSet(iDS).Results(iRes).ColormapType;
-            elseif isStat
-                ColormapType = 'stat1';
-            else
-                ColormapType = 'source';
-            end
-            % Copy the surface atlas
-            TessInfo(iTess).DataSource.Atlas     = GlobalData.DataSet(iDS).Results(iRes).Atlas;
-            TessInfo(iTess).DataSource.GridAtlas = GlobalData.DataSet(iDS).Results(iRes).GridAtlas;
-            TessInfo(iTess).DataSource.GridLoc   = GlobalData.DataSet(iDS).Results(iRes).GridLoc;
-            setappdata(hFig, 'ResultsFile', dataFile);
-            % Display units
-            DisplayUnits = GlobalData.DataSet(iDS).Results(iRes).DisplayUnits;
-            
-        case 'Dipoles'
-            ColormapType = 'source';
-            panel_dipoles('AddDipoles', hFig, dataFile, 0);
-            DisplayUnits = [];
-            
-        case 'Timefreq'
-            % Get study
-            [sStudy, iStudy, iTf, DataType, sTimefreq] = bst_get('AnyFile', dataFile);
-            if isempty(sStudy)
-                error('File is not registered in database.');
-            end
-            % Get loaded time-freq structure
-            [iDS, iTimefreq] = bst_memory('LoadTimefreqFile', sTimefreq.FileName);
-             % Set "Static" status for this figure
-            setappdata(hFig, 'isStatic', (GlobalData.DataSet(iDS).Timefreq(iTimefreq).NumberOfSamples <= 2));
-            isStaticFreq = (size(GlobalData.DataSet(iDS).Timefreq(iTimefreq).TF,3) <= 1);
-            setappdata(hFig, 'isStaticFreq', isStaticFreq);
-
-            % Create options structure
-            TfInfo = db_template('TfInfo');
-            TfInfo.FileName = sTimefreq.FileName;
-            TfInfo.Comment  = sTimefreq.Comment;
-            % Select channels
-            if strcmpi(GlobalData.DataSet(iDS).Timefreq(iTimefreq).DataType, 'data')
-                % Get all the channels allowed in the current figure
-                TfInfo.RowName = {GlobalData.DataSet(iDS).Channel(GlobalData.DataSet(iDS).Figure(iFig).SelectedChannels).Name};
-                % Remove the channels for which the TF was not computed
-                iMissing = find(~ismember(TfInfo.RowName, GlobalData.DataSet(iDS).Timefreq(iTimefreq).RowNames));
-                if ~isempty(iMissing)
-                    TfInfo.RowName(iMissing) = [];
-                    GlobalData.DataSet(iDS).Figure(iFig).SelectedChannels(iMissing) = [];
-                end
-            else
-                TfInfo.RowName = [];
-            end
-            % Selected frequencies
-            if isStaticFreq
-                TfInfo.iFreqs = [];
-            elseif ~isempty(GlobalData.UserFrequencies.iCurrentFreq)
-                TfInfo.iFreqs = GlobalData.UserFrequencies.iCurrentFreq;
-            else
-                TfInfo.iFreqs = 1;
-            end
-            % Data type
-            [TfInfo.Function, ColormapType] = process_tf_measure('GetDefaultFunction', GlobalData.DataSet(iDS).Timefreq(iTimefreq));
-            % If displaying an editable function: try to use the one already selected in the interface
-            if ismember(TfInfo.Function, {'power', 'magnitude'})
-                % Try to get the current display options
-                sOptions = panel_display('GetDisplayOptions');
-                % If there is already something loaded and selected: use it
-                if ~isempty(sOptions) && ~isempty(sOptions.Function) && ~strcmpi(sOptions.Function, TfInfo.Function)
-                    TfInfo.Function = sOptions.Function;
-                end
-            end
-            % Display units
-            DisplayUnits = GlobalData.DataSet(iDS).Timefreq(iTimefreq).DisplayUnits;
-            % Set figure data
-            setappdata(hFig, 'Timefreq', TfInfo);
-            % Display options panel
-            isDisplayTab = ~strcmpi(TfInfo.Function, 'other');
-            if isDisplayTab
-                gui_brainstorm('ShowToolTab', 'Display');
-            end
-            % Get atlas if it is a source file
-            if strcmpi(GlobalData.DataSet(iDS).Timefreq(iTimefreq).DataType, 'results') && ~isempty(GlobalData.DataSet(iDS).Timefreq(iTimefreq).DataFile)
-                % Get results index
-                iResult = bst_memory('GetResultInDataSet', iDS, GlobalData.DataSet(iDS).Timefreq(iTimefreq).DataFile);
-                % Get atlas
-                if ~isempty(iResult)
-                    TessInfo(iTess).DataSource.Atlas = GlobalData.DataSet(iDS).Results(iResult).Atlas;
-                end
-            end
-            % Get grids 
-            TessInfo(iTess).DataSource.GridAtlas = GlobalData.DataSet(iDS).Timefreq(iTimefreq).GridAtlas;
-            TessInfo(iTess).DataSource.GridLoc   = GlobalData.DataSet(iDS).Timefreq(iTimefreq).GridLoc;
-            TessInfo(iTess).DataSource.Atlas     = GlobalData.DataSet(iDS).Timefreq(iTimefreq).Atlas;
-
-        case 'Surface'
-            ColormapType = 'overlay';
-            DisplayUnits = [];
-            
-        case 'Anatomy'
-            % Load overlay volume, just to get the type of file (labels vs. intensity)
-            sMriOverlay = bst_memory('LoadMri', TessInfo(iTess).DataSource.FileName);
-            % Labels
-            if ~isempty(sMriOverlay.Labels) && (size(sMriOverlay.Labels,2) >= 3)
-                ColormapType = '';
-                DisplayUnits = [];
-            % Intensity
-            else
-                ColormapType = 'source';
-                DisplayUnits = [];
-            end
-
-        case 'HeadModel'
-            setappdata(hFig, 'HeadModelFile', dataFile);
-            ColormapType = 'source';
-            DisplayUnits = [];
-            TessInfo(iTess).Data = [];
-            TessInfo(iTess).DataWmat = [];
-
-<<<<<<< HEAD
-        case 'HeadPointsDistance'
-            ColormapType = 'stat1';
-            DisplayUnits = 'mm';
-            % Data is actually added in UpdateSurfaceData below.
-            
-=======
->>>>>>> e8ceedb2
-        otherwise
-            ColormapType = '';
-            DisplayUnits = [];
-            TessInfo(iTess).Data = [];
-            TessInfo(iTess).DataWmat = [];
-    end
-    % Grid smoothing: enable by default, except for time units
-    if isAnatomy
-        TessInfo(iTess).DataSource.GridSmooth = isempty(DisplayUnits) || ~ismember(DisplayUnits, {'s','ms','t'});
-    end
-    % Add colormap of the surface to the figure
-    if ~isempty(ColormapType)
-        TessInfo(iTess).ColormapType = ColormapType;
-        bst_colormaps('AddColormapToFigure', hFig, ColormapType, DisplayUnits);
-    end
-    % If the display units are in time: do not threshold the surface by default
-    if isequal(DisplayUnits, 's')
-        TessInfo(iTess).DataThreshold = 0;
-    end
-    % Update figure appdata
-    setappdata(hFig, 'Surface', TessInfo);
-    % Plot surface
-    if strcmpi(dataType, 'HeadModel')
-        isOk = 1;
-    else
-        [isOk, TessInfo] = UpdateSurfaceData(hFig, iTess);
-    end
-    % Update  panel
-    UpdatePanel();
-end
-
-
-%% ===== REMOVE DATA SOURCE FOR A SURFACE =====
-function TessInfo = RemoveSurfaceData(hFig, iTess)
-    % Get surfaces list for this figure
-    TessInfo = getappdata(hFig, 'Surface');
-    % Remove overlay
-    TessInfo(iTess).DataSource.Type     = [];
-    TessInfo(iTess).DataSource.FileName = [];
-    TessInfo(iTess).Data        = [];
-    TessInfo(iTess).DataMinMax  = [];
-    TessInfo(iTess).DataWmat    = [];
-    TessInfo(iTess).OverlayCube = [];
-    % Update figure appdata
-    setappdata(hFig, 'Surface', TessInfo);
-    % Update colormap
-    UpdateSurfaceColormap(hFig, iTess);
-end
-
-
-%% ===== UPDATE SURFACE DATA =====
-% Update the 'Data' field for given surfaces :
-%    - Load data/results matrix (F, ImageGridAmp, ...) if it is not loaded yet
-%    - Store global minimum/maximum of data
-%    - Interpolate data matrix over the target surface if number of vertices does not match
-%    - And update color display (ColormapChangedCallback)
-%
-% Usage:  UpdateSurfaceData(hFig, iSurfaces)
-%         UpdateSurfaceData(hFig)
-function [isOk, TessInfo] = UpdateSurfaceData(hFig, iSurfaces)
-    global GlobalData;
-    isOk = 1;
-    % Get surfaces list 
-    TessInfo = getappdata(hFig, 'Surface');
-    % If the aim is to update all the surfaces 
-    if (nargin < 2) || isempty(iSurfaces)
-        iSurfaces = find(~cellfun(@(c)isempty(c.Type), {TessInfo.DataSource}));
-        if isempty(iSurfaces)
-            return
-        end
-    end
-        
-    % Get figure index (in DataSet structure)
-    [tmp__, iFig, iDS] = bst_figures('GetFigure', hFig);
-    % Find the DataSet indice that corresponds to the current figure
-    if isempty(iDS)
-        error('No DataSet acessible for this 3D figure');
-    end
-    
-    % For each surface
-    for i = 1:length(iSurfaces)
-        iTess = iSurfaces(i);
-        % If surface patch object doesn't exist => error
-        if isempty(TessInfo(iTess).hPatch)
-            error('Patch is not displayed');
-        end
-        
-        % ===== GET SURFACE DATA =====
-        % Switch between different data types to display on the surface
-        switch (TessInfo(iTess).DataSource.Type)
-            case 'Data'
-                % Get TimeVector and current time indice
-                [TimeVector, CurrentTimeIndex] = bst_memory('GetTimeVector', iDS);
-                % Get selected channels indices and location
-                selChan = GlobalData.DataSet(iDS).Figure(iFig).SelectedChannels;
-                % Set data for current time frame
-                TessInfo(iTess).Data = GlobalData.DataSet(iDS).Measures.F(selChan, CurrentTimeIndex);
-                % Overlay on MRI: Reset Overlay cube
-                if strcmpi(TessInfo(iTess).Name, 'Anatomy')
-                    TessInfo(iTess).OverlayCube = [];
-                    % Compute min-max, if not calculated yet for the figure
-                    if isempty(TessInfo(iTess).DataMinMax)
-                        TessInfo(iTess).DataMinMax = [min(GlobalData.DataSet(iDS).Measures.F(:)), max(GlobalData.DataSet(iDS).Measures.F(:))];
-                    end
-                % Compute interpolation sensors => surface vertices
-                else
-                    TessInfo(iTess) = ComputeScalpInterpolation(iDS, iFig, TessInfo(iTess));
-                end
-                % Update "Static" status for this figure
-                setappdata(hFig, 'isStatic', isempty(GlobalData.DataSet(iDS).Measures.NumberOfSamples) || (GlobalData.DataSet(iDS).Measures.NumberOfSamples <= 2));
-
-            case 'Source'
-                % === LOAD RESULTS VALUES ===
-                % Get results index
-                iResult = bst_memory('GetResultInDataSet', iDS, TessInfo(iTess).DataSource.FileName);
-                % If Results file is not found in GlobalData structure
-                if isempty(iResult)
-                    % Check whether the figure is showing a leadfield
-                    if strcmp(file_gettype(TessInfo(iTess).DataSource.FileName), 'headmodel')
-                        UpdateCallback = getappdata(hFig, 'UpdateCallback');
-                        if ~isempty(UpdateCallback)
-                            UpdateCallback();
-                        end
-                    else
-                        isOk = 0;
-                    end
-                    return
-                end
-                % If data matrix is not loaded for this file
-                if isempty(GlobalData.DataSet(iDS).Results(iResult).ImageGridAmp) && isempty(GlobalData.DataSet(iDS).Results(iResult).ImagingKernel)
-                    bst_memory('LoadResultsMatrix', iDS, iResult);
-                end
-                
-                % === GET CURRENT VALUES ===
-                % Get results values
-                TessInfo(iTess).Data = bst_memory('GetResultsValues', iDS, iResult, [], 'CurrentTimeIndex');
-                if isempty(TessInfo(iTess).Data)
-                    isOk = 0;
-                    return;
-                end
-                
-                % === STAT CLUSTERS ===
-                % Show stat clusters
-                if strcmpi(file_gettype(TessInfo(iTess).DataSource.FileName), 'presults')
-                    % Get TimeVector and current time indice
-                    [TimeVector, iTime] = bst_memory('GetTimeVector', iDS);
-                    % Get displayed clusters
-                    sClusters = panel_stat('GetDisplayedClusters', hFig);
-                    % Replace values with clusters
-                    if ~isempty(sClusters)
-                        mask = 0 * TessInfo(iTess).Data;
-                        % Plot each cluster
-                        for iClust = 1:length(sClusters)
-                            mask = mask | sClusters(iClust).mask(:, iTime, :);
-                        end
-                        TessInfo(iTess).Data(~mask) = 0;
-                    end
-                    
-                    % Add Stat threshold if available
-                    if isfield(GlobalData.DataSet(iDS).Results(iResult), 'StatThreshOver')
-                        TessInfo(iTess).StatThreshOver = GlobalData.DataSet(iDS).Results(iResult).StatThreshOver;
-                        TessInfo(iTess).StatThreshUnder = GlobalData.DataSet(iDS).Results(iResult).StatThreshUnder;
-                    end
-                end
-
-                % === CHECKS ===
-                % If min/max values for this file were not computed yet
-                if isempty(TessInfo(iTess).DataMinMax)
-                    if isequal(GlobalData.DataSet(iDS).Results(iResult).ColormapType, 'time')
-                        TessInfo(iTess).DataMinMax = GlobalData.DataSet(iDS).Results(iResult).Time;
-                    else
-                        TessInfo(iTess).DataMinMax = bst_memory('GetResultsMaximum', iDS, iResult);
-                    end
-                end
-                % Reset Overlay cube
-                TessInfo(iTess).OverlayCube = [];
-                % Check the consistency between the number of results points (number of sources)
-                % and the number of vertices of the target surface patch (IGNORE TEST FOR MRI)
-                if strcmpi(TessInfo(iTess).Name, 'Anatomy')
-                    % Nothing to check right now
-                elseif ~isempty(TessInfo(iTess).DataSource.Atlas) && ~isempty(TessInfo(iTess).DataSource.Atlas.Scouts)
-                    if (size(TessInfo(iTess).Data, 1) ~= length(TessInfo(iTess).DataSource.Atlas.Scouts))
-                        bst_error(sprintf(['Number of sources (%d) is different from number of scouts (%d).\n\n' ...
-                                  'Please compute the sources again.'], size(TessInfo(iTess).Data, 1), TessInfo(iTess).DataSource.Atlas.Scouts), 'Data mismatch', 0);
-                        isOk = 0;
-                        return;
-                    end
-                elseif strcmpi(GlobalData.DataSet(iDS).Results(iResult).HeadModelType, 'surface') && (size(TessInfo(iTess).Data, 1) ~= TessInfo(iTess).nVertices)
-                    bst_error(sprintf(['Number of sources (%d) is different from number of vertices (%d).\n\n' ...
-                              'Please compute the sources again.'], size(TessInfo(iTess).Data, 1), TessInfo(iTess).nVertices), 'Data mismatch', 0);
-                    isOk = 0;
-                    return;
-                end
-                % Update "Static" status for this figure
-                setappdata(hFig, 'isStatic', (GlobalData.DataSet(iDS).Results(iResult).NumberOfSamples <= 2));
-                
-                % === OPTICAL FLOW ===
-                if ~isempty(GlobalData.DataSet(iDS).Results(iResult).OpticalFlow)
-                    sSurf = bst_memory('LoadSurface', TessInfo(iTess).SurfaceFile);
-                    panel_opticalflow('PlotOpticalFlow', hFig, GlobalData.DataSet(iDS).Results(iResult).OpticalFlow, ...
-                                      GlobalData.UserTimeWindow.CurrentTime, sSurf); 
-                end
-
-            case 'Timefreq'
-                % === LOAD TIMEFRQ VALUES ===
-                % Get results index
-                iTimefreq = bst_memory('GetTimefreqInDataSet', iDS, TessInfo(iTess).DataSource.FileName);
-                % If Results file is not found in GlobalData structure
-                if isempty(iTimefreq)
-                    isOk = 0;
-                    return
-                end
-                
-                % === GET CURRENT VALUES ===
-                % Get figure properties
-                TfInfo = getappdata(hFig, 'Timefreq');
-                if isequal(TfInfo.FOOOFDisp,'overlay') || isequal(TfInfo.FOOOFDisp,'spectrum')
-                    FooofDisp = 'spectrum';
-                else 
-                    FooofDisp = TfInfo.FOOOFDisp;
-                end
-                % Get results values
-                TessInfo(iTess).Data = bst_memory('GetTimefreqValues', iDS, iTimefreq, TfInfo.RowName, TfInfo.iFreqs, 'CurrentTimeIndex', TfInfo.Function, TfInfo.RefRowName, FooofDisp);
-                % Get only the first time point
-                if size(TessInfo(iTess).Data,2) > 1
-                    TessInfo(iTess).Data = TessInfo(iTess).Data(:,1);
-                end
-                % If min/max values for this file were not computed yet
-                if isempty(TessInfo(iTess).DataMinMax)
-                    TessInfo(iTess).DataMinMax = bst_memory('GetTimefreqMaximum', iDS, iTimefreq, TfInfo.Function);
-                end
-                % Reset Overlay cube
-                TessInfo(iTess).OverlayCube = [];
-                % Get associated results
-                switch (GlobalData.DataSet(iDS).Timefreq(iTimefreq).DataType)
-                    case 'data'
-                        % Overlay on MRI: Reset Overlay cube
-                        if strcmpi(TessInfo(iTess).Name, 'Anatomy')
-                            TessInfo(iTess).OverlayCube = [];
-                        % Compute interpolation sensors => surface vertices
-                        else
-                            TessInfo(iTess) = ComputeScalpInterpolation(iDS, iFig, TessInfo(iTess));
-                        end
-                        nVertices = TessInfo(iTess).nVertices;
-                    case 'results'
-                        nVertices = max(numel(GlobalData.DataSet(iDS).Timefreq(iTimefreq).RowNames), numel(GlobalData.DataSet(iDS).Timefreq(iTimefreq).RefRowNames));
-                    otherwise
-                        nVertices = TessInfo(iTess).nVertices;
-                end
-
-                % === STAT CLUSTERS ===
-                % Show stat clusters
-                if strcmpi(file_gettype(TessInfo(iTess).DataSource.FileName), 'ptimefreq')
-                    % Get TimeVector and current time indice
-                    [TimeVector, iTime] = bst_memory('GetTimeVector', iDS);
-                    % Get displayed clusters
-                    sClusters = panel_stat('GetDisplayedClusters', hFig);
-                    % Replace values with clusters
-                    if ~isempty(sClusters)
-                        mask = 0 * TessInfo(iTess).Data;
-                        % If displaying the second of a replicated time point, which is not available in the clusters mask: ignore the time information
-                        if (length(iTime) == 1) && (iTime == 2) && (size(sClusters(1).mask,2) == 1)
-                            iTime = 1;
-                        end
-                        % Plot each cluster
-                        for iClust = 1:length(sClusters)
-                            mask = mask | sClusters(iClust).mask(:, iTime, GlobalData.UserFrequencies.iCurrentFreq);
-                        end
-                        TessInfo(iTess).Data(~mask) = 0;
-                    end
-                end
-                
-                % === CHECKS ===
-                % Check the consistency between the number of results points (number of sources)
-                % and the number of vertices of the target surface patch (IGNORE TEST FOR MRI)
-                if strcmpi(TessInfo(iTess).Name, 'Anatomy')
-                    % Nothing to check right now
-                elseif ~isempty(TessInfo(iTess).DataSource.Atlas) && ~isempty(TessInfo(iTess).DataSource.Atlas.Scouts)
-                    if (size(TessInfo(iTess).Data, 1) ~= length(TessInfo(iTess).DataSource.Atlas.Scouts))
-                        bst_error(sprintf(['Number of sources (%d) is different from number of scouts (%d).\n\n' ...
-                                  'Please compute the sources again.'], size(TessInfo(iTess).Data, 1), length(TessInfo(iTess).DataSource.Atlas.Scouts)), 'Data mismatch', 0);
-                        isOk = 0;
-                        return;
-                    end
-                elseif (size(TessInfo(iTess).Data, 1) ~= nVertices) && ~strcmpi(TessInfo(iTess).Name, 'Anatomy')
-                    bst_error(sprintf(['Number of sources (%d) is different from number of vertices (%d).\n\n' ...
-                              'Please compute the sources again.'], size(TessInfo(iTess).Data, 1), nVertices), 'Data mismatch', 0);
-                    isOk = 0;
-                    return;
-                end
-                % Update "Static" status for this figure
-                setappdata(hFig, 'isStatic',     (GlobalData.DataSet(iDS).Timefreq(iTimefreq).NumberOfSamples <= 2));
-                setappdata(hFig, 'isStaticFreq', (size(GlobalData.DataSet(iDS).Timefreq(iTimefreq).TF,3) <= 1));
-                
-            case 'Dipoles'
-                % === LOAD DIPOLES VALUES ===
-                % Get results index
-                iDipoles = bst_memory('GetDipolesInDataSet', iDS, TessInfo(iTess).DataSource.FileName);
-                % If Results file is not found in GlobalData structure
-                if isempty(iDipoles)
-                    % Load Results file
-                    [iDS, iDipoles] = bst_memory('LoadDipolesFile', TessInfo(iTess).DataSource.FileName);
-                    if isempty(iDipoles)
-                        return
-                    end
-                end
-                % === GET CURRENT VALUES ===
-                % Get results values
-                % TessInfo(iTess).Data = bst_memory('GetDipolesValues', iDS, iDipoles, 'CurrentTimeIndex');
-                % If min/max values for this file were not computed yet
-                if isempty(TessInfo(iTess).DataMinMax)
-                    TessInfo(iTess).DataMinMax = [0 100];
-                end
-                % Reset Overlay cube
-                TessInfo(iTess).OverlayCube = [];
-                % Update "Static" status for this figure
-                setappdata(hFig, 'isStatic', (GlobalData.DataSet(iDS).Dipoles(iDipoles).NumberOfSamples <= 2));
-                
-            case 'Surface'
-                % Get loaded surface
-                SurfaceFile = TessInfo(iTess).DataSource.FileName;
-                sSurf = bst_memory('LoadSurface', SurfaceFile);
-                % Build uniform data vector
-                TessInfo(iTess).Data = ones(length(sSurf.Vertices),1);
-                TessInfo(iTess).DataMinMax = [.5 .5];
-                setappdata(hFig, 'isStatic', 1);
-                
-            case 'Anatomy'
-                % Get overlay MRI
-                MriFile = TessInfo(iTess).DataSource.FileName;
-                sMriOverlay = bst_memory('LoadMri', MriFile);
-                % Get base MRI
-                sMri = bst_memory('GetMri', TessInfo(iTess).SurfaceFile);
-                % Check the MRI dimensions
-                if ~isequal(size(sMriOverlay.Cube(:,:,:,1)), size(sMri.Cube(:,:,:,1)))
-                    bst_error('The dimensions of the two volumes do not match.', 'Data mismatch', 0);
-                    isOk = 0;
-                    return;
-                elseif all(abs(sMriOverlay.Voxsize - sMri.Voxsize) > 0.1)
-                    bst_error('The resolution of the two volumes do not match. Resample the overlay first.', 'Data mismatch', 0);
-                    isOk = 0;
-                    return;
-                end
-                % Get index for 4th dimension ("time")
-                if ~isempty(GlobalData.UserTimeWindow.NumberOfSamples) && (size(sMriOverlay.Cube, 4) == GlobalData.UserTimeWindow.NumberOfSamples) && (GlobalData.UserTimeWindow.CurrentTime == round(GlobalData.UserTimeWindow.CurrentTime))
-                    i4 = GlobalData.UserTimeWindow.CurrentTime;
-                    sMriOverlay.Cube = sMriOverlay.Cube(:,:,:,i4);
-                    % Update "Static" status for this figure
-                    setappdata(hFig, 'isStatic', 0);
-                end
-                % If labels are available: convert volume to an RGB cube (0-255)
-                if ~isempty(sMriOverlay.Labels) && (size(sMriOverlay.Labels,2) >= 3)
-                    % Labels = {value,name,color}
-                    labelInd = cat(1, sMriOverlay.Labels{:,1});
-                    labelRGB = cat(1, sMriOverlay.Labels{:,3});
-                    % Saturate volume values above the size of the labels table
-                    sMriOverlay.Cube(sMriOverlay.Cube > max(labelInd)) = 0;
-                    % Build a colormap with all the labels
-                    colormapLabels = zeros(max(labelInd) + 1, 3);     % Starting from 1 instead of zero
-                    colormapLabels(labelInd + 1,:) = labelRGB;
-                    % Assemble RGB volume
-                    TessInfo(iTess).OverlayCube = uint8(cat(4, ...
-                        reshape(colormapLabels(sMriOverlay.Cube + 1, 1), size(sMriOverlay.Cube)), ...
-                        reshape(colormapLabels(sMriOverlay.Cube + 1, 2), size(sMriOverlay.Cube)), ...
-                        reshape(colormapLabels(sMriOverlay.Cube + 1, 3), size(sMriOverlay.Cube))));
-                    % Save label information
-                    TessInfo(iTess).OverlayCubeLabels = sMriOverlay.Cube;
-                    TessInfo(iTess).OverlayLabels = sMriOverlay.Labels;
-                    TessInfo(iTess).isOverlayAtlas = 1;
-                    TessInfo(iTess).DataMinMax = [0,255];
-                % Otherwise: the volume contains intensity values, that will be displayed using a colormap
-                else
-                    TessInfo(iTess).DataMinMax = double([min(sMriOverlay.Cube(:)), max(sMriOverlay.Cube(:))]);
-                    TessInfo(iTess).OverlayCube = double(sMriOverlay.Cube);
-                end
-                
-            case 'MriTime'
-                % Update MRI volume
-                figure_callback(hFig, 'UpdateSurfaceColor', hFig, iTess);
-                % Get updated surface definition
-                TessInfo = getappdata(hFig, 'Surface');
-
-            case 'HeadPointsDistance'
-                TessInfo(iTess).Data = get(TessInfo(iTess).hPatch, 'CData');
-                if isempty(TessInfo(iTess).Data) || ~isnumeric(TessInfo(iTess).Data)
-                    isOk = 0;
-                    return;
-                end
-                TessInfo(iTess).DataMinMax = [min(TessInfo(iTess).Data(:)), max(TessInfo(iTess).Data(:))];
-
-            otherwise
-                % Nothing to do
-        end
-        % Error if all data values are null
-        if (max(abs(TessInfo(iTess).DataMinMax)) == 0)
-            disp('BST> All values are null. Please check your input file.');
-        end
-    end
-    % Update surface definition
-    setappdata(hFig, 'Surface', TessInfo);
-    % Update colormap
-    UpdateSurfaceColormap(hFig, iSurfaces);
-end
-
-
-%% ===== COMPUTE SCALP INTERPOLATION =====
-function TessInfo = ComputeScalpInterpolation(iDS, iFig, TessInfo)
-    global GlobalData;
-    % If surface is not displayed: exit
-    if isempty(TessInfo.hPatch) || ~ishandle(TessInfo.hPatch)
-        return;
-    end
-    % Get vertices of surface
-    Vertices = get(TessInfo.hPatch, 'Vertices');
-    % Get selected channels indices and location
-    selChan = GlobalData.DataSet(iDS).Figure(iFig).SelectedChannels;
-    % Get sensors positions
-    chan_loc = figure_3d('GetChannelPositions', iDS, selChan);
-    % Interpolate data on scalp surface (only if Matrix is not computed yet, or channels changed)
-    if isempty(TessInfo.DataWmat) || ...
-            (size(TessInfo.DataWmat,2) ~= length(selChan)) || ...
-            (size(TessInfo.DataWmat,1) ~= length(Vertices))
-        % EEG: Use smoothed display, as in 2D/3D topography
-        if strcmpi(GlobalData.DataSet(iDS).Figure(iFig).Id.Modality, 'eeg')
-            TopoInfo.UseSmoothing = 1;
-            TopoInfo.Modality = GlobalData.DataSet(iDS).Figure(iFig).Id.Modality;
-            Faces = get(TessInfo.hPatch, 'Faces');
-            [bfs_center, bfs_radius] = bst_bfs(Vertices);
-            TessInfo.DataWmat = figure_topo('GetInterpolation', iDS, iFig, TopoInfo, Vertices, Faces, bfs_center, bfs_radius, chan_loc);
-        else
-            switch lower(GlobalData.DataSet(iDS).Figure(iFig).Id.Modality)
-                case 'eeg',       excludeParam = .3;
-                case 'ecog',      excludeParam = -.015;
-                case 'seeg',      excludeParam = -.015;
-                case 'ecog+seeg', excludeParam = -.015;
-                case 'meg',       excludeParam = .5;
-                otherwise,        excludeParam = 0;
-            end
-            nbNeigh = 4;
-            TessInfo.DataWmat = bst_shepards(Vertices, chan_loc, nbNeigh, excludeParam);
-        end
-    end
-    % Set data for current time frame
-    TessInfo.Data = TessInfo.DataWmat * TessInfo.Data;
-    % Store minimum and maximum of displayed data
-    TessInfo.DataMinMax = [min(TessInfo.Data(:)),  max(TessInfo.Data(:))];
-end
-
-
-%% ===== UPDATE SURFACE COLORMAP =====
-function UpdateSurfaceColormap(hFig, iSurfaces)
-    % Get surfaces list 
-    TessInfo = getappdata(hFig, 'Surface');
-    if isempty(TessInfo)
-        return
-    end
-    % If the aim is to update all the surfaces 
-    if (nargin < 2) || isempty(iSurfaces)
-        iSurfaces = 1:length(TessInfo);
-    end
-    
-    % Get default colormap to use for this figure
-    ColormapInfo = getappdata(hFig, 'Colormap');
-    % Get figure axes
-    hAxes = [findobj(hFig, '-depth', 1, 'Tag', 'Axes3D'), ...
-             findobj(hFig, '-depth', 1, 'Tag', 'axc'), ...
-             findobj(hFig, '-depth', 1, 'Tag', 'axa'), ...
-             findobj(hFig, '-depth', 1, 'Tag', 'axs')];
-    
-    % Get figure index (in DataSet structure)
-    [tmp__, iFig, iDS] = bst_figures('GetFigure', hFig);
-    % Find the DataSet indice that corresponds to the current figure
-    if isempty(iDS)
-        error('No DataSet acessible for this 3D figure');
-    end
-    DataType = [];
-    
-    % ===== CREATE COLORBAR =====
-    if ~isempty(ColormapInfo.Type)
-        % Get figure colormap
-        sColormap = bst_colormaps('GetColormap', ColormapInfo.Type);
-        % Set figure colormap
-        set(hFig, 'Colormap', sColormap.CMap);
-        % Create/Delete colorbar
-        bst_colormaps('SetColorbarVisible', hFig, sColormap.DisplayColorbar);
-    % No colorbar should be displayed in this figure
-    else
-        % Delete colorbar
-        bst_colormaps('SetColorbarVisible', hFig, 0);
-    end
-    
-    % ===== UPDATE SURFACES =====
-    for i = 1:length(iSurfaces)
-        iTess = iSurfaces(i);
-        % If surface has no colormapped data to update, skip
-        if strcmpi(TessInfo(iTess).DataSource.Type, 'HeadModel')
-            continue;
-        end
-        % === COLORMAPPING ===
-        % Get colormap
-        sColormap = bst_colormaps('GetColormap', TessInfo(iTess).ColormapType);
-        % Dipoles density: only percentage
-        if strcmpi(TessInfo(iTess).DataSource.Type, 'Dipoles')
-            TessInfo(iTess).DataLimitValue = [0 100];
-        % Regular values: use the definition of maximum for the colormap
-        else
-            TessInfo(iTess).DataLimitValue = bst_colormaps('GetMinMax', sColormap, TessInfo(iTess).Data, TessInfo(iTess).DataMinMax);
-        end
-        % Apply absolute value
-        if sColormap.isAbsoluteValues
-            TessInfo(iTess).Data = abs(TessInfo(iTess).Data);
-        end
-        % If current colormap is the default colormap for this figure (for colorbar)
-        if strcmpi(ColormapInfo.Type, TessInfo(iTess).ColormapType) && ~isempty(TessInfo(iTess).DataSource.Type)
-            if all(~isnan(TessInfo(iTess).DataLimitValue)) && (TessInfo(iTess).DataLimitValue(1) < TessInfo(iTess).DataLimitValue(2))
-                set(hAxes, 'CLim', TessInfo(iTess).DataLimitValue);
-            else
-                set(hAxes, 'CLim', [0 1e-30]);
-            end
-            DataType = TessInfo(iTess).DataSource.Type;
-            % For Data: use the modality instead
-            if strcmpi(DataType, 'Data') && ~isempty(ColormapInfo.Type) && ismember(ColormapInfo.Type, {'eeg', 'meg', 'nirs'})
-                DataType = upper(ColormapInfo.Type);
-            % sLORETA: Do not use regular source scaling (pAm)
-            elseif strcmpi(DataType, 'Source') && ~isempty(strfind(lower(TessInfo(iTess).DataSource.FileName), 'sloreta'))
-                DataType = 'sLORETA';
-            end
-        end     
-        % === DISPLAY ON MRI ===
-        if strcmpi(TessInfo(iTess).Name, 'Anatomy') && ~isempty(TessInfo(iTess).DataSource.Type) && ...
-                ~strcmpi(TessInfo(iTess).DataSource.Type, 'MriTime') && isempty(TessInfo(iTess).OverlayCube)
-            % Progress bar
-            isProgressBar = bst_progress('isVisible');
-            bst_progress('start', 'Display MRI', 'Updating values...');
-            % Update figure's appdata (surface list)
-            setappdata(hFig, 'Surface', TessInfo);
-            % Update OverlayCube
-            TessInfo = UpdateOverlayCube(hFig, iTess);
-            % Hide progress bar
-            if ~isProgressBar
-                bst_progress('stop');
-            end
-        elseif strcmpi(TessInfo(iTess).Name, 'HeadPoints')
-            % No need to update surface color here, data already updated.
-            % Update figure's appdata (surface list)
-            setappdata(hFig, 'Surface', TessInfo);            
-        else
-            % Update figure's appdata (surface list)
-            setappdata(hFig, 'Surface', TessInfo);
-            % Update surface color
-            figure_callback(hFig, 'UpdateSurfaceColor', hFig, iTess);
-        end
-    end
-    
-    % ===== CONFIGURE COLORBAR =====
-    % Display only one colorbar (preferentially the results colorbar)
-    if ~isempty(ColormapInfo.Type)
-        bst_colormaps('ConfigureColorbar', hFig, ColormapInfo.Type, DataType, ColormapInfo.DisplayUnits);
-    end
-end
-
-
-%% ===== GET SURFACE =====
-% Find a surface in a given 3DViz figure
-% Usage:  [iTess, TessInfo, hFig, sSurf] = GetSurface(hFig, SurfaceFile)
-%         [iTess, TessInfo, hFig, sSurf] = GetSurface(hFig, [], SurfaceType)
-function [iTess, TessInfo, hFig, sSurf] = GetSurface(hFig, SurfaceFile, SurfaceType)
-    iTess = [];
-    sSurf = [];
-    % Get figure appdata (surfaces configuration)
-    TessInfo = getappdata(hFig, 'Surface');
-    if nargin < 3 || (isempty(SurfaceType) && isempty(SurfaceFile))
-        return;
-    end
-    if isempty(SurfaceFile)
-        % Search by type.
-        iTess = find(strcmpi({TessInfo.Name}, SurfaceType));
-        if isempty(iTess)
-            return;
-        elseif numel(iTess) > 1
-            % See if selected is one of them, otherwise return last.
-            iTessSel = getappdata(hFig, 'iSurface');
-            if ismember(iTessSel, iTess)
-                iTess = iTessSel;
-            else
-                iTess = iTess(end);
-            end
-        end
-    else
-        % Check whether filename is an absolute or relative path
-        SurfaceFile = file_short(SurfaceFile);
-        % Find the surface in the 3DViz figure
-        iTess = find(file_compare({TessInfo.SurfaceFile}, SurfaceFile));
-    end
-    if (nargout >= 4) && ~isempty(TessInfo) && ~isempty(iTess)
-        sSurf = bst_memory('GetSurface', TessInfo(iTess).SurfaceFile);
-    end
-end
-
-
-%% ===== GET SELECTED SURFACE =====
-% Usage:  [iTess, TessInfo, hFig, sSurf] = GetSelectedSurface()
-%         [iTess, TessInfo, hFig, sSurf] = GetSelectedSurface(hFig)
-function [iTess, TessInfo, hFig, sSurf] = GetSelectedSurface(hFig) %#ok<DEFNU>
-    % If target figure is not defined: use the current 3D figure
-    if ((nargin < 1) || isempty(hFig))
-        % Get current 3d figure
-        hFig = bst_figures('GetCurrentFigure', '3D');
-        % No current 3D figure: error
-        if isempty(hFig)
-            return
-        end
-    end
-    % Get surface descriptions
-    TessInfo = getappdata(hFig, 'Surface');
-    iTess    = getappdata(hFig, 'iSurface');
-    % Get the loaded structure in memory
-    sSurf = [];
-    if (nargout >= 4) && ~isempty(TessInfo) && ~isempty(iTess)
-        sSurf = bst_memory('GetSurface', TessInfo(iTess).SurfaceFile);
-    end
-end
-
-
-%% ===== GET SURFACE: ANATOMY =====
-function [sMri,TessInfo,iTess,iMri] = GetSurfaceMri(hFig)
-    sMri  = [];
-    iTess = [];
-    iMri  = [];
-	% Get list of surfaces for the figure
-    TessInfo = getappdata(hFig, 'Surface');
-    if isempty(TessInfo)
-        return
-    end
-    % Find "Anatomy"
-    iTess = find(strcmpi({TessInfo.Name}, 'Anatomy'));
-    if isempty(iTess)
-        return
-    elseif (length(iTess) > 1)
-        iTess = iTess(1);
-    end
-    % Get Mri filename
-    MriFile = TessInfo(iTess).SurfaceFile;
-    % Get loaded MRI
-    [sMri,iMri] = bst_memory('GetMri', MriFile);
-end
-
-
-%% ===== GET SURFACE VERTICES =====
-function [Vertices, Faces, VertexNormals, iVisibleVert] = GetSurfaceVertices(hPatch, isStructAtlas) %#ok<DEFNU>
-    Faces    = get(hPatch, 'Faces');
-    Vertices = get(hPatch, 'Vertices');
-    VertexNormals = double(get(hPatch, 'VertexNormals'));
-    % If we cannot get the normals without redrawing the figure: try again after refresh
-    if isempty(VertexNormals)
-        drawnow
-        VertexNormals = double(get(hPatch, 'VertexNormals'));
-    end
-    % Normalize normals length
-    VertexNormals = bst_bsxfun(@rdivide, VertexNormals, sqrt(sum(VertexNormals.^2,2)));
-    % Get visible vertices
-    if isStructAtlas
-        iVisibleVert = 1:size(Vertices,1);
-    else
-        FaceAlpha = get(hPatch, 'FaceAlpha');
-        if isequal(FaceAlpha, 'flat')
-            FaceVertexAlphaData = get(hPatch, 'FaceVertexAlphaData');
-            iVisibleVert = unique(Faces(FaceVertexAlphaData ~= 0,:));
-        elseif (FaceAlpha == 0)
-            iVisibleVert = [];
-        else
-            iVisibleVert = 1:length(Vertices);
-        end
-    end
-end
-
-
-%% ===== REMOVE A SURFACE =====
-function RemoveSurface(hFig, iSurface)
-    % Get figure appdata (surfaces configuration)
-    TessInfo = getappdata(hFig, 'Surface');
-    if (iSurface < 0) || (iSurface > length(TessInfo))
-        return;
-    end
-    % Remove associated patch
-    iRemPatch = ishandle(TessInfo(iSurface).hPatch);
-    delete(TessInfo(iSurface).hPatch(iRemPatch));
-    % Remove surface from the figure's surfaces list
-    TessInfo(iSurface) = [];
-    % Update figure's surfaces list
-    setappdata(hFig, 'Surface', TessInfo);
-    % Set another figure as current figure
-    if isempty(TessInfo)
-        setappdata(hFig, 'iSurface', []);
-    elseif (iSurface <= length(TessInfo))
-        setappdata(hFig, 'iSurface', iSurface);
-    else
-        setappdata(hFig, 'iSurface', iSurface - 1);
-    end
-    % Reload scouts
-    panel_scout('ReloadScouts', hFig);
-end
-       
-
-
-%% ===== PLOT MRI =====
-% Usage:  hs = panel_surface('PlotMri', hFig, posXYZ=[current], isFast=0) : Set the position of cuts and plot MRI
-function hs = PlotMri(hFig, posXYZ, isFast)
-    % Parse inputs
-    if (nargin < 3) || isempty(isFast)
-        isFast = 0;
-    end
-    % Get MRI
-    [sMri,TessInfo,iTess,iMri] = GetSurfaceMri(hFig);
-    % Set positions or use default
-    if (nargin < 2) || isempty(posXYZ)
-        posXYZ = TessInfo(iTess).CutsPosition;
-        iDimPlot = ~isnan(posXYZ);
-    else
-        iDimPlot = ~isnan(posXYZ);
-        TessInfo(iTess).CutsPosition(iDimPlot) = posXYZ(iDimPlot);
-    end
-    % Get initial threshold value
-    threshold = TessInfo(iTess).SurfSmoothValue * 2 * double(sMri.Histogram.bgLevel);
-    % Get colormaps
-    sColormapData = bst_colormaps('GetColormap', TessInfo(iTess).ColormapType);
-    sColormapMri  = bst_colormaps('GetColormap', 'anatomy');
-    MriOptions = bst_get('MriOptions');
-    % Define OPTIONS structure
-    OPTIONS.sMri             = sMri;
-    OPTIONS.iMri             = iMri;
-    OPTIONS.cutsCoords       = posXYZ;                         % [x,y,z] location of the cuts in the volume
-    OPTIONS.MriThreshold     = threshold;                      % MRI threshold (if value<threshold : background)
-    OPTIONS.MriAlpha         = TessInfo(iTess).SurfAlpha;      % MRI alpha value (ie. opacity)
-    OPTIONS.MriColormap      = sColormapMri.CMap;              % MRI Colormap
-    OPTIONS.MriIndexed       = ~isempty(strfind(sColormapMri.Name, 'atlas_')) || isequal(sColormapMri.Name, 'cmap_atlas'); % If 1, the input image will be considered as indexed
-    OPTIONS.OverlayCube      = TessInfo(iTess).OverlayCube;    % Overlay values
-    OPTIONS.OverlayThreshold = TessInfo(iTess).DataThreshold;  % Overlay threshold
-    OPTIONS.OverlaySizeThreshold = TessInfo(iTess).SizeThreshold;  % Overlay size threshold
-    OPTIONS.OverlayAlpha     = TessInfo(iTess).DataAlpha;      % Overlay transparency
-    OPTIONS.OverlayColormap  = sColormapData.CMap;             % Overlay colormap
-    OPTIONS.OverlayIndexed   = ~isempty(strfind(sColormapData.Name, 'atlas_')) || isequal(sColormapData.Name, 'cmap_atlas'); % If 1, the input image will be considered as indexed
-    OPTIONS.OverlayBounds    = TessInfo(iTess).DataLimitValue; % Overlay colormap amplitude, [minValue,maxValue]
-    OPTIONS.OverlayAbsolute  = sColormapData.isAbsoluteValues;
-    OPTIONS.isMipAnatomy     = MriOptions.isMipAnatomy;
-    OPTIONS.isMipFunctional  = MriOptions.isMipFunctional;
-    OPTIONS.UpsampleImage    = MriOptions.UpsampleImage;
-    OPTIONS.MipAnatomy       = TessInfo(iTess).MipAnatomy;
-    OPTIONS.MipFunctional    = TessInfo(iTess).MipFunctional;
-    % Plot cuts
-    [hs, OutputOptions] = mri_draw_cuts(hFig, OPTIONS);
-
-    TessInfo(iTess).hPatch(iDimPlot) = hs(iDimPlot);
-    % Save maximum in each direction in TessInfo structure
-    if OPTIONS.isMipAnatomy
-        iUpdateSlice = ~cellfun(@isempty, OutputOptions.MipAnatomy);
-        TessInfo(iTess).MipAnatomy(iUpdateSlice) = OutputOptions.MipAnatomy(iUpdateSlice);
-    end
-    if OPTIONS.isMipFunctional
-        iUpdateSlice = ~cellfun(@isempty, OutputOptions.MipFunctional);
-        TessInfo(iTess).MipFunctional(iUpdateSlice) = OutputOptions.MipFunctional(iUpdateSlice);
-    end
-    % Save TessInfo
-    setappdata(hFig, 'Surface', TessInfo);
-    
-    % Plot threshold markers
-    if ~isempty(TessInfo(iTess).Data) 
-        if ~sColormapData.isAbsoluteValues && (OPTIONS.OverlayBounds(1) == -OPTIONS.OverlayBounds(2))
-            ThreshBar = OPTIONS.OverlayThreshold * max(abs(OPTIONS.OverlayBounds)) * [-1,1];
-        elseif (OPTIONS.OverlayBounds(2) <= 0)
-            ThreshBar = OPTIONS.OverlayBounds(2);
-        else
-            ThreshBar = OPTIONS.OverlayBounds(1) + (OPTIONS.OverlayBounds(2)-OPTIONS.OverlayBounds(1)) * OPTIONS.OverlayThreshold;
-        end
-        figure_3d('AddThresholdMarker', hFig, OPTIONS.OverlayBounds, ThreshBar);
-    end
-    
-    % Plot tensors on MRI slices
-    FigureId = getappdata(hFig, 'FigureId');
-    if isequal(FigureId.SubType, 'TensorsMri') && ~isFast
-        isProgress = bst_progress('isVisible');
-        if ~isProgress
-            bst_progress('start', 'MRI display', 'Updating tensors...');
-        end
-        if (nnz(iDimPlot) > 1)
-            iDimTensor = 3;
-        else
-            iDimTensor = find(iDimPlot);
-        end
-        figure_3d('PlotTensorCut', hFig, OPTIONS.cutsCoords(iDimTensor), iDimTensor, 0);
-        if ~isProgress
-            drawnow;
-            bst_progress('stop');
-        end
-    end
-end
-
-
-%% ===== UPDATE OVERLAY MASKS =====
-function UpdateOverlayCubes(hFig) %#ok<DEFNU>
-    for i = 1:length(hFig)
-        [sMri, TessInfo, iTess] = GetSurfaceMri(hFig(i));
-        if ~isempty(iTess) && ~isempty(TessInfo(iTess).Data)
-            UpdateOverlayCube(hFig(i), iTess);
-        end
-    end
-end
-
-
-%% ===== UPDATE OVERLAY MASK =====
-% Usage:  TessInfo = UpdateOverlayCube(hFig, iTess)
-function TessInfo = UpdateOverlayCube(hFig, iTess)
-    global GlobalData;
-    % Get MRI
-    TessInfo = getappdata(hFig, 'Surface');
-    sMri = bst_memory('GetMri', TessInfo(iTess).SurfaceFile);
-    if isempty(sMri) || isempty(sMri.Cube) || (isempty(TessInfo(iTess).Data) && ~strcmpi(TessInfo(iTess).DataSource.Type, 'Dipoles'))
-       return 
-    end
-    isProgressBar = 0;
-    SurfaceFile = [];
-    OverlayCube = [];
-    isVolumeGrid = 0;
-    % Process depend on overlay data file
-    switch (TessInfo(iTess).DataSource.Type)
-        case 'Data'
-            % Get figure index (in DataSet structure)
-            [tmp__, iFig, iDS] = bst_figures('GetFigure', hFig);
-            % Get selected channels indices and location
-            selChan = GlobalData.DataSet(iDS).Figure(iFig).SelectedChannels;
-            % Set data for current time frame
-            GridLoc = [GlobalData.DataSet(iDS).Channel(selChan).Loc]';
-            % Compute interpolation
-            if isempty(TessInfo(iTess).DataWmat) || (size(TessInfo(iTess).DataWmat,2) ~= size(GridLoc,1))
-                % TessInfo(iTess).DataWmat = grid_interp_mri(GridLoc, sMri, [], 1, 1, 3);
-                TessInfo(iTess).DataWmat = grid_interp_mri_seeg(GridLoc, sMri);
-            end
-            % Build interpolated cube
-            MriInterp = TessInfo(iTess).DataWmat;
-            OverlayCube = tess_interp_mri_data(MriInterp, size(sMri.Cube(:,:,:,1)), TessInfo(iTess).Data, isVolumeGrid);
-        case 'Source'
-            % Get loaded results file
-            [iDS, iResult] = bst_memory('GetDataSetResult', TessInfo(iTess).DataSource.FileName);
-            if isempty(iDS)
-                return
-            end         
-            % Get cortex surface
-            SurfaceFile = GlobalData.DataSet(iDS).Results(iResult).SurfaceFile;
-            % Check source grid type
-            isVolumeGrid = ismember(GlobalData.DataSet(iDS).Results(iResult).HeadModelType, {'volume', 'mixed'});
-        case 'Timefreq'
-            % Get loaded timefreq file
-            [iDS, iTf] = bst_memory('GetDataSetTimefreq', TessInfo(iTess).DataSource.FileName);
-            if isempty(iDS)
-                return
-            end
-            % Get cortex surface
-            SurfaceFile = GlobalData.DataSet(iDS).Timefreq(iTf).SurfaceFile;
-            % If timefreq on sources
-            switch (GlobalData.DataSet(iDS).Timefreq(iTf).DataType)
-                case 'data'
-                    % Get figure index (in DataSet structure)
-                    [tmp__, iFig, iDS] = bst_figures('GetFigure', hFig);
-                    % Get selected channels indices and location
-                    selChan = GlobalData.DataSet(iDS).Figure(iFig).SelectedChannels;
-                    % Set data for current time frame
-                    GridLoc = [GlobalData.DataSet(iDS).Channel(selChan).Loc]';
-                    % Compute interpolation
-                    if isempty(TessInfo(iTess).DataWmat) || (size(TessInfo(iTess).DataWmat,2) ~= size(GridLoc,1))
-                        TessInfo(iTess).DataWmat = grid_interp_mri_seeg(GridLoc, sMri);
-                    end
-                    % Build interpolated cube
-                    MriInterp = TessInfo(iTess).DataWmat;
-                    OverlayCube = tess_interp_mri_data(MriInterp, size(sMri.Cube(:,:,:,1)), TessInfo(iTess).Data, isVolumeGrid);
-                case 'results'
-                    % Check source grid type
-                    if ~isempty(GlobalData.DataSet(iDS).Timefreq(iTf).DataFile)
-                        [iDS, iResult] = bst_memory('GetDataSetResult', GlobalData.DataSet(iDS).Timefreq(iTf).DataFile);
-                        isVolumeGrid = ismember(GlobalData.DataSet(iDS).Results(iResult).HeadModelType, {'volume', 'mixed'});
-                    else
-                        isVolumeGrid = 0;
-                    end
-            end
-        case 'Surface'
-            % Get surface specified in DataSource.FileName
-            SurfaceFile = TessInfo(iTess).DataSource.FileName;
-        case 'Dipoles'
-            sDipoles = panel_dipoles('GetSelectedDipoles', hFig);
-            OverlayCube = panel_dipoles('ComputeDensity', sMri, sDipoles);
-        case 'Anatomy'
-            error('todo');
-    end
-    
-    
-    % ===== 3D OVERLAYS =====
-    if ~isempty(OverlayCube)
-        TessInfo(iTess).OverlayCube = OverlayCube;
-    % ===== DISPLAY SURFACE/GRIDS =====
-    else
-        % Progress bar
-        isProgressBar = bst_progress('isVisible');
-        bst_progress('start', 'Display MRI', 'Updating values...');
-        % === INTERPOLATION MRI<->GRID ===
-        if isVolumeGrid
-            % Compute interpolation
-            MriInterp = bst_memory('GetGrid2MriInterp', iDS, iResult, TessInfo.DataSource.GridSmooth);
-        % === INTERPOLATION MRI<->SURFACE ===
-        else
-            [sSurf, iSurf] = bst_memory('LoadSurface', SurfaceFile);
-            tess2mri_interp = bst_memory('GetTess2MriInterp', iSurf);
-            % If no interpolation tess<->mri accessible : exit
-            if isempty(tess2mri_interp)
-               return 
-            end
-            % Only surface interpolation is needed
-            MriInterp = tess2mri_interp;
-        end
-        % === ATLAS SOURCES ===
-        if ~isempty(TessInfo(iTess).DataSource.Atlas) && ~isempty(TessInfo(iTess).DataSource.Atlas.Scouts)
-            % Initialize full cortical map
-            DataScout = TessInfo(iTess).Data;
-            DataSurf = zeros(size(MriInterp,2),1);
-            % Duplicate the value of each scout to all the vertices
-            sScouts = TessInfo(iTess).DataSource.Atlas.Scouts;
-            for i = 1:length(sScouts)
-                DataSurf(sScouts(i).Vertices,:) = DataScout(i,:);
-            end
-        else
-            DataSurf = TessInfo(iTess).Data;
-        end
-        % === UPDATE MASK ===
-        mriSize = size(sMri.Cube(:,:,:,1));
-        % Build interpolated cube
-        TessInfo(iTess).OverlayCube = tess_interp_mri_data(MriInterp, mriSize, DataSurf, isVolumeGrid);
-    end
-    
-    % === UPDATE DISPLAY ===
-    % Reset MIP functional fields
-    TessInfo(iTess).MipFunctional = cell(3,1);    
-    % Get surface description
-    setappdata(hFig, 'Surface', TessInfo);
-    % Redraw surface vertices color
-    figure_callback(hFig, 'UpdateSurfaceColor', hFig, iTess);
-    % Hide progress bar
-    if ~isProgressBar
-        bst_progress('stop');
-    end
-end
-
-
-%% ===== SET SURFACE TRANSPARENCY =====
-function SetSurfaceTransparency(hFig, iSurf, alpha)
-    % Update surface transparency
-    TessInfo = getappdata(hFig, 'Surface');
-    TessInfo(iSurf).SurfAlpha = alpha;
-    setappdata(hFig, 'Surface', TessInfo);
-    % Update panel controls
-    UpdateSurfaceProperties();
-    % Update surface display
-    figure_callback(hFig, 'UpdateSurfaceColor', hFig, iSurf);
-    figure_callback(hFig, 'UpdateSurfaceAlpha', hFig, iSurf);
-end
-
-
-%% ===== SET DATA THRESHOLD =====
-function SetDataThreshold(hFig, iSurf, value) %#ok<DEFNU>
-    % Get surface info
-    TessInfo = getappdata(hFig, 'Surface');
-    % Get file in database
-    if isempty(TessInfo(iSurf).DataSource) || isempty(TessInfo.DataSource(iSurf).FileName)
-        return;
-    end
-    isStat = any(strcmpi(file_gettype(TessInfo.DataSource(iSurf).FileName), {'pdata', 'presults', 'ptimefreq'}));
-    if isStat
-        return;
-    end
-    % Update surface transparency
-    TessInfo(iSurf).DataThreshold = value;
-    setappdata(hFig, 'Surface', TessInfo);
-    % Update panel controls
-    UpdateSurfaceProperties();
-    % Update color display on the surface
-    figure_callback(hFig, 'UpdateSurfaceColor', hFig, iSurf);
-end
-
-%% ===== SET SIZE THRESHOLD =====
-function SetSizeThreshold(hFig, iSurf, value) %#ok<DEFNU>
-    % Update surface transparency
-    TessInfo = getappdata(hFig, 'Surface');
-    TessInfo(iSurf).SizeThreshold = value;
-    setappdata(hFig, 'Surface', TessInfo);
-    % Update panel controls
-    UpdateSurfaceProperties();
-    % Update color display on the surface
-    figure_callback(hFig, 'UpdateSurfaceColor', hFig, iSurf);
-end
-
-%% ===== SET SURFACE SMOOTH =====
-function SetSurfaceSmooth(hFig, iSurf, value, isSave)
-    % Parse inputs
-    if (nargin < 4) || isempty(isSave)
-        isSave = 1;
-    end
-    % Get surface description
-    TessInfo = getappdata(hFig, 'Surface');
-    % If FEM tetrahedral mesh, ignore this call
-    if strcmpi(TessInfo(iSurf).Name, 'FEM')
-        return;
-    end
-    % Update surface transparency
-    TessInfo(iSurf).SurfSmoothValue = value;
-    setappdata(hFig, 'Surface', TessInfo);
-    % Update panel controls
-    UpdateSurfaceProperties();
-    % For MRI display : Smooth slider changes threshold
-    if strcmpi(TessInfo(iSurf).Name, 'Anatomy')
-        figure_callback(hFig, 'UpdateMriDisplay', hFig, [], TessInfo, iSurf);
-    % Else: Update color display on the surface
-    else
-        % Smooth surface
-        figure_callback(hFig, 'UpdateSurfaceAlpha', hFig, iSurf);
-        % Update scouts displayed on this surfce
-        panel_scout('UpdateScoutsVertices', TessInfo(iSurf).SurfaceFile);
-        % Set the new value as the default value
-        if isSave
-            DefaultSurfaceDisplay = bst_get('DefaultSurfaceDisplay');
-            DefaultSurfaceDisplay.SurfSmoothValue = TessInfo(iSurf).SurfSmoothValue;
-            bst_set('DefaultSurfaceDisplay', DefaultSurfaceDisplay);
-        end
-    end
-end
-
-
-%% ===== SET AUTO TRANSPARENCY =====
-function SetAutoTransparency(hFig)
-    % Get surfaces definitions
-    TessInfo = getappdata(hFig, 'Surface');
-    % Look for different surfaces types
-    iOrder = [find(ismember({TessInfo.Name}, {'Cortex','Anatomy'})), ...
-              find(strcmpi({TessInfo.Name}, 'InnerSkull')), ...
-              find(strcmpi({TessInfo.Name}, 'OuterSkull')), ...
-              find(strcmpi({TessInfo.Name}, 'Scalp'))];
-    % Set other surfaces transparency if cortex at the same time
-    for i = 2:length(iOrder)
-        SetSurfaceTransparency(hFig, iOrder(i), 0.7);
-    end
-end
-    
-
-%% ===== SET SURFACE COLOR =====
-function SetSurfaceColor(hFig, iSurf, colorCortex, colorSulci)
-    % Compute the color used to display sulci
-    if (nargin < 4) || isempty(colorSulci)
-        colorSulci = .73 .* colorCortex;
-    end
-    % Get description of surfaces
-    TessInfo = getappdata(hFig, 'Surface');
-    % Update surface description (figure's appdata)
-    TessInfo(iSurf).AnatomyColor(1,:) = colorSulci;
-    TessInfo(iSurf).AnatomyColor(2,:) = colorCortex;
-    % Update Surface appdata structure
-    setappdata(hFig, 'Surface', TessInfo);
-    % Get panel controls
-    ctrl = bst_get('PanelControls', 'Surface');
-    % Change button color (if not in headless mode)
-    if (bst_get('GuiLevel') >= 0)
-        ctrl.jButtonSurfColor.setBackground(java.awt.Color(colorCortex(1), colorCortex(2), colorCortex(3)));
-    end
-    % Update panel controls
-    UpdateSurfaceProperties();
-    % Update color display on the surface
-    figure_callback(hFig, 'UpdateSurfaceColor', hFig, iSurf);
-end
-
-
-%% ===== DISPLAY SURFACE EDGES =====
-function SetSurfaceEdges(hFig, iSurf, SurfShowEdges) %#ok<DEFNU>
-    % Get description of surfaces
-    TessInfo = getappdata(hFig, 'Surface');
-    % Update surface description (figure's appdata)
-    TessInfo(iSurf).SurfShowEdges = SurfShowEdges;
-    % Update Surface appdata structure
-    setappdata(hFig, 'Surface', TessInfo);
-    % Get panel controls
-    ctrl = bst_get('PanelControls', 'Surface');
-    % Change button color (if not in headless mode)
-    if (bst_get('GuiLevel') >= 0)
-        ctrl.jButtonSurfEdge.setSelected(SurfShowEdges)
-    end
-    % Update panel controls
-    UpdateSurfaceProperties();
-    % Update color display on the surface
-    figure_callback(hFig, 'UpdateSurfaceColor', hFig, iSurf);
-end
-
-
-%% ===== APPLY DEFAULT DISPLAY TO SURFACE =====
-function ApplyDefaultDisplay() %#ok<DEFNU>
-    % Get panel controls
-    ctrl = bst_get('PanelControls', 'Surface');
-    if isempty(ctrl)
-        return
-    end
-    % Get defaults for surface display
-    DefaultSurfaceDisplay = bst_get('DefaultSurfaceDisplay');
-    % Surface smooth
-    if (ctrl.jSliderSurfSmoothValue.getValue() ~= DefaultSurfaceDisplay.SurfSmoothValue * 100)
-        ctrl.jSliderSurfSmoothValue.setValue(DefaultSurfaceDisplay.SurfSmoothValue * 100);
-        event = java.awt.event.MouseEvent(ctrl.jSliderSurfSmoothValue, 0, 0, 0, 0, 0, 1, 0, 0);
-        SliderCallback([], event, 'SurfSmoothValue');
-    end
-    % Surface edges
-    if DefaultSurfaceDisplay.SurfShowSulci && ~ctrl.jButtonSurfSulci.isSelected()
-        ctrl.jButtonSurfSulci.doClick();
-    end
-end
-
+function varargout = panel_surface(varargin)
+% PANEL_SURFACE: Panel to load and plot surfaces.
+% 
+% USAGE:  bstPanel = panel_surface('CreatePanel')
+%                    panel_surface('UpdatePanel')
+%                    panel_surface('CurrentFigureChanged_Callback')
+%       nbSurfaces = panel_surface('CreateSurfaceList',      jToolbar, hFig)
+%                    panel_surface('UpdateSurfaceProperties')
+%         iSurface = panel_surface('AddSurface',             hFig, surfaceFile)
+%                    panel_surface('RemoveSurface',          hFig, iSurface)
+%                    panel_surface('SetSurfaceTransparency', hFig, iSurf, alpha)
+%                    panel_surface('SetSurfaceColor',        hFig, iSurf, colorCortex, colorSulci)
+%                    panel_surface('ApplyDefaultDisplay')
+%           [isOk] = panel_surface('SetSurfaceData',        hFig, iTess, dataType, dataFile, isStat)
+%           [isOk] = panel_surface('UpdateSurfaceData',     hFig, iSurfaces)
+%                    panel_surface('UpdateSurfaceColormap', hFig, iSurfaces)
+%                    panel_surface('UpdateOverlayCube',     hFig, iTess)
+
+% @=============================================================================
+% This function is part of the Brainstorm software:
+% https://neuroimage.usc.edu/brainstorm
+% 
+% Copyright (c) University of Southern California & McGill University
+% This software is distributed under the terms of the GNU General Public License
+% as published by the Free Software Foundation. Further details on the GPLv3
+% license can be found at http://www.gnu.org/copyleft/gpl.html.
+% 
+% FOR RESEARCH PURPOSES ONLY. THE SOFTWARE IS PROVIDED "AS IS," AND THE
+% UNIVERSITY OF SOUTHERN CALIFORNIA AND ITS COLLABORATORS DO NOT MAKE ANY
+% WARRANTY, EXPRESS OR IMPLIED, INCLUDING BUT NOT LIMITED TO WARRANTIES OF
+% MERCHANTABILITY AND FITNESS FOR A PARTICULAR PURPOSE, NOR DO THEY ASSUME ANY
+% LIABILITY OR RESPONSIBILITY FOR THE USE OF THIS SOFTWARE.
+%
+% For more information type "brainstorm license" at command prompt.
+% =============================================================================@
+%
+% Authors: Francois Tadel, 2008-2022
+%          Martin Cousineau, 2019
+
+eval(macro_method);
+end
+
+
+%% ===== CREATE PANEL =====
+function bstPanelNew = CreatePanel() %#ok<DEFNU>
+    panelName = 'Surface';
+    % Java initializations
+    import java.awt.*;
+    import javax.swing.*;
+    import org.brainstorm.icon.*;
+    % Create tools panel
+    jPanelNew = gui_component('Panel');
+    jPanelTop = gui_component('Panel');
+    jPanelNew.add(jPanelTop, BorderLayout.NORTH);
+    % Constants
+    TB_DIM = java_scaled('dimension', 25, 25);
+    LABEL_WIDTH    = java_scaled('value', 30);
+    BUTTON_WIDTH   = java_scaled('value', 50);
+    SLIDER_WIDTH   = java_scaled('value', 20);
+    DEFAULT_HEIGHT = java_scaled('value', 22);
+
+    % ===== TOOLBAR =====
+    jMenuBar = gui_component('MenuBar', jPanelTop, BorderLayout.NORTH);
+        jToolbar = gui_component('Toolbar', jMenuBar);
+        jToolbar.setPreferredSize(TB_DIM);
+        jToolbar.setOpaque(0);
+        % Title
+        gui_component('Label', jToolbar, [], '    ');
+        % Separation panel
+        jToolbar.add(Box.createHorizontalGlue());
+        jToolbar.addSeparator(Dimension(10, TB_DIM.getHeight()));
+        % Add/Remove button
+        jButtonSurfAdd = gui_component('ToolbarButton', jToolbar, [], [], {IconLoader.ICON_SURFACE_ADD, TB_DIM},    'Add a surface',              @(h,ev)ButtonAddSurfaceCallback);
+        jButtonSurfDel = gui_component('ToolbarButton', jToolbar, [], [], {IconLoader.ICON_SURFACE_REMOVE, TB_DIM}, 'Remove surface from figure', @(h,ev)ButtonRemoveSurfaceCallback);
+        
+    % ==== OPTION PANELS =====
+    jPanelOptions = gui_component('Panel');
+    jPanelOptions.setLayout(BoxLayout(jPanelOptions, BoxLayout.Y_AXIS));
+    jPanelOptions.setBorder(BorderFactory.createEmptyBorder(7,7,0,7));
+        % ===== SURFACE OPTIONS =====
+        jPanelSurfaceOptions = gui_river([1,1], [1,8,1,4], 'Surface options');
+            % Alpha title 
+            jLabelAlphaTitle = gui_component('label', jPanelSurfaceOptions, 'br', 'Transp.:');
+            % Alpha slider
+            jSliderSurfAlpha = JSlider(0, 100, 0);
+            jSliderSurfAlpha.setPreferredSize(Dimension(SLIDER_WIDTH, DEFAULT_HEIGHT));
+            java_setcb(jSliderSurfAlpha, 'MouseReleasedCallback', @(h,ev)SliderCallback(h, ev, 'SurfAlpha'), ...
+                                         'KeyPressedCallback',    @(h,ev)SliderCallback(h, ev, 'SurfAlpha'));
+            jPanelSurfaceOptions.add('tab hfill', jSliderSurfAlpha);
+            % Alpha label
+            jLabelSurfAlpha = gui_component('label', jPanelSurfaceOptions, [], '   0%', {JLabel.RIGHT, Dimension(LABEL_WIDTH, DEFAULT_HEIGHT)});
+            % Quick preview
+            java_setcb(jSliderSurfAlpha, 'StateChangedCallback',  @(h,ev)SliderQuickPreview(jSliderSurfAlpha, jLabelSurfAlpha, 1));
+
+            % Smooth title
+            gui_component('label', jPanelSurfaceOptions, 'br', 'Smooth:');
+            % Smooth slider 
+            jSliderSurfSmoothValue = JSlider(0, 100, 0);
+            jSliderSurfSmoothValue.setPreferredSize(Dimension(SLIDER_WIDTH, DEFAULT_HEIGHT));
+            jSliderSurfSmoothValue.setToolTipText('Smooth surface');
+            java_setcb(jSliderSurfSmoothValue, 'MouseReleasedCallback', @(h,ev)SliderCallback(h, ev, 'SurfSmoothValue'), ...
+                                               'KeyPressedCallback',    @(h,ev)SliderCallback(h, ev, 'SurfSmoothValue'));
+            jPanelSurfaceOptions.add('tab hfill', jSliderSurfSmoothValue);
+            % Smooth ALPHA label
+            jLabelSurfSmoothValue = gui_component('label', jPanelSurfaceOptions, [], '   0%', {JLabel.RIGHT, Dimension(LABEL_WIDTH, DEFAULT_HEIGHT)});
+            % Quick preview
+            java_setcb(jSliderSurfSmoothValue, 'StateChangedCallback',  @(h,ev)SliderQuickPreview(jSliderSurfSmoothValue, jLabelSurfSmoothValue, 1));
+
+            % Buttons
+            jButtonSurfColor = gui_component('button', jPanelSurfaceOptions, 'br center', 'Color', {Dimension(BUTTON_WIDTH, DEFAULT_HEIGHT), Insets(0,0,0,0)}, 'Set surface color', @ButtonSurfColorCallback);
+            jButtonSurfSulci = gui_component('toggle', jPanelSurfaceOptions, '',          'Sulci', {Dimension(BUTTON_WIDTH, DEFAULT_HEIGHT), Insets(0,0,0,0)}, 'Show/hide sulci map', @ButtonShowSulciCallback);
+            jButtonSurfEdge  = gui_component('toggle', jPanelSurfaceOptions, '',          'Edge',  {Dimension(BUTTON_WIDTH, DEFAULT_HEIGHT), Insets(0,0,0,0)}, 'Show/hide surface triangles', @ButtonShowEdgesCallback);
+        jPanelOptions.add(jPanelSurfaceOptions);
+    
+        % ===== DATA OPTIONS =====
+        jPanelDataOptions = gui_river([1,1], [1,8,1,4], 'Data options');
+            % Threshold title
+            jLabelThreshTitle = gui_component('label', jPanelDataOptions, [], 'Amplitude:');
+            % Threshold slider
+            jSliderDataThresh = JSlider(0, 100, 50);
+            jSliderDataThresh.setPreferredSize(Dimension(SLIDER_WIDTH, DEFAULT_HEIGHT));
+            java_setcb(jSliderDataThresh, 'MouseReleasedCallback', @(h,ev)SliderCallback(h, ev, 'DataThreshold'), ...
+                                          'KeyPressedCallback',    @(h,ev)SliderCallback(h, ev, 'DataThreshold'));
+            jPanelDataOptions.add('tab hfill', jSliderDataThresh);
+            % Threshold label
+            jLabelDataThresh = gui_component('label', jPanelDataOptions, [], '   0%', {JLabel.RIGHT, Dimension(LABEL_WIDTH, DEFAULT_HEIGHT)});
+            % Quick preview
+            java_setcb(jSliderDataThresh, 'StateChangedCallback',  @(h,ev)SliderQuickPreview(jSliderDataThresh, jLabelDataThresh, 1));
+            
+            % Min size title
+            jLabelSizeTitle = gui_component('label', jPanelDataOptions, 'br', 'Min size:');
+            % Min size slider
+            jSliderSize = JSlider(1, length(GetSliderSizeVector(15000)), 1);
+            jSliderSize.setPreferredSize(Dimension(SLIDER_WIDTH, DEFAULT_HEIGHT));
+            java_setcb(jSliderSize, 'MouseReleasedCallback', @(h,ev)SliderCallback(h, ev, 'SizeThreshold'), ...
+                                    'KeyPressedCallback',    @(h,ev)SliderCallback(h, ev, 'SizeThreshold'));
+            jPanelDataOptions.add('tab hfill', jSliderSize);
+            % Min size label
+            jLabelSize = gui_component('label', jPanelDataOptions, [], '   1', {JLabel.RIGHT, Dimension(LABEL_WIDTH, DEFAULT_HEIGHT)});
+            % Quick preview
+            java_setcb(jSliderSize, 'StateChangedCallback',  @(h,ev)SliderQuickPreview(jSliderSize, jLabelSize, 0));
+            
+            % Alpha title and slider
+            jLabelDataAlphaTitle = gui_component('label', jPanelDataOptions, 'br', 'Transp:');           
+            jSliderDataAlpha = JSlider(0, 100, 0);
+            jSliderDataAlpha.setPreferredSize(Dimension(SLIDER_WIDTH, DEFAULT_HEIGHT));
+            java_setcb(jSliderDataAlpha, 'MouseReleasedCallback', @(h,ev)SliderCallback(h, ev, 'DataAlpha'), ...
+                                         'KeyPressedCallback',    @(h,ev)SliderCallback(h, ev, 'DataAlpha'));
+            jPanelDataOptions.add('tab hfill', jSliderDataAlpha);
+            % Data alpha label
+            jLabelDataAlpha = gui_component('label', jPanelDataOptions, [], '   0%', {JLabel.RIGHT, Dimension(LABEL_WIDTH, DEFAULT_HEIGHT)});
+            % Quick preview
+            java_setcb(jSliderDataAlpha, 'StateChangedCallback',  @(h,ev)SliderQuickPreview(jSliderDataAlpha, jLabelDataAlpha, 1));
+        jPanelOptions.add(jPanelDataOptions);
+        
+        % ===== RESECT =====
+        jPanelSurfaceResect = gui_river([0,4], [1,8,8,0], 'Resect [X,Y,Z]');
+            % === RESECT SLIDERS ===
+            % Sub panel
+            panelResect = java_create('javax.swing.JPanel');
+            panelResect.setLayout(BoxLayout(panelResect, BoxLayout.LINE_AXIS));
+                % Resect X : Slider 
+                jSliderResectX = JSlider(-100, 100, 0);
+                jSliderResectX.setPreferredSize(Dimension(SLIDER_WIDTH, DEFAULT_HEIGHT));
+                jSliderResectX.setToolTipText('Keyboard shortcut: [X] / [SHIFT]+[X]');
+                java_setcb(jSliderResectX, 'MouseReleasedCallback', @(h,ev)SliderResectCallback(h, ev, 'ResectX'), ...
+                                           'KeyPressedCallback',    @(h,ev)SliderResectCallback(h, ev, 'ResectX'));
+                panelResect.add('hfill', jSliderResectX);
+                % Resect Y : Title and Slider 
+                jSliderResectY = JSlider(-100, 100, 0);
+                jSliderResectY.setPreferredSize(Dimension(SLIDER_WIDTH, DEFAULT_HEIGHT));
+                jSliderResectY.setToolTipText('Keyboard shortcut: [Y] / [SHIFT]+[Y]');
+                java_setcb(jSliderResectY, 'MouseReleasedCallback', @(h,ev)SliderResectCallback(h, ev, 'ResectY'), ...
+                                           'KeyPressedCallback',    @(h,ev)SliderResectCallback(h, ev, 'ResectY'));
+                panelResect.add('hfill', jSliderResectY);     
+                % Resect Z : Title and Slider 
+                jSliderResectZ = JSlider(-100, 100, 0);
+                jSliderResectZ.setPreferredSize(Dimension(SLIDER_WIDTH, DEFAULT_HEIGHT));
+                jSliderResectZ.setToolTipText('Keyboard shortcut: [Z] / [SHIFT]+[Z]');
+                java_setcb(jSliderResectZ, 'MouseReleasedCallback', @(h,ev)SliderResectCallback(h, ev, 'ResectZ'), ...
+                                           'KeyPressedCallback',    @(h,ev)SliderResectCallback(h, ev, 'ResectZ'));
+                panelResect.add('hfill', jSliderResectZ);   
+            jPanelSurfaceResect.add('hfill', panelResect);
+            
+            % === HEMISPHERES SELECTION ===
+            jToggleResectLeft   = gui_component('toggle', jPanelSurfaceResect, 'br center', 'Left',   {Insets(0,0,0,0), Dimension(BUTTON_WIDTH-3, DEFAULT_HEIGHT)}, '', @ButtonResectLeftToggle_Callback);           
+            jToggleResectRight  = gui_component('toggle', jPanelSurfaceResect, '',          'Right',  {Insets(0,0,0,0), Dimension(BUTTON_WIDTH-3, DEFAULT_HEIGHT)}, '', @ButtonResectRightToggle_Callback);           
+            jToggleResectStruct = gui_component('toggle', jPanelSurfaceResect, '',          'Struct', {Insets(0,0,0,0), Dimension(BUTTON_WIDTH-3, DEFAULT_HEIGHT)}, '', @ButtonResectStruct_Callback);           
+            jButtonResectReset  = gui_component('button', jPanelSurfaceResect, '',          'Reset', {Insets(0,0,0,0), Dimension(BUTTON_WIDTH-3, DEFAULT_HEIGHT)}, '', @ButtonResectResetCallback);
+        jPanelOptions.add(jPanelSurfaceResect);
+ 
+        % ===== SURFACE LABELS =====
+        jPanelLabels = gui_river([0,4]);
+            gui_component('label', jPanelLabels, [], '    Vertices: ');
+            jLabelNbVertices = gui_component('label', jPanelLabels, [], '0');
+            gui_component('label', jPanelLabels, [], '    Faces: ');
+            jLabelNbFaces = gui_component('label', jPanelLabels, [], '0');
+        jPanelOptions.add(jPanelLabels);
+    jPanelTop.add(jPanelOptions, BorderLayout.CENTER);
+    
+    % Create the BstPanel object that is returned by the function
+    % => constructor BstPanel(jHandle, panelName, sControls)
+    bstPanelNew = BstPanel(panelName, ...
+                           jPanelNew, ...
+                           struct('jToolbar',               jToolbar, ...
+                                  'jButtonSurfAdd',         jButtonSurfAdd, ...
+                                  'jButtonSurfDel',         jButtonSurfDel, ...
+                                  'jPanelOptions',          jPanelOptions, ...                    
+                                  'jLabelNbVertices',       jLabelNbVertices, ...
+                                  'jLabelNbFaces',          jLabelNbFaces, ...
+                                  'jSliderSurfAlpha',       jSliderSurfAlpha, ...
+                                  'jLabelSurfAlpha',        jLabelSurfAlpha, ...
+                                  'jButtonSurfColor',       jButtonSurfColor, ...
+                                  'jLabelSurfSmoothValue',  jLabelSurfSmoothValue, ...
+                                  'jSliderSurfSmoothValue', jSliderSurfSmoothValue, ...
+                                  'jButtonSurfSulci',       jButtonSurfSulci, ...
+                                  'jButtonSurfEdge',        jButtonSurfEdge, ...
+                                  'jSliderResectX',         jSliderResectX, ...
+                                  'jSliderResectY',         jSliderResectY, ...
+                                  'jSliderResectZ',         jSliderResectZ, ...
+                                  'jToggleResectLeft',      jToggleResectLeft, ...
+                                  'jToggleResectRight',     jToggleResectRight, ...
+                                  'jToggleResectStruct',    jToggleResectStruct, ...
+                                  'jButtonResectReset',     jButtonResectReset, ...
+                                  'jLabelAlphaTitle',       jLabelAlphaTitle, ...
+                                  'jLabelDataAlphaTitle',   jLabelDataAlphaTitle, ...
+                                  'jSliderDataAlpha',       jSliderDataAlpha, ...
+                                  'jLabelDataAlpha',        jLabelDataAlpha, ...
+                                  'jLabelSizeTitle',        jLabelSizeTitle, ...
+                                  'jLabelSize',             jLabelSize, ...
+                                  'jSliderSize',            jSliderSize, ...
+                                  'jLabelThreshTitle',      jLabelThreshTitle, ...
+                                  'jSliderDataThresh',      jSliderDataThresh, ...
+                                  'jLabelDataThresh',       jLabelDataThresh));
+
+
+    %% ===== SLIDER QUICK PREVIEW =====
+    function SliderQuickPreview(jSlider, jText, isPercent)
+        if (jSlider == jSliderSize)
+            nVertices = str2num(char(jLabelNbVertices.getText()));
+            sliderSizeVector = GetSliderSizeVector(nVertices);
+            jText.setText(sprintf('%d', sliderSizeVector(double(jSlider.getValue()))));
+        elseif isPercent
+            jText.setText(sprintf('%d%%', double(jSlider.getValue())));
+        else
+            jText.setText(sprintf('%d', double(jSlider.getValue())));
+        end
+    end
+                            
+    %% ===== RESECT SLIDER =====
+    function SliderResectCallback(hObject, event, target)
+        % Call the slider callback
+        SliderCallback(hObject, event, target);
+%         % Redraw all the scouts
+%         hFig = bst_figures('GetCurrentFigure', '3D');
+%         if ~isempty(hFig)
+%             panel_scout('ReloadScouts', hFig);
+%         end
+    end
+
+    %% ===== RESET RESECT CALLBACK =====
+    function ButtonResectResetCallback(varargin)
+        import java.awt.event.MouseEvent;
+        % Reset initial resect sliders positions
+        jSliderResectX.setValue(0);
+        jSliderResectY.setValue(0);
+        jSliderResectZ.setValue(0);
+        
+        % Get handle to current 3DViz figure
+        hFig = bst_figures('GetCurrentFigure', '3D');
+        if isempty(hFig)
+            return
+        end
+        % Get current surface
+        iSurf = getappdata(hFig, 'iSurface');
+        TessInfo = getappdata(hFig, 'Surface');
+        if isempty(iSurf) || isempty(TessInfo)
+            return;
+        end
+        % MRI: Redraw 3 orientations
+        if strcmpi(TessInfo(iSurf).Name, 'Anatomy')
+            SliderCallback([], MouseEvent(jSliderResectX, 0, 0, 0, 0, 0, 1, 0), 'ResectX');
+            SliderCallback([], MouseEvent(jSliderResectY, 0, 0, 0, 0, 0, 1, 0), 'ResectY');
+            SliderCallback([], MouseEvent(jSliderResectZ, 0, 0, 0, 0, 0, 1, 0), 'ResectZ');
+        % Surface: Call the update function only once
+        else
+            % If updating FEM mesh, update all layers
+            if strcmpi(TessInfo(iSurf).Name, 'FEM')
+                iSurf = find(strcmpi({TessInfo.Name}, 'FEM'));
+            end
+            [TessInfo(iSurf).Resect] = deal('none');
+            setappdata(hFig, 'Surface', TessInfo);
+            SliderCallback([], MouseEvent(jSliderResectX, 0, 0, 0, 0, 0, 1, 0), 'ResectX');
+        end
+        % Redraw all the scouts (for surfaces only)
+        % panel_scout('ReloadScouts', hFig);
+    end
+
+    %% ===== RESECT LEFT TOGGLE CALLBACK =====
+    function ButtonResectLeftToggle_Callback(varargin)
+        if jToggleResectLeft.isSelected()
+            jToggleResectRight.setSelected(0);
+            jToggleResectStruct.setSelected(0);
+            SelectHemispheres('left');
+        else
+            SelectHemispheres('none');
+        end
+    end
+
+    %% ===== RESECT RIGHT TOGGLE CALLBACK =====
+    function ButtonResectRightToggle_Callback(varargin)
+        if jToggleResectRight.isSelected()
+            jToggleResectLeft.setSelected(0);
+            jToggleResectStruct.setSelected(0);
+            SelectHemispheres('right');
+        else
+            SelectHemispheres('none');
+        end
+    end
+
+    %% ===== RESECT STRUCT CALLBACK =====
+    function ButtonResectStruct_Callback(varargin)
+        if jToggleResectStruct.isSelected()
+            jToggleResectLeft.setSelected(0);
+            jToggleResectRight.setSelected(0);
+            SelectHemispheres('struct');
+        else
+            SelectHemispheres('none');
+        end
+    end
+end
+
+
+%% =================================================================================
+%  === CONTROLS CALLBACKS  =========================================================
+%  =================================================================================
+%% ===== SLIDERS CALLBACKS =====
+function SliderCallback(hObject, event, target)
+    % Get panel controls
+    ctrl = bst_get('PanelControls', 'Surface');
+    if isempty(ctrl)
+        return;
+    end
+    % Get slider pointer
+    jSlider = event.getSource();
+    % If slider is not enabled : do nothing
+    if ~jSlider.isEnabled()
+        return
+    end
+
+    % Get handle to current 3DViz figure
+    hFig = bst_figures('GetCurrentFigure', '3D');
+    if isempty(hFig)
+        return
+    end
+    % Get current surface index (in the current figure)
+    iSurface = getappdata(hFig, 'iSurface');
+    % If surface data is not accessible
+    if isempty(hFig) || isempty(iSurface)
+        return;
+    end
+    % Get figure AppData (figure's surfaces configuration)
+    TessInfo = getappdata(hFig, 'Surface');
+    if (iSurface > length(TessInfo))
+        return;
+    end
+    % Is selected surface a MRI/slices surface
+    isAnatomy = strcmpi(TessInfo(iSurface).Name, 'Anatomy');
+    
+    % Get slider value and update surface value
+    switch (target)
+        case 'SurfAlpha'
+            % Update value in Surface array
+            TessInfo(iSurface).SurfAlpha = jSlider.getValue() / 100;
+            % Display value in the label associated with the slider
+            ctrl.jLabelSurfAlpha.setText(sprintf('%d%%', round(TessInfo(iSurface).SurfAlpha * 100)));
+            % Update current surface
+            setappdata(hFig, 'Surface', TessInfo);
+            % For MRI: redraw all slices
+            if isAnatomy
+                figure_callback(hFig, 'UpdateMriDisplay', hFig, [], TessInfo, iSurface);
+            % Else: Update color display on the surface
+            else
+                figure_callback(hFig, 'UpdateSurfaceAlpha', hFig, iSurface);
+            end
+    
+        case 'SurfSmoothValue'
+            SurfSmoothValue = jSlider.getValue() / 100;
+            SetSurfaceSmooth(hFig, iSurface, SurfSmoothValue, 1);
+
+        case 'DataAlpha'
+            % Update value in Surface array
+            TessInfo(iSurface).DataAlpha = jSlider.getValue() / 100;
+            ctrl.jLabelDataAlpha.setText(sprintf('%d%%', round(TessInfo(iSurface).DataAlpha * 100)));
+            % Update current surface
+            setappdata(hFig, 'Surface', TessInfo);
+            % Update color display on the surface
+            figure_callback(hFig, 'UpdateSurfaceColor', hFig, iSurface);
+            % Set the new value as he default value (NOT FOR MRI)
+            DefaultSurfaceDisplay = bst_get('DefaultSurfaceDisplay');
+            DefaultSurfaceDisplay.DataAlpha = TessInfo(iSurface).DataAlpha;
+            bst_set('DefaultSurfaceDisplay', DefaultSurfaceDisplay); 
+            
+        case 'DataThreshold'
+            % Update value in Surface array
+            TessInfo(iSurface).DataThreshold = jSlider.getValue() / 100;
+            ctrl.jLabelDataThresh.setText(sprintf('%d%%', round(TessInfo(iSurface).DataThreshold * 100)));
+            % Update current surface
+            setappdata(hFig, 'Surface', TessInfo);
+            % Update color display on the surface
+            figure_callback(hFig, 'UpdateSurfaceColor', hFig, iSurface);
+            % Set the new value as the default value (NOT FOR MRI)
+            DefaultSurfaceDisplay = bst_get('DefaultSurfaceDisplay');
+            DefaultSurfaceDisplay.DataThreshold = TessInfo(iSurface).DataThreshold;
+            bst_set('DefaultSurfaceDisplay', DefaultSurfaceDisplay); 
+            
+        case 'SizeThreshold'
+            % Update value in Surface array
+            sliderSizeVector = GetSliderSizeVector(TessInfo(iSurface).nVertices);
+            TessInfo(iSurface).SizeThreshold = sliderSizeVector(jSlider.getValue());
+            ctrl.jLabelSize.setText(sprintf('%d', TessInfo(iSurface).SizeThreshold));
+            % Update current surface
+            setappdata(hFig, 'Surface', TessInfo);
+            % Update color display on the surface
+            figure_callback(hFig, 'UpdateSurfaceColor', hFig, iSurface);
+            % Set the new value as the default value (NOT FOR MRI)
+            if ~isAnatomy
+                DefaultSurfaceDisplay = bst_get('DefaultSurfaceDisplay');
+                DefaultSurfaceDisplay.SizeThreshold = TessInfo(iSurface).SizeThreshold;
+                bst_set('DefaultSurfaceDisplay', DefaultSurfaceDisplay); 
+            end
+        case {'ResectX', 'ResectY', 'ResectZ'}
+            % Get target axis
+            dim = find(strcmpi(target, {'ResectX', 'ResectY', 'ResectZ'}));
+            % JSliderResect values : [-100,100]
+            if isAnatomy
+                % Get MRI size
+                sMri = bst_memory('GetMri', TessInfo(iSurface).SurfaceFile);
+                cubeSize = size(sMri.Cube(:,:,:,1));
+                % Change slice position
+                newPos = round((jSlider.getValue()+100) / 200 * cubeSize(dim));
+                newPos = bst_saturate(newPos, [1, cubeSize(dim)]);
+                TessInfo(iSurface).CutsPosition(dim) = newPos;
+                % Update MRI display
+                figure_callback(hFig, 'UpdateMriDisplay', hFig, dim, TessInfo, iSurface);
+            else
+                ResectSurface(hFig, iSurface, dim, jSlider.getValue() / 100);
+                if ~isempty(hFig)
+                    panel_scout('ReloadScouts', hFig);
+                end
+            end
+
+        otherwise
+            error('Unknow slider');
+    end
+end
+
+%% ===== GET SLIDER SIZE VECTOR =====
+function sliderSizeVector = GetSliderSizeVector(nVertices)
+    f = (nVertices / 15000);
+    if (f < 2)
+        sliderSizeVector = [1:19, 20:2:58, 60:5:125, 130:10:200];
+    elseif (f < 4)
+        sliderSizeVector = [1:19, 20:5:115, 120:10:250, 260:20:400];
+    elseif (f <= 7)
+        sliderSizeVector = [1:19, 20:10:175, 200:25:650, 700:50:1000];
+    else
+        sliderSizeVector = [1:19, 20:10:150, 200:50:1050, 1100:100:2000];
+    end
+end
+
+
+%% ===== SCROLL MRI CUTS =====
+function ScrollMriCuts(hFig, direction, value) %#ok<DEFNU>
+    % Get Mri and figure Handles
+    [sMri, TessInfo, iTess, iMri] = panel_surface('GetSurfaceMri', hFig);
+    Handles = bst_figures('GetFigureHandles', hFig);
+    % Get dimension
+    switch (direction)
+        case 'x',  dim = 1;
+        case 'y',  dim = 2;
+        case 'z',  dim = 3;
+    end
+    % Change position of slices
+    TessInfo(iTess).CutsPosition(dim) = TessInfo(iTess).CutsPosition(dim) + value;
+    % Update interface (Surface tab and MRI figure)
+    figure_mri('SetLocation', 'voxel', sMri, Handles, TessInfo(iTess).CutsPosition);
+end
+
+
+%% ===== BUTTON SURFACE COLOR CALLBACK =====
+function ButtonSurfColorCallback(varargin)
+    % Get handle to current 3DViz figure
+    hFig = bst_figures('GetCurrentFigure', '3D');
+    if isempty(hFig)
+        return
+    end
+    % Get figure AppData (figure's surfaces configuration)
+    TessInfo = getappdata(hFig, 'Surface');
+    % Get current surface index (in the current figure)
+    iSurface = getappdata(hFig, 'iSurface');
+    % Ignore MRI slices
+    if strcmpi(TessInfo(iSurface).Name, 'Anatomy')
+        return
+    end
+    % Ask user to select a color
+    % colorCortex = uisetcolor(TessInfo(iSurface).AnatomyColor(2,:), 'Select surface color');
+    colorCortex = java_dialog('color');
+    if (length(colorCortex) ~= 3)
+        return
+    end
+    % Change surface color
+    SetSurfaceColor(hFig, iSurface, colorCortex);
+end
+             
+
+%% ===== BUTTON "SULCI" CALLBACK =====
+function ButtonShowSulciCallback(hObject, event)
+    % Get handle to current 3DViz figure
+    hFig = bst_figures('GetCurrentFigure', '3D');
+    if isempty(hFig)
+        return
+    end
+    % Get current surface index (in the current figure)
+    iSurface = getappdata(hFig, 'iSurface');
+    % Get handle to "View" button
+    jButtonSurfSulci = event.getSource();
+    % Show/hide sulci map in figure display
+    SetShowSulci(hFig, iSurface, jButtonSurfSulci.isSelected());
+    % Set the new value as the default value
+    DefaultSurfaceDisplay = bst_get('DefaultSurfaceDisplay');
+    DefaultSurfaceDisplay.SurfShowSulci = jButtonSurfSulci.isSelected();
+    bst_set('DefaultSurfaceDisplay', DefaultSurfaceDisplay);
+end
+
+%% ===== SET SHOW SULCI =====
+% Usage : SetShowSulci(hFig, iSurfaces, status)
+% Parameters : 
+%     - hFig : handle to a 3DViz figure
+%     - iSurfaces : can be a single indice or an array of indices
+%     - status    : 1=display, 0=hide
+function SetShowSulci(hFig, iSurfaces, status)
+    % Get surfaces list 
+    TessInfo = getappdata(hFig, 'Surface');
+    % If FEM tetrahedral mesh: always skip this call
+    if any(strcmpi({TessInfo(iSurfaces).Name}, 'FEM'))
+        return;
+    end
+    % Process all surfaces
+    for i = 1:length(iSurfaces)
+        iSurf = iSurfaces(i);
+        % Set status : show/hide
+        TessInfo(iSurf).SurfShowSulci = status;
+    end
+    % Update figure's AppData (surfaces configuration)
+    setappdata(hFig, 'Surface', TessInfo);
+    % Update panel controls
+    UpdateSurfaceProperties();
+    % Update surface display
+    figure_callback(hFig, 'UpdateSurfaceColor', hFig, iSurf);
+end
+
+
+%% ===== SHOW SURFACE EDGES =====
+function ButtonShowEdgesCallback(varargin)
+    % Get handle to current 3DViz figure
+    hFig = bst_figures('GetCurrentFigure', '3D');
+    if isempty(hFig)
+        return
+    end
+    % Get current surface (in the current figure)
+    TessInfo = getappdata(hFig, 'Surface');
+    iSurf    = getappdata(hFig, 'iSurface');
+    % If FEM tetrahedral mesh: link all the layers
+    if strcmpi(TessInfo(iSurf).Name, 'FEM')
+        iSurf = find(strcmpi({TessInfo.Name}, 'FEM'));
+    end
+    % Set edges display on/off
+    for i = 1:length(iSurf)
+        TessInfo(iSurf(i)).SurfShowEdges = ~TessInfo(iSurf(i)).SurfShowEdges;
+    end
+    setappdata(hFig, 'Surface', TessInfo);
+    % Update display
+    for i = 1:length(iSurf)
+        figure_callback(hFig, 'UpdateSurfaceColor', hFig, iSurf(i));
+    end
+end
+
+
+
+
+%% ===== HEMISPHERE SELECTION RADIO CALLBACKS =====
+function SelectHemispheres(name)
+    % Get panel handles
+    ctrl = bst_get('PanelControls', 'Surface');
+    if isempty(ctrl)
+        return;
+    end
+    % Get handle to current 3DViz figure
+    hFig = bst_figures('GetCurrentFigure', '3D');
+    if isempty(hFig)
+        return
+    end
+    % Get surface properties
+    TessInfo = getappdata(hFig, 'Surface');
+    iSurf    = getappdata(hFig, 'iSurface');
+    % Ignore MRI
+    if strcmpi(TessInfo(iSurf).Name, 'Anatomy')
+        return;
+    end
+    % If updating FEM mesh, update all layers
+    if strcmpi(TessInfo(iSurf).Name, 'FEM')
+        iSurf = find(strcmpi({TessInfo.Name}, 'FEM'));
+    end
+    % Update surface Resect field
+    for i = 1:length(iSurf)
+        TessInfo(iSurf(i)).Resect = name;
+    end
+    setappdata(hFig, 'Surface', TessInfo);
+    % Reset all the resect sliders
+    ctrl.jSliderResectX.setValue(0);
+    ctrl.jSliderResectY.setValue(0);
+    ctrl.jSliderResectZ.setValue(0);
+    % Display progress bar
+    bst_progress('start', 'Select hemisphere', 'Selecting hemisphere...');
+    % Update surface display
+    for i = 1:length(iSurf)
+        figure_callback(hFig, 'UpdateSurfaceAlpha', hFig, iSurf(i));
+    end
+    % Redraw all the scouts
+    panel_scout('ReloadScouts', hFig)
+    % Display progress bar
+    bst_progress('stop');
+end
+
+
+%% ===== RESECT SURFACE =====
+function ResectSurface(hFig, iSurf, resectDim, resectValue)
+    % Get surfaces description
+    TessInfo = getappdata(hFig, 'Surface');
+    % If updating FEM mesh, update all layers
+    if strcmpi(TessInfo(iSurf).Name, 'FEM')
+        iSurf = find(strcmpi({TessInfo.Name}, 'FEM'));
+        bst_progress('start', 'Resect surface', 'Resecting...', 0, length(iSurf)+1);
+        isProgress = 1;
+    else
+        isProgress = 0;
+    end
+    % Update all selected surfaces
+    for i = 1:length(iSurf)
+        % If previously using "Select hemispheres"
+        if ischar(TessInfo(iSurf(i)).Resect)
+            % Reset "Resect" field
+            TessInfo(iSurf(i)).Resect = [0 0 0];
+        end
+        % Update value in Surface array
+        TessInfo(iSurf(i)).Resect(resectDim) = resectValue;
+    end
+    % Update surface
+    setappdata(hFig, 'Surface', TessInfo);
+    % Hide trimmed part of the surface
+    for i = 1:length(iSurf)
+        if isProgress
+            bst_progress('text', ['Resecting: ', TessInfo(iSurf(i)).SurfaceFile, '...']);
+            bst_progress('inc', 1);
+        end
+        figure_callback(hFig, 'UpdateSurfaceAlpha', hFig, iSurf(i));
+    end
+    % Update slice of tensors
+    if strcmpi(TessInfo(1).Name, 'FEM')
+        FigureId = getappdata(hFig, 'FigureId');
+        if isequal(FigureId.SubType, 'TensorsFem')
+            figure_callback(hFig, 'PlotTensorCut', hFig, resectValue, resectDim, 1);
+        end
+    end
+    % Deselect both Left and Right buttons
+    ctrl = bst_get('PanelControls', 'Surface');
+    ctrl.jToggleResectLeft.setSelected(0);
+    ctrl.jToggleResectRight.setSelected(0);
+    ctrl.jToggleResectStruct.setSelected(0);
+    % Close progress bar
+    if isProgress
+        bst_progress('text', 'Updating figure...');
+        bst_progress('inc', 1);
+        drawnow
+        bst_progress('stop');
+    end
+end
+
+
+%% ===== ADD SURFACE CALLBACK =====
+function ButtonAddSurfaceCallback(surfaceType)
+    % Get target figure handle
+    hFig = bst_figures('GetCurrentFigure', '3D');
+    if isempty(hFig)
+        return
+    end
+    % Get displayed surfaces
+    TessInfo = getappdata(hFig, 'Surface');
+    % Get current subject
+    SubjectFile = getappdata(hFig, 'SubjectFile');
+    if isempty(SubjectFile)
+        return
+    end
+    sSubject = bst_get('Subject', SubjectFile);
+    if isempty(sSubject)
+        return
+    end
+    % List of available surfaces types
+    if (nargin < 1) || isempty(surfaceType)
+        typesList = {};
+        if ~isempty(sSubject.iScalp)
+            typesList{end+1} = 'Scalp';
+        end
+        if ~isempty(sSubject.iOuterSkull)
+            typesList{end+1} = 'OuterSkull';
+        end
+        if ~isempty(sSubject.iInnerSkull)
+            typesList{end+1} = 'InnerSkull';
+        end
+        if ~isempty(sSubject.iCortex)
+            typesList{end+1} = 'Cortex';
+        end
+        if ~isempty(sSubject.iFibers)
+            typesList{end+1} = 'Fibers';
+        end
+        if ~isempty(sSubject.iFEM)
+            typesList{end+1} = 'FEM';
+        end
+        
+        % Get low resolution white surface
+        iWhite = find(~cellfun(@(c)isempty(strfind(lower(c),'white')), {sSubject.Surface.Comment}));
+        % If there are multiple surfaces with "white" in the comment, try to get the one with the lowest resolution
+        if ~isempty(iWhite)
+            if (length(iWhite) > 1)
+                nVert = Inf * ones(1, length(iWhite));
+                for i = 1:length(iWhite)
+                    strN = sSubject.Surface(iWhite(i)).Comment(ismember(sSubject.Surface(iWhite(i)).Comment, '1234567890'));
+                    if ~isempty(strN)
+                        nVert(i) = str2num(strN);
+                    end
+                end
+                [vMin,iMin] = min(nVert);
+                if ~isinf(vMin)
+                    iWhite = iWhite(iMin);
+                else
+                    iWhite = iWhite(1);
+                end
+            end
+            typesList{end+1} = 'White';
+        end
+        if ~isempty(sSubject.iAnatomy)
+            typesList{end+1} = 'Anatomy';
+        end
+        
+        % Subcortical atlas
+        iSubCortical = find(~cellfun(@(c)isempty(strfind(lower(c),'subcortical')), {sSubject.Surface.Comment}), 1);
+        if isempty(iSubCortical)
+            iSubCortical = find(~cellfun(@(c)isempty(strfind(lower(c),'aseg')), {sSubject.Surface.Comment}), 1);
+        end
+        if ~isempty(iSubCortical)
+            typesList{end+1} = 'Subcortical';
+        end
+        % Remove surfaces that are already displayed
+        if ~isempty(TessInfo)
+            typesList = setdiff(typesList, {TessInfo.Name});
+        end
+        % Nothing more
+        if isempty(typesList)
+            bst_error('There are no additional anatomy files that you can add to this figure.', 'Add surface', 0);
+            return;
+        end
+        % Ask user which kind of surface he wants to add to the figure 3DViz
+        surfaceType = java_dialog('question', 'What kind of surface would you like to display ?', 'Add surface', [], typesList, typesList{1});
+    end
+    if isempty(surfaceType)
+        return;
+    end
+    % Switch between surfaces types
+    switch (surfaceType)
+        case 'Anatomy'
+            SurfaceFile = sSubject.Anatomy(sSubject.iAnatomy).FileName;
+        case 'Cortex'
+            SurfaceFile = sSubject.Surface(sSubject.iCortex(1)).FileName;
+        case 'Scalp'
+            SurfaceFile = sSubject.Surface(sSubject.iScalp(1)).FileName;
+        case 'InnerSkull'
+            SurfaceFile = sSubject.Surface(sSubject.iInnerSkull(1)).FileName;
+        case 'OuterSkull'
+            SurfaceFile = sSubject.Surface(sSubject.iOuterSkull(1)).FileName;
+        case 'Fibers'
+            SurfaceFile = sSubject.Surface(sSubject.iFibers).FileName;
+        case 'FEM'
+            SurfaceFile = sSubject.Surface(sSubject.iFEM).FileName;
+        case 'Subcortical'
+            SurfaceFile = sSubject.Surface(iSubCortical).FileName;
+        case 'White'
+            SurfaceFile = sSubject.Surface(iWhite).FileName;
+        otherwise
+            return;
+    end
+    % Add surface to the figure
+    iTess = AddSurface(hFig, SurfaceFile);
+    % 3D MRI: Update Colormap
+    if strcmpi(surfaceType, 'Anatomy')
+        % Get figure
+        [hFig,iFig,iDS] = bst_figures('GetFigure', hFig);
+        % Update colormap
+        figure_3d('ColormapChangedCallback', iDS, iFig);
+    end
+    % Reload scouts (only if new surface was added)
+    if (iTess > length(TessInfo))
+        panel_scout('ReloadScouts', hFig);
+    end
+end
+
+
+%% ===== REMOVE SURFACE CALLBACK =====
+function ButtonRemoveSurfaceCallback(varargin)
+    % Get target figure handle
+    hFig = bst_figures('GetCurrentFigure', '3D');
+    if isempty(hFig)
+        return
+    end
+    % Get current surface index
+    iSurface = getappdata(hFig, 'iSurface');
+    if isempty(iSurface)
+        return
+    end
+    % Remove surface
+    RemoveSurface(hFig, iSurface);
+    % Update "Surfaces" panel
+    UpdatePanel();
+end
+
+
+%% ===== SURFACE BUTTON CLICKED CALLBACK =====
+function ButtonSurfaceClickedCallback(hObject, event, varargin)
+    % Get current 3DViz figure
+    hFig = bst_figures('GetCurrentFigure', '3D');
+    if isempty(hFig)
+        return
+    end
+    % Get index of the surface associated to this button
+    iSurface = str2num(event.getSource.getName());
+    % Store current surface index 
+    setappdata(hFig, 'iSurface', iSurface);
+    % Update surface properties
+    UpdateSurfaceProperties();
+    % Reload scouts
+    panel_scout('ReloadScouts', hFig);
+end
+
+
+
+%% =================================================================================
+%  === EXTERNAL CALLBACKS  =========================================================
+%  =================================================================================
+%% ===== UPDATE PANEL =====
+function UpdatePanel(varargin)
+    global GlobalData;
+    % Get panel controls
+    ctrl = bst_get('PanelControls', 'Surface');
+    if isempty(ctrl)
+        return
+    end
+    % If no current 3D figure defined
+    [hFig, iFig, iDS] = bst_figures('GetCurrentFigure', '3D');
+    if isempty(hFig)
+        % Remove surface buttons
+        CreateSurfaceList(ctrl.jToolbar, 0);
+        % Disable all panel controls
+        gui_enable([ctrl.jToolbar, ctrl.jPanelOptions], 0);  
+    else
+        % Enable Surfaces selection panel
+        gui_enable(ctrl.jToolbar, 1);
+        % Update surfaces list
+        nbSurfaces = CreateSurfaceList(ctrl.jToolbar, hFig);
+        % If no surface is available
+        if (nbSurfaces <= 0)
+            % Disable "Display" and "Options" panel
+            gui_enable(ctrl.jPanelOptions, 0);
+            % Else : one or more surfaces are available
+        else
+            % Enable "Display" and "Options" panel
+            gui_enable(ctrl.jPanelOptions, 1);
+            % Update surface properties
+            UpdateSurfaceProperties();
+        end
+        % Disable the add/remove surface buttons for MRI viewer
+        isMriViewer = strcmpi(GlobalData.DataSet(iDS).Figure(iFig).Id.Type, 'MriViewer');
+        gui_enable([ctrl.jButtonSurfAdd, ctrl.jButtonSurfDel], ~isMriViewer);
+    end
+end
+
+%% ===== CURRENT FREQ CHANGED CALLBACK =====
+function CurrentFreqChangedCallback(iDS, iFig) %#ok<DEFNU>
+    global GlobalData;
+    % Get figure appdata
+    hFig = GlobalData.DataSet(iDS).Figure(iFig).hFigure;
+    TfInfo = getappdata(hFig, 'Timefreq');
+    % If no frequencies in this figure
+    if getappdata(hFig, 'isStaticFreq')
+        return;
+    end
+    % If there are some time-frequency recordings in this
+    if ~isempty(TfInfo)
+        % Update frequency to display
+        TfInfo.iFreqs = GlobalData.UserFrequencies.iCurrentFreq;
+        setappdata(hFig, 'Timefreq', TfInfo);
+        % Update display
+        UpdateSurfaceData(hFig);
+    end
+end
+
+
+%% ===== DISPATCH FIGURE CALLBACKS =====
+function figure_callback(hFig, CallbackName, varargin)
+    % Get figure type
+    FigureId = getappdata(hFig, 'FigureId');
+    % Different figure types
+    switch (FigureId.Type)
+        case 'MriViewer'
+            figure_mri(CallbackName, varargin{:});
+        case {'3DViz', 'Topography'}
+            figure_3d(CallbackName, varargin{:});
+    end
+end
+
+
+%% ===== CURRENT FIGURE CHANGED =====
+function CurrentFigureChanged_Callback() %#ok<DEFNU>
+    UpdatePanel();
+end
+
+
+%% ===== CREATE SURFACES LIST =====
+function nbSurfaces = CreateSurfaceList(jToolbar, hFig)
+    % Java initializations
+    import java.awt.*;
+    import javax.swing.*;
+    import org.brainstorm.icon.*;
+
+    nbSurfaces = 0;
+    % Remove all toolbar surface buttons
+    for iComp = 1:jToolbar.getComponentCount()-5
+        jToolbar.remove(1);
+    end
+    % If no figure is specified : return
+    if isempty(hFig) || ~ishandle(hFig) || (hFig == 0)
+        return;
+    end
+    % Create a button group for Surfaces and "Add" button
+    jButtonGroup = ButtonGroup();
+    % Get interface scaling
+    InterfaceScaling = bst_get('InterfaceScaling');
+    
+    % If a figure is defined 
+    if ishandle(hFig)
+        % Get selected surface index
+        iSurface = getappdata(hFig, 'iSurface');
+        % Loop on all the available surfaces for this figure
+        TessInfo = getappdata(hFig, 'Surface');
+        for iSurf = 1:length(TessInfo)
+            % Select only one button
+            isSelected = (iSurf == iSurface);
+            % Get button icon (depends on surface name)
+            switch lower(TessInfo(iSurf).Name)
+                case 'cortex'
+                    iconButton = IconLoader.ICON_SURFACE_CORTEX;
+                case 'scalp'
+                    iconButton = IconLoader.ICON_SURFACE_SCALP;
+                case 'innerskull'
+                    iconButton = IconLoader.ICON_SURFACE_INNERSKULL;
+                case 'outerskull'
+                    iconButton = IconLoader.ICON_SURFACE_OUTERSKULL;
+                case 'fibers'
+                    iconButton = IconLoader.ICON_FIBERS;
+                case 'fem'
+                    iconButton = IconLoader.ICON_FEM;
+                case 'other'
+                    iconButton = IconLoader.ICON_SURFACE;
+                case 'anatomy'
+                    iconButton = IconLoader.ICON_ANATOMY;
+            end
+            % Scale icon if needed
+            if (InterfaceScaling ~= 100)
+                iconButton = IconLoader.scaleIcon(iconButton, InterfaceScaling / 100);
+            end
+            % Create surface button 
+            jButtonSurf = JToggleButton(iconButton, isSelected);
+            jButtonSurf.setMaximumSize(java_scaled('dimension', 24,24));
+            jButtonSurf.setPreferredSize(java_scaled('dimension', 24,24));
+            jButtonSurf.setToolTipText(TessInfo(iSurf).SurfaceFile);
+            % Store the surface index as the button Name
+            jButtonSurf.setName(sprintf('%d', iSurf));
+            % Attach a click callback
+            java_setcb(jButtonSurf, 'ActionPerformedCallback', @ButtonSurfaceClickedCallback);
+            % Add button to button group
+            jButtonGroup.add(jButtonSurf);
+            % Add button to toolbar, at the end of the surfaces list
+            iButton = jToolbar.getComponentCount() - 4;
+            jToolbar.add(jButtonSurf, iButton);
+        end
+        % Return number of surfaces added
+        nbSurfaces = length(TessInfo);
+    else
+        % No surface available for current figure
+        nbSurfaces = 0;
+    end
+   
+    % Update graphical composition of panel
+    jToolbar.updateUI();
+end
+
+
+%% ===== UPDATE SURFACE PROPERTIES =====
+function UpdateSurfaceProperties()
+    % Headless mode: Cancel call
+    if (bst_get('GuiLevel') == -1)
+        return
+    end
+    % Get current figure handle
+    hFig = bst_figures('GetCurrentFigure', '3D');
+    if isempty(hFig)
+        return
+    end
+    % Get panel controls
+    ctrl = bst_get('PanelControls', 'Surface');
+    if isempty(ctrl)
+        return
+    end
+    % Get selected surface properties
+    TessInfo = getappdata(hFig, 'Surface');
+    if isempty(TessInfo)
+        return;
+    end
+    % Get selected surface index
+    iSurface = getappdata(hFig, 'iSurface');
+    if isempty(iSurface) || (iSurface > length(TessInfo))
+        return;
+    end
+    % If surface is sliced MRI
+    isAnatomy = strcmpi(TessInfo(iSurface).Name, 'Anatomy');
+
+    % ==== Surface properties ====
+    % Number of vertices
+    ctrl.jLabelNbVertices.setText(sprintf('%d', TessInfo(iSurface).nVertices));
+    % Number of faces
+    ctrl.jLabelNbFaces.setText(sprintf('%d', TessInfo(iSurface).nFaces));
+    % Surface alpha
+    ctrl.jSliderSurfAlpha.setValue(100 * TessInfo(iSurface).SurfAlpha);
+    ctrl.jLabelSurfAlpha.setText(sprintf('%d%%', round(100 * TessInfo(iSurface).SurfAlpha)));
+    % Surface color
+    surfColor = TessInfo(iSurface).AnatomyColor(2, :);
+    ctrl.jButtonSurfColor.setBackground(java.awt.Color(surfColor(1),surfColor(2),surfColor(3)));
+    % Surface smoothing ALPHA
+    ctrl.jSliderSurfSmoothValue.setValue(100 * TessInfo(iSurface).SurfSmoothValue);
+    ctrl.jLabelSurfSmoothValue.setText(sprintf('%d%%', round(100 * TessInfo(iSurface).SurfSmoothValue)));
+    % Show sulci button
+    ctrl.jButtonSurfSulci.setSelected(TessInfo(iSurface).SurfShowSulci);
+    % Show surface edges button
+    ctrl.jButtonSurfEdge.setSelected(TessInfo(iSurface).SurfShowEdges);
+    
+    % ==== Resect properties ====
+    % Ignore for MRI slices
+    if isAnatomy
+        sMri = bst_memory('GetMri', TessInfo(iSurface).SurfaceFile);
+        if ~isempty(sMri)
+            mriSize = size(sMri.Cube(:,:,:,1));
+            ResectXYZ = double(TessInfo(iSurface).CutsPosition) ./ mriSize * 200 - 100;
+        else
+            ResectXYZ = [0,0,0];
+        end
+        radioSelected = 'none';
+    elseif ischar(TessInfo(iSurface).Resect)
+        ResectXYZ = [0,0,0];
+        radioSelected = TessInfo(iSurface).Resect;
+    else
+        ResectXYZ = 100 * TessInfo(iSurface).Resect;
+        radioSelected = 'none';
+    end
+    % X, Y, Z
+    ctrl.jSliderResectX.setValue(ResectXYZ(1));
+    ctrl.jSliderResectY.setValue(ResectXYZ(2));
+    ctrl.jSliderResectZ.setValue(ResectXYZ(3));
+    
+    % Select one radio button
+    switch (radioSelected)
+        case 'left'
+            ctrl.jToggleResectLeft.setSelected(1);
+            ctrl.jToggleResectRight.setSelected(0);
+            ctrl.jToggleResectStruct.setSelected(0);
+        case 'right'
+            ctrl.jToggleResectRight.setSelected(1);
+            ctrl.jToggleResectLeft.setSelected(0);
+            ctrl.jToggleResectStruct.setSelected(0);
+        case 'struct'
+            ctrl.jToggleResectRight.setSelected(0);
+            ctrl.jToggleResectLeft.setSelected(0);
+            ctrl.jToggleResectStruct.setSelected(1);
+        case 'none'
+            ctrl.jToggleResectLeft.setSelected(0);
+            ctrl.jToggleResectRight.setSelected(0);
+            ctrl.jToggleResectStruct.setSelected(0);
+    end
+    
+    % ==== Data properties ====
+    % Enable/disable controls
+    isOverlay = ~isempty(TessInfo(iSurface).DataSource.FileName);
+    isOverlayStat = isOverlay && ismember(file_gettype(TessInfo(iSurface).DataSource.FileName), {'presults', 'pdata', 'ptimefreq'});
+    isOverlayLabel = isOverlay && TessInfo(iSurface).isOverlayAtlas;
+    gui_enable([ctrl.jLabelDataAlphaTitle, ctrl.jSliderDataAlpha, ctrl.jLabelDataAlpha], isOverlay, 0);
+    gui_enable([ctrl.jLabelSizeTitle, ctrl.jLabelSize, ctrl.jSliderSize], isOverlay && ~isOverlayLabel, 0);
+    gui_enable([ctrl.jLabelThreshTitle, ctrl.jSliderDataThresh, ctrl.jLabelDataThresh], isOverlay && ~isOverlayStat && ~isOverlayLabel, 0);
+    % Data threshold
+    ctrl.jSliderDataThresh.setValue(100 * TessInfo(iSurface).DataThreshold);
+    ctrl.jLabelDataThresh.setText(sprintf('%d%%', round(100 * TessInfo(iSurface).DataThreshold)));
+    % Size threshold
+    sliderSizeVector = GetSliderSizeVector(TessInfo(iSurface).nVertices);
+    iSlider = bst_closest(sliderSizeVector, TessInfo(iSurface).SizeThreshold);
+    ctrl.jSliderSize.setValue(iSlider);
+    ctrl.jLabelSize.setText(sprintf('%d', TessInfo(iSurface).SizeThreshold));
+    % Data alpha
+    ctrl.jSliderDataAlpha.setValue(100 * TessInfo(iSurface).DataAlpha);
+    ctrl.jLabelDataAlpha.setText(sprintf('%d%%', round(100 * TessInfo(iSurface).DataAlpha)));
+end
+
+
+%% ===== ADD A SURFACE =====
+% Add a surface to a given 3DViz figure
+% USAGE : [iTess, TessInfo] = panel_surface('AddSurface', hFig, surfaceFile)
+% OUTPUT: Indice of the surface in the figure's surface array
+function [iTess, TessInfo] = AddSurface(hFig, surfaceFile)
+    % ===== CHECK EXISTENCE =====
+    % Check whether filename is an absolute or relative path
+    surfaceFile = file_short(surfaceFile);
+    % Get figure appdata (surfaces configuration)
+    TessInfo = getappdata(hFig, 'Surface');
+    % Check that this surface is not already displayed in 3DViz figure
+    iTess = find(file_compare({TessInfo.SurfaceFile}, surfaceFile));
+    if ~isempty(iTess)
+        disp('BST> This surface is already displayed. Ignoring...');
+        return
+    end
+    % Get figure type
+    FigureId = getappdata(hFig, 'FigureId');
+    % Progress bar
+    isNewProgressBar = ~bst_progress('isVisible');
+    bst_progress('start', 'Add surface', 'Updating display...');
+    
+    % ===== BUILD STRUCTURE =====
+    % Add a new surface at the end of the figure's surfaces list
+    iTess = length(TessInfo) + 1;
+    TessInfo(iTess) = db_template('TessInfo');                       
+    % Set the surface properties
+    TessInfo(iTess).SurfaceFile = surfaceFile;
+    TessInfo(iTess).DataSource.Type     = '';
+    TessInfo(iTess).DataSource.FileName = '';
+
+    % ===== PLOT OBJECT =====
+    % Get file type (tessalation or MRI)
+    fileType = file_gettype(surfaceFile);
+    % === TESSELATION ===
+    if any(strcmpi(fileType, {'cortex','scalp','innerskull','outerskull','tess'}))
+        % === LOAD SURFACE ===
+        % Load surface file
+        sSurface = bst_memory('LoadSurface', surfaceFile);
+        if isempty(sSurface)
+            iTess = [];
+            return;
+        end
+        % Get some properties
+        TessInfo(iTess).Name      = sSurface.Name;
+        TessInfo(iTess).nVertices = size(sSurface.Vertices, 1);
+        TessInfo(iTess).nFaces    = size(sSurface.Faces, 1);
+
+        % === PLOT SURFACE ===
+        switch (FigureId.Type)
+            case 'MriViewer'
+                % Nothing to do: surface will be displayed as an overlay slice in figure_mri.m
+            case {'3DViz', 'Topography'}
+                % Create and display surface patch
+                [hFig, TessInfo(iTess).hPatch] = figure_3d('PlotSurface', hFig, ...
+                                         sSurface.Faces, ...
+                                         sSurface.Vertices, ...
+                                         TessInfo(iTess).AnatomyColor(2,:), ...
+                                         TessInfo(iTess).SurfAlpha);
+        end
+        % Update figure's surfaces list and current surface pointer
+        setappdata(hFig, 'Surface',  TessInfo);
+        % Update surface alpha (for structure atlases only)
+        if ismember(sSurface.Atlas(sSurface.iAtlas).Name, {'Structures', 'Source model'})
+            figure_3d('UpdateSurfaceAlpha', hFig, iTess);
+        end
+        % Show sulci map if needed 
+        if TessInfo(iTess).SurfShowSulci
+            SetShowSulci(hFig, iTess, 1);
+        end
+        % If displaying the first surface, and it is a cortex: unzoom a bit
+        if (iTess == 1)
+            if strcmpi(sSurface.Name, 'Cortex')
+                zoom(hFig, 0.87);
+                zoom reset;
+            elseif strcmpi(sSurface.Name, 'Scalp')
+                zoom(hFig, 1.1);
+                zoom reset;
+            end
+        end
+        
+    % === MRI ===
+    elseif strcmpi(fileType, 'subjectimage')
+        % === LOAD MRI ===
+        sMri = bst_memory('LoadMri', surfaceFile);
+        if isempty(sMri)
+            iTess = [];
+            return
+        end
+        TessInfo(iTess).Name = 'Anatomy';
+        % Multiple volumes: set as data source
+        if (size(sMri.Cube,4) > 1)
+            TessInfo(iTess).DataSource.Type = 'MriTime';
+            % TessInfo(iTess).DataSource.FileName = surfaceFile;
+            setappdata(hFig, 'isStatic', 0);
+        end
+        % Initial position of the cuts:
+        mriSize = size(sMri.Cube(:,:,:,1));
+        % If there is a MNI transformation available: use coordinates (0,0,0)
+        mriOrigin = cs_convert(sMri, 'mni', 'voxel', [0 0 0]);
+        if ~isempty(mriOrigin) && (any(mriOrigin < 0.25*mriSize) || any(mriOrigin > 0.75*mriSize))
+            mriOrigin = [];
+        end
+        % If there is a vox2ras transformation available: use coordinates (0,0,0)
+        if isempty(mriOrigin)
+            mriOrigin = cs_convert(sMri, 'world', 'voxel', [0 0 0]);
+            if ~isempty(mriOrigin) && (any(mriOrigin < 0.25*mriSize) || any(mriOrigin > 0.75*mriSize))
+                mriOrigin = [];
+            end
+        end
+        % Otherwise, if there is a SCS transformation available: use coordinates corresponding to world=(0,0,0) in ICBM152
+        if isempty(mriOrigin)
+            mriOrigin = cs_convert(sMri, 'scs', 'voxel', [.026, 0, .045]);
+            if ~isempty(mriOrigin) && (any(mriOrigin < 0.25*mriSize) || any(mriOrigin > 0.75*mriSize))
+                mriOrigin = [];
+            end
+        end
+        % Otherwise, use the middle slice in each direction
+        if isempty(mriOrigin)
+            mriOrigin = mriSize ./ 2;
+        end
+        TessInfo(iTess).CutsPosition = round(mriOrigin);
+        TessInfo(iTess).SurfSmoothValue = .3;
+        % Colormap: depends on the range of values
+        TessInfo(iTess).ColormapType = 'anatomy';
+        bst_colormaps('AddColormapToFigure', hFig, TessInfo(iTess).ColormapType);
+        % Update figure's surfaces list and current surface pointer
+        setappdata(hFig, 'Surface',  TessInfo);
+
+        % === PLOT MRI ===
+        switch (FigureId.Type)
+            case 'MriViewer'             
+                % Configure MRIViewer
+                figure_mri('SetupMri', hFig);
+            case '3DViz'
+                % Camera basic orientation: TOP
+                figure_3d('SetStandardView', hFig, 'top');
+        end
+        % Plot MRI
+        PlotMri(hFig);
+        
+    % === FIBERS ===
+    elseif strcmpi(fileType, 'fibers')
+        % Load fibers
+        FibMat = bst_memory('LoadFibers', surfaceFile);
+        % Update surface definition
+        TessInfo(iTess).Name = 'Fibers';
+        TessInfo(iTess).AnatomyColor(:) = 0;   % Special color of 0 for colormap following fiber curvature
+        % Update figure's surfaces list and current surface pointer
+        setappdata(hFig, 'Surface',  TessInfo);
+        % Plot fibers
+        isEmptyFigure = getappdata(hFig, 'EmptyFigure');
+        if isempty(isEmptyFigure) || ~isEmptyFigure
+            switch (FigureId.Type)
+                case 'MriViewer'
+                    % Nothing to do: surface will be displayed as an overlay slice in figure_mri.m
+                case {'3DViz', 'Topography'}
+                    % Create and display surface patch
+                    [hFig, TessInfo(iTess).hPatch] = figure_3d('PlotFibers', hFig, FibMat.Points, FibMat.Colors);
+            end
+            % Update figure's surfaces list and current surface pointer
+            setappdata(hFig, 'Surface',  TessInfo);
+        end
+        
+    % === FEM ===
+    else % TODO: Check for FEM fileType explicitly
+        view_surface_fem(surfaceFile, [], [], [], hFig);
+    end
+    % Update default surface
+    setappdata(hFig, 'iSurface', iTess);
+    % Automatically set transparencies (to view different layers at the same time)
+    SetAutoTransparency(hFig);
+    % Close progress bar
+    drawnow;
+    if isNewProgressBar
+        bst_progress('stop');
+    end
+    % Update panel
+    UpdatePanel();
+end
+   
+
+
+%% ===== SET DATA SOURCE FOR A SURFACE =====
+%Associate a data/results matrix to a surface.
+% Usage : SetSurfaceData(hFig, iTess, dataType, dataFile, isStat)
+% Parameters : 
+%     - hFig : handle to a 3DViz figure
+%     - iTess        : indice of the surface to update (in hFig appdata)
+%     - dataType     : type of data to overlay on the surface {'Source', 'Data', ...}
+%     - dataFile     : filename of the data to display over the surface
+%     - isStat       : 1, if results is a statistical result; 0, else
+function [isOk, TessInfo] = SetSurfaceData(hFig, iTess, dataType, dataFile, isStat) %#ok<DEFNU>
+    global GlobalData;
+    % Get figure index in DataSet figures list
+    [tmp__, iFig, iDS] = bst_figures('GetFigure', hFig);
+    if isempty(iDS)
+        error('No DataSet acessible for this 3D figure');
+    end
+    % Get surfaces list for this figure
+    TessInfo = getappdata(hFig, 'Surface');
+    isAnatomy = strcmpi(TessInfo(iTess).Name, 'Anatomy');
+    
+    % === GET DATA THRESHOLD ===
+    % Get defaults for surface display
+    DefaultSurfaceDisplay = bst_get('DefaultSurfaceDisplay');
+    % Cortex
+    if ~isStat
+        % Data/size threshold
+        dataThreshold = DefaultSurfaceDisplay.DataThreshold;
+        if isAnatomy
+            sizeThreshold = 1;
+        else
+            sizeThreshold = DefaultSurfaceDisplay.SizeThreshold;
+        end
+    % Anatomy or Statistics : 0%
+    elseif isAnatomy || isStat
+        dataThreshold = 0;
+        sizeThreshold = 1;
+    % Else: normal data on scalp
+    else
+        dataThreshold = 0.5;
+        sizeThreshold = 1;
+    end
+    % Static figure
+    setappdata(hFig, 'isStatic', isempty(GlobalData.DataSet(iDS).Measures.NumberOfSamples) || (GlobalData.DataSet(iDS).Measures.NumberOfSamples <= 2));
+    
+    % === PREPARE SURFACE ===
+    TessInfo(iTess).DataSource.Type     = dataType;
+    TessInfo(iTess).DataSource.FileName = dataFile;
+    TessInfo(iTess).DataThreshold       = dataThreshold;
+    TessInfo(iTess).SizeThreshold       = sizeThreshold;
+    TessInfo(iTess).DataAlpha           = DefaultSurfaceDisplay.DataAlpha;
+    % Type of data displayed on the surface: sources/recordings/nothing
+    switch (dataType)
+        case 'Data'
+            % Get loaded data
+            iDS = bst_memory('GetDataSetData', dataFile);
+            % Select appropriate colormap
+            if ~isempty(GlobalData.DataSet(iDS).Measures.ColormapType)
+                ColormapType = GlobalData.DataSet(iDS).Measures.Colormap;
+            elseif isStat
+                ColormapType = 'stat2';
+            else
+                ColormapType = 'eeg';
+            end
+            setappdata(hFig, 'DataFile', dataFile);
+            % Display units
+            DisplayUnits = GlobalData.DataSet(iDS).Measures.DisplayUnits;
+            
+        case 'Source'
+            % Get loaded results
+            [iDS, iRes] = bst_memory('GetDataSetResult', dataFile);
+            % Select appropriate colormap
+            if ~isempty(GlobalData.DataSet(iDS).Results(iRes).ColormapType)
+                ColormapType = GlobalData.DataSet(iDS).Results(iRes).ColormapType;
+            elseif isStat
+                ColormapType = 'stat1';
+            else
+                ColormapType = 'source';
+            end
+            % Copy the surface atlas
+            TessInfo(iTess).DataSource.Atlas     = GlobalData.DataSet(iDS).Results(iRes).Atlas;
+            TessInfo(iTess).DataSource.GridAtlas = GlobalData.DataSet(iDS).Results(iRes).GridAtlas;
+            TessInfo(iTess).DataSource.GridLoc   = GlobalData.DataSet(iDS).Results(iRes).GridLoc;
+            setappdata(hFig, 'ResultsFile', dataFile);
+            % Display units
+            DisplayUnits = GlobalData.DataSet(iDS).Results(iRes).DisplayUnits;
+            
+        case 'Dipoles'
+            ColormapType = 'source';
+            panel_dipoles('AddDipoles', hFig, dataFile, 0);
+            DisplayUnits = [];
+            
+        case 'Timefreq'
+            % Get study
+            [sStudy, iStudy, iTf, DataType, sTimefreq] = bst_get('AnyFile', dataFile);
+            if isempty(sStudy)
+                error('File is not registered in database.');
+            end
+            % Get loaded time-freq structure
+            [iDS, iTimefreq] = bst_memory('LoadTimefreqFile', sTimefreq.FileName);
+             % Set "Static" status for this figure
+            setappdata(hFig, 'isStatic', (GlobalData.DataSet(iDS).Timefreq(iTimefreq).NumberOfSamples <= 2));
+            isStaticFreq = (size(GlobalData.DataSet(iDS).Timefreq(iTimefreq).TF,3) <= 1);
+            setappdata(hFig, 'isStaticFreq', isStaticFreq);
+
+            % Create options structure
+            TfInfo = db_template('TfInfo');
+            TfInfo.FileName = sTimefreq.FileName;
+            TfInfo.Comment  = sTimefreq.Comment;
+            % Select channels
+            if strcmpi(GlobalData.DataSet(iDS).Timefreq(iTimefreq).DataType, 'data')
+                % Get all the channels allowed in the current figure
+                TfInfo.RowName = {GlobalData.DataSet(iDS).Channel(GlobalData.DataSet(iDS).Figure(iFig).SelectedChannels).Name};
+                % Remove the channels for which the TF was not computed
+                iMissing = find(~ismember(TfInfo.RowName, GlobalData.DataSet(iDS).Timefreq(iTimefreq).RowNames));
+                if ~isempty(iMissing)
+                    TfInfo.RowName(iMissing) = [];
+                    GlobalData.DataSet(iDS).Figure(iFig).SelectedChannels(iMissing) = [];
+                end
+            else
+                TfInfo.RowName = [];
+            end
+            % Selected frequencies
+            if isStaticFreq
+                TfInfo.iFreqs = [];
+            elseif ~isempty(GlobalData.UserFrequencies.iCurrentFreq)
+                TfInfo.iFreqs = GlobalData.UserFrequencies.iCurrentFreq;
+            else
+                TfInfo.iFreqs = 1;
+            end
+            % Data type
+            [TfInfo.Function, ColormapType] = process_tf_measure('GetDefaultFunction', GlobalData.DataSet(iDS).Timefreq(iTimefreq));
+            % If displaying an editable function: try to use the one already selected in the interface
+            if ismember(TfInfo.Function, {'power', 'magnitude'})
+                % Try to get the current display options
+                sOptions = panel_display('GetDisplayOptions');
+                % If there is already something loaded and selected: use it
+                if ~isempty(sOptions) && ~isempty(sOptions.Function) && ~strcmpi(sOptions.Function, TfInfo.Function)
+                    TfInfo.Function = sOptions.Function;
+                end
+            end
+            % Display units
+            DisplayUnits = GlobalData.DataSet(iDS).Timefreq(iTimefreq).DisplayUnits;
+            % Set figure data
+            setappdata(hFig, 'Timefreq', TfInfo);
+            % Display options panel
+            isDisplayTab = ~strcmpi(TfInfo.Function, 'other');
+            if isDisplayTab
+                gui_brainstorm('ShowToolTab', 'Display');
+            end
+            % Get atlas if it is a source file
+            if strcmpi(GlobalData.DataSet(iDS).Timefreq(iTimefreq).DataType, 'results') && ~isempty(GlobalData.DataSet(iDS).Timefreq(iTimefreq).DataFile)
+                % Get results index
+                iResult = bst_memory('GetResultInDataSet', iDS, GlobalData.DataSet(iDS).Timefreq(iTimefreq).DataFile);
+                % Get atlas
+                if ~isempty(iResult)
+                    TessInfo(iTess).DataSource.Atlas = GlobalData.DataSet(iDS).Results(iResult).Atlas;
+                end
+            end
+            % Get grids 
+            TessInfo(iTess).DataSource.GridAtlas = GlobalData.DataSet(iDS).Timefreq(iTimefreq).GridAtlas;
+            TessInfo(iTess).DataSource.GridLoc   = GlobalData.DataSet(iDS).Timefreq(iTimefreq).GridLoc;
+            TessInfo(iTess).DataSource.Atlas     = GlobalData.DataSet(iDS).Timefreq(iTimefreq).Atlas;
+
+        case 'Surface'
+            ColormapType = 'overlay';
+            DisplayUnits = [];
+            
+        case 'Anatomy'
+            % Load overlay volume, just to get the type of file (labels vs. intensity)
+            sMriOverlay = bst_memory('LoadMri', TessInfo(iTess).DataSource.FileName);
+            % Labels
+            if ~isempty(sMriOverlay.Labels) && (size(sMriOverlay.Labels,2) >= 3)
+                ColormapType = '';
+                DisplayUnits = [];
+            % Intensity
+            else
+                ColormapType = 'source';
+                DisplayUnits = [];
+            end
+
+        case 'HeadModel'
+            setappdata(hFig, 'HeadModelFile', dataFile);
+            ColormapType = 'source';
+            DisplayUnits = [];
+            TessInfo(iTess).Data = [];
+            TessInfo(iTess).DataWmat = [];
+
+        otherwise
+            ColormapType = '';
+            DisplayUnits = [];
+            TessInfo(iTess).Data = [];
+            TessInfo(iTess).DataWmat = [];
+    end
+    % Grid smoothing: enable by default, except for time units
+    if isAnatomy
+        TessInfo(iTess).DataSource.GridSmooth = isempty(DisplayUnits) || ~ismember(DisplayUnits, {'s','ms','t'});
+    end
+    % Add colormap of the surface to the figure
+    if ~isempty(ColormapType)
+        TessInfo(iTess).ColormapType = ColormapType;
+        bst_colormaps('AddColormapToFigure', hFig, ColormapType, DisplayUnits);
+    end
+    % If the display units are in time: do not threshold the surface by default
+    if isequal(DisplayUnits, 's')
+        TessInfo(iTess).DataThreshold = 0;
+    end
+    % Update figure appdata
+    setappdata(hFig, 'Surface', TessInfo);
+    % Plot surface
+    if strcmpi(dataType, 'HeadModel')
+        isOk = 1;
+    else
+        [isOk, TessInfo] = UpdateSurfaceData(hFig, iTess);
+    end
+    % Update  panel
+    UpdatePanel();
+end
+
+
+%% ===== REMOVE DATA SOURCE FOR A SURFACE =====
+function TessInfo = RemoveSurfaceData(hFig, iTess)
+    % Get surfaces list for this figure
+    TessInfo = getappdata(hFig, 'Surface');
+    % Remove overlay
+    TessInfo(iTess).DataSource.Type     = [];
+    TessInfo(iTess).DataSource.FileName = [];
+    TessInfo(iTess).Data        = [];
+    TessInfo(iTess).DataMinMax  = [];
+    TessInfo(iTess).DataWmat    = [];
+    TessInfo(iTess).OverlayCube = [];
+    % Update figure appdata
+    setappdata(hFig, 'Surface', TessInfo);
+    % Update colormap
+    UpdateSurfaceColormap(hFig, iTess);
+end
+
+
+%% ===== UPDATE SURFACE DATA =====
+% Update the 'Data' field for given surfaces :
+%    - Load data/results matrix (F, ImageGridAmp, ...) if it is not loaded yet
+%    - Store global minimum/maximum of data
+%    - Interpolate data matrix over the target surface if number of vertices does not match
+%    - And update color display (ColormapChangedCallback)
+%
+% Usage:  UpdateSurfaceData(hFig, iSurfaces)
+%         UpdateSurfaceData(hFig)
+function [isOk, TessInfo] = UpdateSurfaceData(hFig, iSurfaces)
+    global GlobalData;
+    isOk = 1;
+    % Get surfaces list 
+    TessInfo = getappdata(hFig, 'Surface');
+    % If the aim is to update all the surfaces 
+    if (nargin < 2) || isempty(iSurfaces)
+        iSurfaces = find(~cellfun(@(c)isempty(c.Type), {TessInfo.DataSource}));
+        if isempty(iSurfaces)
+            return
+        end
+    end
+        
+    % Get figure index (in DataSet structure)
+    [tmp__, iFig, iDS] = bst_figures('GetFigure', hFig);
+    % Find the DataSet indice that corresponds to the current figure
+    if isempty(iDS)
+        error('No DataSet acessible for this 3D figure');
+    end
+    
+    % For each surface
+    for i = 1:length(iSurfaces)
+        iTess = iSurfaces(i);
+        % If surface patch object doesn't exist => error
+        if isempty(TessInfo(iTess).hPatch)
+            error('Patch is not displayed');
+        end
+        
+        % ===== GET SURFACE DATA =====
+        % Switch between different data types to display on the surface
+        switch (TessInfo(iTess).DataSource.Type)
+            case 'Data'
+                % Get TimeVector and current time indice
+                [TimeVector, CurrentTimeIndex] = bst_memory('GetTimeVector', iDS);
+                % Get selected channels indices and location
+                selChan = GlobalData.DataSet(iDS).Figure(iFig).SelectedChannels;
+                % Set data for current time frame
+                TessInfo(iTess).Data = GlobalData.DataSet(iDS).Measures.F(selChan, CurrentTimeIndex);
+                % Overlay on MRI: Reset Overlay cube
+                if strcmpi(TessInfo(iTess).Name, 'Anatomy')
+                    TessInfo(iTess).OverlayCube = [];
+                    % Compute min-max, if not calculated yet for the figure
+                    if isempty(TessInfo(iTess).DataMinMax)
+                        TessInfo(iTess).DataMinMax = [min(GlobalData.DataSet(iDS).Measures.F(:)), max(GlobalData.DataSet(iDS).Measures.F(:))];
+                    end
+                % Compute interpolation sensors => surface vertices
+                else
+                    TessInfo(iTess) = ComputeScalpInterpolation(iDS, iFig, TessInfo(iTess));
+                end
+                % Update "Static" status for this figure
+                setappdata(hFig, 'isStatic', isempty(GlobalData.DataSet(iDS).Measures.NumberOfSamples) || (GlobalData.DataSet(iDS).Measures.NumberOfSamples <= 2));
+
+            case 'Source'
+                % === LOAD RESULTS VALUES ===
+                % Get results index
+                iResult = bst_memory('GetResultInDataSet', iDS, TessInfo(iTess).DataSource.FileName);
+                % If Results file is not found in GlobalData structure
+                if isempty(iResult)
+                    % Check whether the figure is showing a leadfield
+                    if strcmp(file_gettype(TessInfo(iTess).DataSource.FileName), 'headmodel')
+                        UpdateCallback = getappdata(hFig, 'UpdateCallback');
+                        if ~isempty(UpdateCallback)
+                            UpdateCallback();
+                        end
+                    else
+                        isOk = 0;
+                    end
+                    return
+                end
+                % If data matrix is not loaded for this file
+                if isempty(GlobalData.DataSet(iDS).Results(iResult).ImageGridAmp) && isempty(GlobalData.DataSet(iDS).Results(iResult).ImagingKernel)
+                    bst_memory('LoadResultsMatrix', iDS, iResult);
+                end
+                
+                % === GET CURRENT VALUES ===
+                % Get results values
+                TessInfo(iTess).Data = bst_memory('GetResultsValues', iDS, iResult, [], 'CurrentTimeIndex');
+                if isempty(TessInfo(iTess).Data)
+                    isOk = 0;
+                    return;
+                end
+                
+                % === STAT CLUSTERS ===
+                % Show stat clusters
+                if strcmpi(file_gettype(TessInfo(iTess).DataSource.FileName), 'presults')
+                    % Get TimeVector and current time indice
+                    [TimeVector, iTime] = bst_memory('GetTimeVector', iDS);
+                    % Get displayed clusters
+                    sClusters = panel_stat('GetDisplayedClusters', hFig);
+                    % Replace values with clusters
+                    if ~isempty(sClusters)
+                        mask = 0 * TessInfo(iTess).Data;
+                        % Plot each cluster
+                        for iClust = 1:length(sClusters)
+                            mask = mask | sClusters(iClust).mask(:, iTime, :);
+                        end
+                        TessInfo(iTess).Data(~mask) = 0;
+                    end
+                    
+                    % Add Stat threshold if available
+                    if isfield(GlobalData.DataSet(iDS).Results(iResult), 'StatThreshOver')
+                        TessInfo(iTess).StatThreshOver = GlobalData.DataSet(iDS).Results(iResult).StatThreshOver;
+                        TessInfo(iTess).StatThreshUnder = GlobalData.DataSet(iDS).Results(iResult).StatThreshUnder;
+                    end
+                end
+
+                % === CHECKS ===
+                % If min/max values for this file were not computed yet
+                if isempty(TessInfo(iTess).DataMinMax)
+                    if isequal(GlobalData.DataSet(iDS).Results(iResult).ColormapType, 'time')
+                        TessInfo(iTess).DataMinMax = GlobalData.DataSet(iDS).Results(iResult).Time;
+                    else
+                        TessInfo(iTess).DataMinMax = bst_memory('GetResultsMaximum', iDS, iResult);
+                    end
+                end
+                % Reset Overlay cube
+                TessInfo(iTess).OverlayCube = [];
+                % Check the consistency between the number of results points (number of sources)
+                % and the number of vertices of the target surface patch (IGNORE TEST FOR MRI)
+                if strcmpi(TessInfo(iTess).Name, 'Anatomy')
+                    % Nothing to check right now
+                elseif ~isempty(TessInfo(iTess).DataSource.Atlas) && ~isempty(TessInfo(iTess).DataSource.Atlas.Scouts)
+                    if (size(TessInfo(iTess).Data, 1) ~= length(TessInfo(iTess).DataSource.Atlas.Scouts))
+                        bst_error(sprintf(['Number of sources (%d) is different from number of scouts (%d).\n\n' ...
+                                  'Please compute the sources again.'], size(TessInfo(iTess).Data, 1), TessInfo(iTess).DataSource.Atlas.Scouts), 'Data mismatch', 0);
+                        isOk = 0;
+                        return;
+                    end
+                elseif strcmpi(GlobalData.DataSet(iDS).Results(iResult).HeadModelType, 'surface') && (size(TessInfo(iTess).Data, 1) ~= TessInfo(iTess).nVertices)
+                    bst_error(sprintf(['Number of sources (%d) is different from number of vertices (%d).\n\n' ...
+                              'Please compute the sources again.'], size(TessInfo(iTess).Data, 1), TessInfo(iTess).nVertices), 'Data mismatch', 0);
+                    isOk = 0;
+                    return;
+                end
+                % Update "Static" status for this figure
+                setappdata(hFig, 'isStatic', (GlobalData.DataSet(iDS).Results(iResult).NumberOfSamples <= 2));
+                
+                % === OPTICAL FLOW ===
+                if ~isempty(GlobalData.DataSet(iDS).Results(iResult).OpticalFlow)
+                    sSurf = bst_memory('LoadSurface', TessInfo(iTess).SurfaceFile);
+                    panel_opticalflow('PlotOpticalFlow', hFig, GlobalData.DataSet(iDS).Results(iResult).OpticalFlow, ...
+                                      GlobalData.UserTimeWindow.CurrentTime, sSurf); 
+                end
+
+            case 'Timefreq'
+                % === LOAD TIMEFRQ VALUES ===
+                % Get results index
+                iTimefreq = bst_memory('GetTimefreqInDataSet', iDS, TessInfo(iTess).DataSource.FileName);
+                % If Results file is not found in GlobalData structure
+                if isempty(iTimefreq)
+                    isOk = 0;
+                    return
+                end
+                
+                % === GET CURRENT VALUES ===
+                % Get figure properties
+                TfInfo = getappdata(hFig, 'Timefreq');
+                if isequal(TfInfo.FOOOFDisp,'overlay') || isequal(TfInfo.FOOOFDisp,'spectrum')
+                    FooofDisp = 'spectrum';
+                else 
+                    FooofDisp = TfInfo.FOOOFDisp;
+                end
+                % Get results values
+                TessInfo(iTess).Data = bst_memory('GetTimefreqValues', iDS, iTimefreq, TfInfo.RowName, TfInfo.iFreqs, 'CurrentTimeIndex', TfInfo.Function, TfInfo.RefRowName, FooofDisp);
+                % Get only the first time point
+                if size(TessInfo(iTess).Data,2) > 1
+                    TessInfo(iTess).Data = TessInfo(iTess).Data(:,1);
+                end
+                % If min/max values for this file were not computed yet
+                if isempty(TessInfo(iTess).DataMinMax)
+                    TessInfo(iTess).DataMinMax = bst_memory('GetTimefreqMaximum', iDS, iTimefreq, TfInfo.Function);
+                end
+                % Reset Overlay cube
+                TessInfo(iTess).OverlayCube = [];
+                % Get associated results
+                switch (GlobalData.DataSet(iDS).Timefreq(iTimefreq).DataType)
+                    case 'data'
+                        % Overlay on MRI: Reset Overlay cube
+                        if strcmpi(TessInfo(iTess).Name, 'Anatomy')
+                            TessInfo(iTess).OverlayCube = [];
+                        % Compute interpolation sensors => surface vertices
+                        else
+                            TessInfo(iTess) = ComputeScalpInterpolation(iDS, iFig, TessInfo(iTess));
+                        end
+                        nVertices = TessInfo(iTess).nVertices;
+                    case 'results'
+                        nVertices = max(numel(GlobalData.DataSet(iDS).Timefreq(iTimefreq).RowNames), numel(GlobalData.DataSet(iDS).Timefreq(iTimefreq).RefRowNames));
+                    otherwise
+                        nVertices = TessInfo(iTess).nVertices;
+                end
+
+                % === STAT CLUSTERS ===
+                % Show stat clusters
+                if strcmpi(file_gettype(TessInfo(iTess).DataSource.FileName), 'ptimefreq')
+                    % Get TimeVector and current time indice
+                    [TimeVector, iTime] = bst_memory('GetTimeVector', iDS);
+                    % Get displayed clusters
+                    sClusters = panel_stat('GetDisplayedClusters', hFig);
+                    % Replace values with clusters
+                    if ~isempty(sClusters)
+                        mask = 0 * TessInfo(iTess).Data;
+                        % If displaying the second of a replicated time point, which is not available in the clusters mask: ignore the time information
+                        if (length(iTime) == 1) && (iTime == 2) && (size(sClusters(1).mask,2) == 1)
+                            iTime = 1;
+                        end
+                        % Plot each cluster
+                        for iClust = 1:length(sClusters)
+                            mask = mask | sClusters(iClust).mask(:, iTime, GlobalData.UserFrequencies.iCurrentFreq);
+                        end
+                        TessInfo(iTess).Data(~mask) = 0;
+                    end
+                end
+                
+                % === CHECKS ===
+                % Check the consistency between the number of results points (number of sources)
+                % and the number of vertices of the target surface patch (IGNORE TEST FOR MRI)
+                if strcmpi(TessInfo(iTess).Name, 'Anatomy')
+                    % Nothing to check right now
+                elseif ~isempty(TessInfo(iTess).DataSource.Atlas) && ~isempty(TessInfo(iTess).DataSource.Atlas.Scouts)
+                    if (size(TessInfo(iTess).Data, 1) ~= length(TessInfo(iTess).DataSource.Atlas.Scouts))
+                        bst_error(sprintf(['Number of sources (%d) is different from number of scouts (%d).\n\n' ...
+                                  'Please compute the sources again.'], size(TessInfo(iTess).Data, 1), length(TessInfo(iTess).DataSource.Atlas.Scouts)), 'Data mismatch', 0);
+                        isOk = 0;
+                        return;
+                    end
+                elseif (size(TessInfo(iTess).Data, 1) ~= nVertices) && ~strcmpi(TessInfo(iTess).Name, 'Anatomy')
+                    bst_error(sprintf(['Number of sources (%d) is different from number of vertices (%d).\n\n' ...
+                              'Please compute the sources again.'], size(TessInfo(iTess).Data, 1), nVertices), 'Data mismatch', 0);
+                    isOk = 0;
+                    return;
+                end
+                % Update "Static" status for this figure
+                setappdata(hFig, 'isStatic',     (GlobalData.DataSet(iDS).Timefreq(iTimefreq).NumberOfSamples <= 2));
+                setappdata(hFig, 'isStaticFreq', (size(GlobalData.DataSet(iDS).Timefreq(iTimefreq).TF,3) <= 1));
+                
+            case 'Dipoles'
+                % === LOAD DIPOLES VALUES ===
+                % Get results index
+                iDipoles = bst_memory('GetDipolesInDataSet', iDS, TessInfo(iTess).DataSource.FileName);
+                % If Results file is not found in GlobalData structure
+                if isempty(iDipoles)
+                    % Load Results file
+                    [iDS, iDipoles] = bst_memory('LoadDipolesFile', TessInfo(iTess).DataSource.FileName);
+                    if isempty(iDipoles)
+                        return
+                    end
+                end
+                % === GET CURRENT VALUES ===
+                % Get results values
+                % TessInfo(iTess).Data = bst_memory('GetDipolesValues', iDS, iDipoles, 'CurrentTimeIndex');
+                % If min/max values for this file were not computed yet
+                if isempty(TessInfo(iTess).DataMinMax)
+                    TessInfo(iTess).DataMinMax = [0 100];
+                end
+                % Reset Overlay cube
+                TessInfo(iTess).OverlayCube = [];
+                % Update "Static" status for this figure
+                setappdata(hFig, 'isStatic', (GlobalData.DataSet(iDS).Dipoles(iDipoles).NumberOfSamples <= 2));
+                
+            case 'Surface'
+                % Get loaded surface
+                SurfaceFile = TessInfo(iTess).DataSource.FileName;
+                sSurf = bst_memory('LoadSurface', SurfaceFile);
+                % Build uniform data vector
+                TessInfo(iTess).Data = ones(length(sSurf.Vertices),1);
+                TessInfo(iTess).DataMinMax = [.5 .5];
+                setappdata(hFig, 'isStatic', 1);
+                
+            case 'Anatomy'
+                % Get overlay MRI
+                MriFile = TessInfo(iTess).DataSource.FileName;
+                sMriOverlay = bst_memory('LoadMri', MriFile);
+                % Get base MRI
+                sMri = bst_memory('GetMri', TessInfo(iTess).SurfaceFile);
+                % Check the MRI dimensions
+                if ~isequal(size(sMriOverlay.Cube(:,:,:,1)), size(sMri.Cube(:,:,:,1)))
+                    bst_error('The dimensions of the two volumes do not match.', 'Data mismatch', 0);
+                    isOk = 0;
+                    return;
+                elseif all(abs(sMriOverlay.Voxsize - sMri.Voxsize) > 0.1)
+                    bst_error('The resolution of the two volumes do not match. Resample the overlay first.', 'Data mismatch', 0);
+                    isOk = 0;
+                    return;
+                end
+                % Get index for 4th dimension ("time")
+                if ~isempty(GlobalData.UserTimeWindow.NumberOfSamples) && (size(sMriOverlay.Cube, 4) == GlobalData.UserTimeWindow.NumberOfSamples) && (GlobalData.UserTimeWindow.CurrentTime == round(GlobalData.UserTimeWindow.CurrentTime))
+                    i4 = GlobalData.UserTimeWindow.CurrentTime;
+                    sMriOverlay.Cube = sMriOverlay.Cube(:,:,:,i4);
+                    % Update "Static" status for this figure
+                    setappdata(hFig, 'isStatic', 0);
+                end
+                % If labels are available: convert volume to an RGB cube (0-255)
+                if ~isempty(sMriOverlay.Labels) && (size(sMriOverlay.Labels,2) >= 3)
+                    % Labels = {value,name,color}
+                    labelInd = cat(1, sMriOverlay.Labels{:,1});
+                    labelRGB = cat(1, sMriOverlay.Labels{:,3});
+                    % Saturate volume values above the size of the labels table
+                    sMriOverlay.Cube(sMriOverlay.Cube > max(labelInd)) = 0;
+                    % Build a colormap with all the labels
+                    colormapLabels = zeros(max(labelInd) + 1, 3);     % Starting from 1 instead of zero
+                    colormapLabels(labelInd + 1,:) = labelRGB;
+                    % Assemble RGB volume
+                    TessInfo(iTess).OverlayCube = uint8(cat(4, ...
+                        reshape(colormapLabels(sMriOverlay.Cube + 1, 1), size(sMriOverlay.Cube)), ...
+                        reshape(colormapLabels(sMriOverlay.Cube + 1, 2), size(sMriOverlay.Cube)), ...
+                        reshape(colormapLabels(sMriOverlay.Cube + 1, 3), size(sMriOverlay.Cube))));
+                    % Save label information
+                    TessInfo(iTess).OverlayCubeLabels = sMriOverlay.Cube;
+                    TessInfo(iTess).OverlayLabels = sMriOverlay.Labels;
+                    TessInfo(iTess).isOverlayAtlas = 1;
+                    TessInfo(iTess).DataMinMax = [0,255];
+                % Otherwise: the volume contains intensity values, that will be displayed using a colormap
+                else
+                    TessInfo(iTess).DataMinMax = double([min(sMriOverlay.Cube(:)), max(sMriOverlay.Cube(:))]);
+                    TessInfo(iTess).OverlayCube = double(sMriOverlay.Cube);
+                end
+                
+            case 'MriTime'
+                % Update MRI volume
+                figure_callback(hFig, 'UpdateSurfaceColor', hFig, iTess);
+                % Get updated surface definition
+                TessInfo = getappdata(hFig, 'Surface');
+            otherwise
+                % Nothing to do
+        end
+        % Error if all data values are null
+        if (max(abs(TessInfo(iTess).DataMinMax)) == 0)
+            disp('BST> All values are null. Please check your input file.');
+        end
+    end
+    % Update surface definition
+    setappdata(hFig, 'Surface', TessInfo);
+    % Update colormap
+    UpdateSurfaceColormap(hFig, iSurfaces);
+end
+
+
+%% ===== COMPUTE SCALP INTERPOLATION =====
+function TessInfo = ComputeScalpInterpolation(iDS, iFig, TessInfo)
+    global GlobalData;
+    % If surface is not displayed: exit
+    if isempty(TessInfo.hPatch) || ~ishandle(TessInfo.hPatch)
+        return;
+    end
+    % Get vertices of surface
+    Vertices = get(TessInfo.hPatch, 'Vertices');
+    % Get selected channels indices and location
+    selChan = GlobalData.DataSet(iDS).Figure(iFig).SelectedChannels;
+    % Get sensors positions
+    chan_loc = figure_3d('GetChannelPositions', iDS, selChan);
+    % Interpolate data on scalp surface (only if Matrix is not computed yet, or channels changed)
+    if isempty(TessInfo.DataWmat) || ...
+            (size(TessInfo.DataWmat,2) ~= length(selChan)) || ...
+            (size(TessInfo.DataWmat,1) ~= length(Vertices))
+        % EEG: Use smoothed display, as in 2D/3D topography
+        if strcmpi(GlobalData.DataSet(iDS).Figure(iFig).Id.Modality, 'eeg')
+            TopoInfo.UseSmoothing = 1;
+            TopoInfo.Modality = GlobalData.DataSet(iDS).Figure(iFig).Id.Modality;
+            Faces = get(TessInfo.hPatch, 'Faces');
+            [bfs_center, bfs_radius] = bst_bfs(Vertices);
+            TessInfo.DataWmat = figure_topo('GetInterpolation', iDS, iFig, TopoInfo, Vertices, Faces, bfs_center, bfs_radius, chan_loc);
+        else
+            switch lower(GlobalData.DataSet(iDS).Figure(iFig).Id.Modality)
+                case 'eeg',       excludeParam = .3;
+                case 'ecog',      excludeParam = -.015;
+                case 'seeg',      excludeParam = -.015;
+                case 'ecog+seeg', excludeParam = -.015;
+                case 'meg',       excludeParam = .5;
+                otherwise,        excludeParam = 0;
+            end
+            nbNeigh = 4;
+            TessInfo.DataWmat = bst_shepards(Vertices, chan_loc, nbNeigh, excludeParam);
+        end
+    end
+    % Set data for current time frame
+    TessInfo.Data = TessInfo.DataWmat * TessInfo.Data;
+    % Store minimum and maximum of displayed data
+    TessInfo.DataMinMax = [min(TessInfo.Data(:)),  max(TessInfo.Data(:))];
+end
+
+
+%% ===== UPDATE SURFACE COLORMAP =====
+function UpdateSurfaceColormap(hFig, iSurfaces)
+    % Get surfaces list 
+    TessInfo = getappdata(hFig, 'Surface');
+    if isempty(TessInfo)
+        return
+    end
+    % If the aim is to update all the surfaces 
+    if (nargin < 2) || isempty(iSurfaces)
+        iSurfaces = 1:length(TessInfo);
+    end
+    
+    % Get default colormap to use for this figure
+    ColormapInfo = getappdata(hFig, 'Colormap');
+    % Get figure axes
+    hAxes = [findobj(hFig, '-depth', 1, 'Tag', 'Axes3D'), ...
+             findobj(hFig, '-depth', 1, 'Tag', 'axc'), ...
+             findobj(hFig, '-depth', 1, 'Tag', 'axa'), ...
+             findobj(hFig, '-depth', 1, 'Tag', 'axs')];
+    
+    % Get figure index (in DataSet structure)
+    [tmp__, iFig, iDS] = bst_figures('GetFigure', hFig);
+    % Find the DataSet indice that corresponds to the current figure
+    if isempty(iDS)
+        error('No DataSet acessible for this 3D figure');
+    end
+    DataType = [];
+    
+    % ===== CREATE COLORBAR =====
+    if ~isempty(ColormapInfo.Type)
+        % Get figure colormap
+        sColormap = bst_colormaps('GetColormap', ColormapInfo.Type);
+        % Set figure colormap
+        set(hFig, 'Colormap', sColormap.CMap);
+        % Create/Delete colorbar
+        bst_colormaps('SetColorbarVisible', hFig, sColormap.DisplayColorbar);
+    % No colorbar should be displayed in this figure
+    else
+        % Delete colorbar
+        bst_colormaps('SetColorbarVisible', hFig, 0);
+    end
+    
+    % ===== UPDATE SURFACES =====
+    for i = 1:length(iSurfaces)
+        iTess = iSurfaces(i);
+        % If surface has no colormapped data to update, skip
+        if strcmpi(TessInfo(iTess).DataSource.Type, 'HeadModel')
+            continue;
+        end
+        % === COLORMAPPING ===
+        % Get colormap
+        sColormap = bst_colormaps('GetColormap', TessInfo(iTess).ColormapType);
+        % Dipoles density: only percentage
+        if strcmpi(TessInfo(iTess).DataSource.Type, 'Dipoles')
+            TessInfo(iTess).DataLimitValue = [0 100];
+        % Regular values: use the definition of maximum for the colormap
+        else
+            TessInfo(iTess).DataLimitValue = bst_colormaps('GetMinMax', sColormap, TessInfo(iTess).Data, TessInfo(iTess).DataMinMax);
+        end
+        % Apply absolute value
+        if sColormap.isAbsoluteValues
+            TessInfo(iTess).Data = abs(TessInfo(iTess).Data);
+        end
+        % If current colormap is the default colormap for this figure (for colorbar)
+        if strcmpi(ColormapInfo.Type, TessInfo(iTess).ColormapType) && ~isempty(TessInfo(iTess).DataSource.FileName)
+            if all(~isnan(TessInfo(iTess).DataLimitValue)) && (TessInfo(iTess).DataLimitValue(1) < TessInfo(iTess).DataLimitValue(2))
+                set(hAxes, 'CLim', TessInfo(iTess).DataLimitValue);
+            else
+                set(hAxes, 'CLim', [0 1e-30]);
+            end
+            DataType = TessInfo(iTess).DataSource.Type;
+            % For Data: use the modality instead
+            if strcmpi(DataType, 'Data') && ~isempty(ColormapInfo.Type) && ismember(ColormapInfo.Type, {'eeg', 'meg', 'nirs'})
+                DataType = upper(ColormapInfo.Type);
+            % sLORETA: Do not use regular source scaling (pAm)
+            elseif strcmpi(DataType, 'Source') && ~isempty(strfind(lower(TessInfo(iTess).DataSource.FileName), 'sloreta'))
+                DataType = 'sLORETA';
+            end
+        end     
+        % === DISPLAY ON MRI ===
+        if strcmpi(TessInfo(iTess).Name, 'Anatomy') && ~isempty(TessInfo(iTess).DataSource.Type) && ~strcmpi(TessInfo(iTess).DataSource.Type, 'MriTime') && isempty(TessInfo(iTess).OverlayCube)
+            % Progress bar
+            isProgressBar = bst_progress('isVisible');
+            bst_progress('start', 'Display MRI', 'Updating values...');
+            % Update figure's appdata (surface list)
+            setappdata(hFig, 'Surface', TessInfo);
+            % Update OverlayCube
+            TessInfo = UpdateOverlayCube(hFig, iTess);
+            % Hide progress bar
+            if ~isProgressBar
+                bst_progress('stop');
+            end
+        else
+            % Update figure's appdata (surface list)
+            setappdata(hFig, 'Surface', TessInfo);
+            % Update surface color
+            figure_callback(hFig, 'UpdateSurfaceColor', hFig, iTess);
+        end
+    end
+    
+    % ===== CONFIGURE COLORBAR =====
+    % Display only one colorbar (preferentially the results colorbar)
+    if ~isempty(ColormapInfo.Type)
+        bst_colormaps('ConfigureColorbar', hFig, ColormapInfo.Type, DataType, ColormapInfo.DisplayUnits);
+    end
+end
+
+
+%% ===== GET SURFACE =====
+% Find a surface in a given 3DViz figure
+% Usage:  [iTess, TessInfo, hFig, sSurf] = GetSurface(hFig, SurfaceFile)
+%         [iTess, TessInfo, hFig, sSurf] = GetSurface(hFig, [], SurfaceType)
+function [iTess, TessInfo, hFig, sSurf] = GetSurface(hFig, SurfaceFile, SurfaceType)
+    iTess = [];
+    sSurf = [];
+    % Get figure appdata (surfaces configuration)
+    TessInfo = getappdata(hFig, 'Surface');
+    if nargin < 3 || (isempty(SurfaceType) && isempty(SurfaceFile))
+        return;
+    end
+    if isempty(SurfaceFile)
+        % Search by type.
+        iTess = find(strcmpi({TessInfo.Name}, SurfaceType));
+        if isempty(iTess)
+            return;
+        elseif numel(iTess) > 1
+            % See if selected is one of them, otherwise return last.
+            iTessSel = getappdata(hFig, 'iSurface');
+            if ismember(iTessSel, iTess)
+                iTess = iTessSel;
+            else
+                iTess = iTess(end);
+            end
+        end
+    else
+        % Check whether filename is an absolute or relative path
+        SurfaceFile = file_short(SurfaceFile);
+        % Find the surface in the 3DViz figure
+        iTess = find(file_compare({TessInfo.SurfaceFile}, SurfaceFile));
+    end
+    if (nargout >= 4) && ~isempty(TessInfo) && ~isempty(iTess)
+        sSurf = bst_memory('GetSurface', TessInfo(iTess).SurfaceFile);
+    end
+end
+
+
+%% ===== GET SELECTED SURFACE =====
+% Usage:  [iTess, TessInfo, hFig, sSurf] = GetSelectedSurface()
+%         [iTess, TessInfo, hFig, sSurf] = GetSelectedSurface(hFig)
+function [iTess, TessInfo, hFig, sSurf] = GetSelectedSurface(hFig) %#ok<DEFNU>
+    % If target figure is not defined: use the current 3D figure
+    if ((nargin < 1) || isempty(hFig))
+        % Get current 3d figure
+        hFig = bst_figures('GetCurrentFigure', '3D');
+        % No current 3D figure: error
+        if isempty(hFig)
+            return
+        end
+    end
+    % Get surface descriptions
+    TessInfo = getappdata(hFig, 'Surface');
+    iTess    = getappdata(hFig, 'iSurface');
+    % Get the loaded structure in memory
+    sSurf = [];
+    if (nargout >= 4) && ~isempty(TessInfo) && ~isempty(iTess)
+        sSurf = bst_memory('GetSurface', TessInfo(iTess).SurfaceFile);
+    end
+end
+
+
+%% ===== GET SURFACE: ANATOMY =====
+function [sMri,TessInfo,iTess,iMri] = GetSurfaceMri(hFig)
+    sMri  = [];
+    iTess = [];
+    iMri  = [];
+	% Get list of surfaces for the figure
+    TessInfo = getappdata(hFig, 'Surface');
+    if isempty(TessInfo)
+        return
+    end
+    % Find "Anatomy"
+    iTess = find(strcmpi({TessInfo.Name}, 'Anatomy'));
+    if isempty(iTess)
+        return
+    elseif (length(iTess) > 1)
+        iTess = iTess(1);
+    end
+    % Get Mri filename
+    MriFile = TessInfo(iTess).SurfaceFile;
+    % Get loaded MRI
+    [sMri,iMri] = bst_memory('GetMri', MriFile);
+end
+
+
+%% ===== GET SURFACE VERTICES =====
+function [Vertices, Faces, VertexNormals, iVisibleVert] = GetSurfaceVertices(hPatch, isStructAtlas) %#ok<DEFNU>
+    Faces    = get(hPatch, 'Faces');
+    Vertices = get(hPatch, 'Vertices');
+    VertexNormals = double(get(hPatch, 'VertexNormals'));
+    % If we cannot get the normals without redrawing the figure: try again after refresh
+    if isempty(VertexNormals)
+        drawnow
+        VertexNormals = double(get(hPatch, 'VertexNormals'));
+    end
+    % Normalize normals length
+    VertexNormals = bst_bsxfun(@rdivide, VertexNormals, sqrt(sum(VertexNormals.^2,2)));
+    % Get visible vertices
+    if isStructAtlas
+        iVisibleVert = 1:size(Vertices,1);
+    else
+        FaceAlpha = get(hPatch, 'FaceAlpha');
+        if isequal(FaceAlpha, 'flat')
+            FaceVertexAlphaData = get(hPatch, 'FaceVertexAlphaData');
+            iVisibleVert = unique(Faces(FaceVertexAlphaData ~= 0,:));
+        elseif (FaceAlpha == 0)
+            iVisibleVert = [];
+        else
+            iVisibleVert = 1:length(Vertices);
+        end
+    end
+end
+
+
+%% ===== REMOVE A SURFACE =====
+function RemoveSurface(hFig, iSurface)
+    % Get figure appdata (surfaces configuration)
+    TessInfo = getappdata(hFig, 'Surface');
+    if (iSurface < 0) || (iSurface > length(TessInfo))
+        return;
+    end
+    % Remove associated patch
+    iRemPatch = ishandle(TessInfo(iSurface).hPatch);
+    delete(TessInfo(iSurface).hPatch(iRemPatch));
+    % Remove surface from the figure's surfaces list
+    TessInfo(iSurface) = [];
+    % Update figure's surfaces list
+    setappdata(hFig, 'Surface', TessInfo);
+    % Set another figure as current figure
+    if isempty(TessInfo)
+        setappdata(hFig, 'iSurface', []);
+    elseif (iSurface <= length(TessInfo))
+        setappdata(hFig, 'iSurface', iSurface);
+    else
+        setappdata(hFig, 'iSurface', iSurface - 1);
+    end
+    % Reload scouts
+    panel_scout('ReloadScouts', hFig);
+end
+       
+
+
+%% ===== PLOT MRI =====
+% Usage:  hs = panel_surface('PlotMri', hFig, posXYZ=[current], isFast=0) : Set the position of cuts and plot MRI
+function hs = PlotMri(hFig, posXYZ, isFast)
+    % Parse inputs
+    if (nargin < 3) || isempty(isFast)
+        isFast = 0;
+    end
+    % Get MRI
+    [sMri,TessInfo,iTess,iMri] = GetSurfaceMri(hFig);
+    % Set positions or use default
+    if (nargin < 2) || isempty(posXYZ)
+        posXYZ = TessInfo(iTess).CutsPosition;
+        iDimPlot = ~isnan(posXYZ);
+    else
+        iDimPlot = ~isnan(posXYZ);
+        TessInfo(iTess).CutsPosition(iDimPlot) = posXYZ(iDimPlot);
+    end
+    % Get initial threshold value
+    threshold = TessInfo(iTess).SurfSmoothValue * 2 * double(sMri.Histogram.bgLevel);
+    % Get colormaps
+    sColormapData = bst_colormaps('GetColormap', TessInfo(iTess).ColormapType);
+    sColormapMri  = bst_colormaps('GetColormap', 'anatomy');
+    MriOptions = bst_get('MriOptions');
+    % Define OPTIONS structure
+    OPTIONS.sMri             = sMri;
+    OPTIONS.iMri             = iMri;
+    OPTIONS.cutsCoords       = posXYZ;                         % [x,y,z] location of the cuts in the volume
+    OPTIONS.MriThreshold     = threshold;                      % MRI threshold (if value<threshold : background)
+    OPTIONS.MriAlpha         = TessInfo(iTess).SurfAlpha;      % MRI alpha value (ie. opacity)
+    OPTIONS.MriColormap      = sColormapMri.CMap;              % MRI Colormap
+    OPTIONS.MriIndexed       = ~isempty(strfind(sColormapMri.Name, 'atlas_')) || isequal(sColormapMri.Name, 'cmap_atlas'); % If 1, the input image will be considered as indexed
+    OPTIONS.OverlayCube      = TessInfo(iTess).OverlayCube;    % Overlay values
+    OPTIONS.OverlayThreshold = TessInfo(iTess).DataThreshold;  % Overlay threshold
+    OPTIONS.OverlaySizeThreshold = TessInfo(iTess).SizeThreshold;  % Overlay size threshold
+    OPTIONS.OverlayAlpha     = TessInfo(iTess).DataAlpha;      % Overlay transparency
+    OPTIONS.OverlayColormap  = sColormapData.CMap;             % Overlay colormap
+    OPTIONS.OverlayIndexed   = ~isempty(strfind(sColormapData.Name, 'atlas_')) || isequal(sColormapData.Name, 'cmap_atlas'); % If 1, the input image will be considered as indexed
+    OPTIONS.OverlayBounds    = TessInfo(iTess).DataLimitValue; % Overlay colormap amplitude, [minValue,maxValue]
+    OPTIONS.OverlayAbsolute  = sColormapData.isAbsoluteValues;
+    OPTIONS.isMipAnatomy     = MriOptions.isMipAnatomy;
+    OPTIONS.isMipFunctional  = MriOptions.isMipFunctional;
+    OPTIONS.UpsampleImage    = MriOptions.UpsampleImage;
+    OPTIONS.MipAnatomy       = TessInfo(iTess).MipAnatomy;
+    OPTIONS.MipFunctional    = TessInfo(iTess).MipFunctional;
+    % Plot cuts
+    [hs, OutputOptions] = mri_draw_cuts(hFig, OPTIONS);
+
+    TessInfo(iTess).hPatch(iDimPlot) = hs(iDimPlot);
+    % Save maximum in each direction in TessInfo structure
+    if OPTIONS.isMipAnatomy
+        iUpdateSlice = ~cellfun(@isempty, OutputOptions.MipAnatomy);
+        TessInfo(iTess).MipAnatomy(iUpdateSlice) = OutputOptions.MipAnatomy(iUpdateSlice);
+    end
+    if OPTIONS.isMipFunctional
+        iUpdateSlice = ~cellfun(@isempty, OutputOptions.MipFunctional);
+        TessInfo(iTess).MipFunctional(iUpdateSlice) = OutputOptions.MipFunctional(iUpdateSlice);
+    end
+    % Save TessInfo
+    setappdata(hFig, 'Surface', TessInfo);
+    
+    % Plot threshold markers
+    if ~isempty(TessInfo(iTess).Data) 
+        if ~sColormapData.isAbsoluteValues && (OPTIONS.OverlayBounds(1) == -OPTIONS.OverlayBounds(2))
+            ThreshBar = OPTIONS.OverlayThreshold * max(abs(OPTIONS.OverlayBounds)) * [-1,1];
+        elseif (OPTIONS.OverlayBounds(2) <= 0)
+            ThreshBar = OPTIONS.OverlayBounds(2);
+        else
+            ThreshBar = OPTIONS.OverlayBounds(1) + (OPTIONS.OverlayBounds(2)-OPTIONS.OverlayBounds(1)) * OPTIONS.OverlayThreshold;
+        end
+        figure_3d('AddThresholdMarker', hFig, OPTIONS.OverlayBounds, ThreshBar);
+    end
+    
+    % Plot tensors on MRI slices
+    FigureId = getappdata(hFig, 'FigureId');
+    if isequal(FigureId.SubType, 'TensorsMri') && ~isFast
+        isProgress = bst_progress('isVisible');
+        if ~isProgress
+            bst_progress('start', 'MRI display', 'Updating tensors...');
+        end
+        if (nnz(iDimPlot) > 1)
+            iDimTensor = 3;
+        else
+            iDimTensor = find(iDimPlot);
+        end
+        figure_3d('PlotTensorCut', hFig, OPTIONS.cutsCoords(iDimTensor), iDimTensor, 0);
+        if ~isProgress
+            drawnow;
+            bst_progress('stop');
+        end
+    end
+end
+
+
+%% ===== UPDATE OVERLAY MASKS =====
+function UpdateOverlayCubes(hFig) %#ok<DEFNU>
+    for i = 1:length(hFig)
+        [sMri, TessInfo, iTess] = GetSurfaceMri(hFig(i));
+        if ~isempty(iTess) && ~isempty(TessInfo(iTess).Data)
+            UpdateOverlayCube(hFig(i), iTess);
+        end
+    end
+end
+
+
+%% ===== UPDATE OVERLAY MASK =====
+% Usage:  TessInfo = UpdateOverlayCube(hFig, iTess)
+function TessInfo = UpdateOverlayCube(hFig, iTess)
+    global GlobalData;
+    % Get MRI
+    TessInfo = getappdata(hFig, 'Surface');
+    sMri = bst_memory('GetMri', TessInfo(iTess).SurfaceFile);
+    if isempty(sMri) || isempty(sMri.Cube) || (isempty(TessInfo(iTess).Data) && ~strcmpi(TessInfo(iTess).DataSource.Type, 'Dipoles'))
+       return 
+    end
+    isProgressBar = 0;
+    SurfaceFile = [];
+    OverlayCube = [];
+    isVolumeGrid = 0;
+    % Process depend on overlay data file
+    switch (TessInfo(iTess).DataSource.Type)
+        case 'Data'
+            % Get figure index (in DataSet structure)
+            [tmp__, iFig, iDS] = bst_figures('GetFigure', hFig);
+            % Get selected channels indices and location
+            selChan = GlobalData.DataSet(iDS).Figure(iFig).SelectedChannels;
+            % Set data for current time frame
+            GridLoc = [GlobalData.DataSet(iDS).Channel(selChan).Loc]';
+            % Compute interpolation
+            if isempty(TessInfo(iTess).DataWmat) || (size(TessInfo(iTess).DataWmat,2) ~= size(GridLoc,1))
+                % TessInfo(iTess).DataWmat = grid_interp_mri(GridLoc, sMri, [], 1, 1, 3);
+                TessInfo(iTess).DataWmat = grid_interp_mri_seeg(GridLoc, sMri);
+            end
+            % Build interpolated cube
+            MriInterp = TessInfo(iTess).DataWmat;
+            OverlayCube = tess_interp_mri_data(MriInterp, size(sMri.Cube(:,:,:,1)), TessInfo(iTess).Data, isVolumeGrid);
+        case 'Source'
+            % Get loaded results file
+            [iDS, iResult] = bst_memory('GetDataSetResult', TessInfo(iTess).DataSource.FileName);
+            if isempty(iDS)
+                return
+            end         
+            % Get cortex surface
+            SurfaceFile = GlobalData.DataSet(iDS).Results(iResult).SurfaceFile;
+            % Check source grid type
+            isVolumeGrid = ismember(GlobalData.DataSet(iDS).Results(iResult).HeadModelType, {'volume', 'mixed'});
+        case 'Timefreq'
+            % Get loaded timefreq file
+            [iDS, iTf] = bst_memory('GetDataSetTimefreq', TessInfo(iTess).DataSource.FileName);
+            if isempty(iDS)
+                return
+            end
+            % Get cortex surface
+            SurfaceFile = GlobalData.DataSet(iDS).Timefreq(iTf).SurfaceFile;
+            % If timefreq on sources
+            switch (GlobalData.DataSet(iDS).Timefreq(iTf).DataType)
+                case 'data'
+                    % Get figure index (in DataSet structure)
+                    [tmp__, iFig, iDS] = bst_figures('GetFigure', hFig);
+                    % Get selected channels indices and location
+                    selChan = GlobalData.DataSet(iDS).Figure(iFig).SelectedChannels;
+                    % Set data for current time frame
+                    GridLoc = [GlobalData.DataSet(iDS).Channel(selChan).Loc]';
+                    % Compute interpolation
+                    if isempty(TessInfo(iTess).DataWmat) || (size(TessInfo(iTess).DataWmat,2) ~= size(GridLoc,1))
+                        TessInfo(iTess).DataWmat = grid_interp_mri_seeg(GridLoc, sMri);
+                    end
+                    % Build interpolated cube
+                    MriInterp = TessInfo(iTess).DataWmat;
+                    OverlayCube = tess_interp_mri_data(MriInterp, size(sMri.Cube(:,:,:,1)), TessInfo(iTess).Data, isVolumeGrid);
+                case 'results'
+                    % Check source grid type
+                    if ~isempty(GlobalData.DataSet(iDS).Timefreq(iTf).DataFile)
+                        [iDS, iResult] = bst_memory('GetDataSetResult', GlobalData.DataSet(iDS).Timefreq(iTf).DataFile);
+                        isVolumeGrid = ismember(GlobalData.DataSet(iDS).Results(iResult).HeadModelType, {'volume', 'mixed'});
+                    else
+                        isVolumeGrid = 0;
+                    end
+            end
+        case 'Surface'
+            % Get surface specified in DataSource.FileName
+            SurfaceFile = TessInfo(iTess).DataSource.FileName;
+        case 'Dipoles'
+            sDipoles = panel_dipoles('GetSelectedDipoles', hFig);
+            OverlayCube = panel_dipoles('ComputeDensity', sMri, sDipoles);
+        case 'Anatomy'
+            error('todo');
+    end
+    
+    
+    % ===== 3D OVERLAYS =====
+    if ~isempty(OverlayCube)
+        TessInfo(iTess).OverlayCube = OverlayCube;
+    % ===== DISPLAY SURFACE/GRIDS =====
+    else
+        % Progress bar
+        isProgressBar = bst_progress('isVisible');
+        bst_progress('start', 'Display MRI', 'Updating values...');
+        % === INTERPOLATION MRI<->GRID ===
+        if isVolumeGrid
+            % Compute interpolation
+            MriInterp = bst_memory('GetGrid2MriInterp', iDS, iResult, TessInfo.DataSource.GridSmooth);
+        % === INTERPOLATION MRI<->SURFACE ===
+        else
+            [sSurf, iSurf] = bst_memory('LoadSurface', SurfaceFile);
+            tess2mri_interp = bst_memory('GetTess2MriInterp', iSurf);
+            % If no interpolation tess<->mri accessible : exit
+            if isempty(tess2mri_interp)
+               return 
+            end
+            % Only surface interpolation is needed
+            MriInterp = tess2mri_interp;
+        end
+        % === ATLAS SOURCES ===
+        if ~isempty(TessInfo(iTess).DataSource.Atlas) && ~isempty(TessInfo(iTess).DataSource.Atlas.Scouts)
+            % Initialize full cortical map
+            DataScout = TessInfo(iTess).Data;
+            DataSurf = zeros(size(MriInterp,2),1);
+            % Duplicate the value of each scout to all the vertices
+            sScouts = TessInfo(iTess).DataSource.Atlas.Scouts;
+            for i = 1:length(sScouts)
+                DataSurf(sScouts(i).Vertices,:) = DataScout(i,:);
+            end
+        else
+            DataSurf = TessInfo(iTess).Data;
+        end
+        % === UPDATE MASK ===
+        mriSize = size(sMri.Cube(:,:,:,1));
+        % Build interpolated cube
+        TessInfo(iTess).OverlayCube = tess_interp_mri_data(MriInterp, mriSize, DataSurf, isVolumeGrid);
+    end
+    
+    % === UPDATE DISPLAY ===
+    % Reset MIP functional fields
+    TessInfo(iTess).MipFunctional = cell(3,1);    
+    % Get surface description
+    setappdata(hFig, 'Surface', TessInfo);
+    % Redraw surface vertices color
+    figure_callback(hFig, 'UpdateSurfaceColor', hFig, iTess);
+    % Hide progress bar
+    if ~isProgressBar
+        bst_progress('stop');
+    end
+end
+
+
+%% ===== SET SURFACE TRANSPARENCY =====
+function SetSurfaceTransparency(hFig, iSurf, alpha)
+    % Update surface transparency
+    TessInfo = getappdata(hFig, 'Surface');
+    TessInfo(iSurf).SurfAlpha = alpha;
+    setappdata(hFig, 'Surface', TessInfo);
+    % Update panel controls
+    UpdateSurfaceProperties();
+    % Update surface display
+    figure_callback(hFig, 'UpdateSurfaceColor', hFig, iSurf);
+    figure_callback(hFig, 'UpdateSurfaceAlpha', hFig, iSurf);
+end
+
+
+%% ===== SET DATA THRESHOLD =====
+function SetDataThreshold(hFig, iSurf, value) %#ok<DEFNU>
+    % Get surface info
+    TessInfo = getappdata(hFig, 'Surface');
+    % Get file in database
+    if isempty(TessInfo(iSurf).DataSource) || isempty(TessInfo.DataSource(iSurf).FileName)
+        return;
+    end
+    isStat = any(strcmpi(file_gettype(TessInfo.DataSource(iSurf).FileName), {'pdata', 'presults', 'ptimefreq'}));
+    if isStat
+        return;
+    end
+    % Update surface transparency
+    TessInfo(iSurf).DataThreshold = value;
+    setappdata(hFig, 'Surface', TessInfo);
+    % Update panel controls
+    UpdateSurfaceProperties();
+    % Update color display on the surface
+    figure_callback(hFig, 'UpdateSurfaceColor', hFig, iSurf);
+end
+
+%% ===== SET SIZE THRESHOLD =====
+function SetSizeThreshold(hFig, iSurf, value) %#ok<DEFNU>
+    % Update surface transparency
+    TessInfo = getappdata(hFig, 'Surface');
+    TessInfo(iSurf).SizeThreshold = value;
+    setappdata(hFig, 'Surface', TessInfo);
+    % Update panel controls
+    UpdateSurfaceProperties();
+    % Update color display on the surface
+    figure_callback(hFig, 'UpdateSurfaceColor', hFig, iSurf);
+end
+
+%% ===== SET SURFACE SMOOTH =====
+function SetSurfaceSmooth(hFig, iSurf, value, isSave)
+    % Parse inputs
+    if (nargin < 4) || isempty(isSave)
+        isSave = 1;
+    end
+    % Get surface description
+    TessInfo = getappdata(hFig, 'Surface');
+    % If FEM tetrahedral mesh, ignore this call
+    if strcmpi(TessInfo(iSurf).Name, 'FEM')
+        return;
+    end
+    % Update surface transparency
+    TessInfo(iSurf).SurfSmoothValue = value;
+    setappdata(hFig, 'Surface', TessInfo);
+    % Update panel controls
+    UpdateSurfaceProperties();
+    % For MRI display : Smooth slider changes threshold
+    if strcmpi(TessInfo(iSurf).Name, 'Anatomy')
+        figure_callback(hFig, 'UpdateMriDisplay', hFig, [], TessInfo, iSurf);
+    % Else: Update color display on the surface
+    else
+        % Smooth surface
+        figure_callback(hFig, 'UpdateSurfaceAlpha', hFig, iSurf);
+        % Update scouts displayed on this surfce
+        panel_scout('UpdateScoutsVertices', TessInfo(iSurf).SurfaceFile);
+        % Set the new value as the default value
+        if isSave
+            DefaultSurfaceDisplay = bst_get('DefaultSurfaceDisplay');
+            DefaultSurfaceDisplay.SurfSmoothValue = TessInfo(iSurf).SurfSmoothValue;
+            bst_set('DefaultSurfaceDisplay', DefaultSurfaceDisplay);
+        end
+    end
+end
+
+
+%% ===== SET AUTO TRANSPARENCY =====
+function SetAutoTransparency(hFig)
+    % Get surfaces definitions
+    TessInfo = getappdata(hFig, 'Surface');
+    % Look for different surfaces types
+    iOrder = [find(ismember({TessInfo.Name}, {'Cortex','Anatomy'})), ...
+              find(strcmpi({TessInfo.Name}, 'InnerSkull')), ...
+              find(strcmpi({TessInfo.Name}, 'OuterSkull')), ...
+              find(strcmpi({TessInfo.Name}, 'Scalp'))];
+    % Set other surfaces transparency if cortex at the same time
+    for i = 2:length(iOrder)
+        SetSurfaceTransparency(hFig, iOrder(i), 0.7);
+    end
+end
+    
+
+%% ===== SET SURFACE COLOR =====
+function SetSurfaceColor(hFig, iSurf, colorCortex, colorSulci)
+    % Compute the color used to display sulci
+    if (nargin < 4) || isempty(colorSulci)
+        colorSulci = .73 .* colorCortex;
+    end
+    % Get description of surfaces
+    TessInfo = getappdata(hFig, 'Surface');
+    % Update surface description (figure's appdata)
+    TessInfo(iSurf).AnatomyColor(1,:) = colorSulci;
+    TessInfo(iSurf).AnatomyColor(2,:) = colorCortex;
+    % Update Surface appdata structure
+    setappdata(hFig, 'Surface', TessInfo);
+    % Get panel controls
+    ctrl = bst_get('PanelControls', 'Surface');
+    % Change button color (if not in headless mode)
+    if (bst_get('GuiLevel') >= 0)
+        ctrl.jButtonSurfColor.setBackground(java.awt.Color(colorCortex(1), colorCortex(2), colorCortex(3)));
+    end
+    % Update panel controls
+    UpdateSurfaceProperties();
+    % Update color display on the surface
+    figure_callback(hFig, 'UpdateSurfaceColor', hFig, iSurf);
+end
+
+
+%% ===== DISPLAY SURFACE EDGES =====
+function SetSurfaceEdges(hFig, iSurf, SurfShowEdges) %#ok<DEFNU>
+    % Get description of surfaces
+    TessInfo = getappdata(hFig, 'Surface');
+    % Update surface description (figure's appdata)
+    TessInfo(iSurf).SurfShowEdges = SurfShowEdges;
+    % Update Surface appdata structure
+    setappdata(hFig, 'Surface', TessInfo);
+    % Get panel controls
+    ctrl = bst_get('PanelControls', 'Surface');
+    % Change button color (if not in headless mode)
+    if (bst_get('GuiLevel') >= 0)
+        ctrl.jButtonSurfEdge.setSelected(SurfShowEdges)
+    end
+    % Update panel controls
+    UpdateSurfaceProperties();
+    % Update color display on the surface
+    figure_callback(hFig, 'UpdateSurfaceColor', hFig, iSurf);
+end
+
+
+%% ===== APPLY DEFAULT DISPLAY TO SURFACE =====
+function ApplyDefaultDisplay() %#ok<DEFNU>
+    % Get panel controls
+    ctrl = bst_get('PanelControls', 'Surface');
+    if isempty(ctrl)
+        return
+    end
+    % Get defaults for surface display
+    DefaultSurfaceDisplay = bst_get('DefaultSurfaceDisplay');
+    % Surface smooth
+    if (ctrl.jSliderSurfSmoothValue.getValue() ~= DefaultSurfaceDisplay.SurfSmoothValue * 100)
+        ctrl.jSliderSurfSmoothValue.setValue(DefaultSurfaceDisplay.SurfSmoothValue * 100);
+        event = java.awt.event.MouseEvent(ctrl.jSliderSurfSmoothValue, 0, 0, 0, 0, 0, 1, 0, 0);
+        SliderCallback([], event, 'SurfSmoothValue');
+    end
+    % Surface edges
+    if DefaultSurfaceDisplay.SurfShowSulci && ~ctrl.jButtonSurfSulci.isSelected()
+        ctrl.jButtonSurfSulci.doClick();
+    end
+end
+