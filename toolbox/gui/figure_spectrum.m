function varargout = figure_spectrum( varargin )
% FIGURE_SPECTRUM: Creation and callbacks for power density spectrums figures (x-axis = frequency).
%
% USAGE:  hFig = figure_spectrum('CreateFigure', FigureId)

% @=============================================================================
% This function is part of the Brainstorm software:
% https://neuroimage.usc.edu/brainstorm
% 
% Copyright (c)2000-2020 University of Southern California & McGill University
% This software is distributed under the terms of the GNU General Public License
% as published by the Free Software Foundation. Further details on the GPLv3
% license can be found at http://www.gnu.org/copyleft/gpl.html.
% 
% FOR RESEARCH PURPOSES ONLY. THE SOFTWARE IS PROVIDED "AS IS," AND THE
% UNIVERSITY OF SOUTHERN CALIFORNIA AND ITS COLLABORATORS DO NOT MAKE ANY
% WARRANTY, EXPRESS OR IMPLIED, INCLUDING BUT NOT LIMITED TO WARRANTIES OF
% MERCHANTABILITY AND FITNESS FOR A PARTICULAR PURPOSE, NOR DO THEY ASSUME ANY
% LIABILITY OR RESPONSIBILITY FOR THE USE OF THIS SOFTWARE.
%
% For more information type "brainstorm license" at command prompt.
% =============================================================================@
%
% Authors: Francois Tadel, 2012-2019; Martin Cousineau, 2017

eval(macro_method);
end


%% ===== CREATE FIGURE =====
function hFig = CreateFigure(FigureId) %#ok<DEFNU>
    import org.brainstorm.icon.*;
    MatlabVersion = bst_get('MatlabVersion');
    % Get renderer name
    if (MatlabVersion <= 803)   % zbuffer was removed in Matlab 2014b
        rendererName = 'zbuffer';
    elseif (bst_get('DisableOpenGL') == 1)
        rendererName = 'painters';
    else
        rendererName = 'opengl';
    end
    % Create new figure
    hFig = figure('Visible',       'off', ...
                  'NumberTitle',   'off', ...
                  'IntegerHandle', 'off', ...
                  'MenuBar',       'none', ...
                  'Toolbar',       'none', ...
                  'DockControls',  'on', ...
                  'Units',         'pixels', ...
                  'Interruptible', 'off', ...
                  'BusyAction',    'queue', ...
                  'Tag',           FigureId.Type, ...
                  'Renderer',      rendererName, ...
                  'Color',         [.8 .8 .8], ...
                  'Pointer',       'arrow', ...
                  'CloseRequestFcn',         @(h,ev)bst_figures('DeleteFigure',h,ev), ...
                  'KeyPressFcn',             @FigureKeyPressedCallback, ...
                  'WindowButtonDownFcn',     @FigureMouseDownCallback, ...
                  'WindowButtonUpFcn',       @FigureMouseUpCallback, ...
                  bst_get('ResizeFunction'), @(h,ev)figure_timeseries('ResizeCallback',h,ev));
    % Define Mouse wheel callback separately (not supported by old versions of Matlab)
    if isprop(hFig, 'WindowScrollWheelFcn')
        set(hFig, 'WindowScrollWheelFcn',  @FigureMouseWheelCallback);
    end
    % Disable automatic legends (after 2017a)
    if (MatlabVersion >= 902) 
        set(hFig, 'defaultLegendAutoUpdate', 'off');
    end
    
    % Prepare figure appdata
    setappdata(hFig, 'FigureId', FigureId);
    setappdata(hFig, 'hasMoved', 0);
    setappdata(hFig, 'isPlotEditToolbar', 0);
    setappdata(hFig, 'isSensorsOnly', 0);
    setappdata(hFig, 'GraphSelection', []);
    setappdata(hFig, 'isStatic', 0);
    setappdata(hFig, 'isStaticFreq', 1);
    setappdata(hFig, 'Colormap', db_template('ColormapInfo'));
    % Time-freq specific appdata
    TfInfo = db_template('TfInfo');
    setappdata(hFig, 'Timefreq', TfInfo);
end


%% ===========================================================================
%  ===== FIGURE CALLBACKS ====================================================
%  ===========================================================================
%% ===== CURRENT FREQ CHANGED =====
function CurrentTimeChangedCallback(hFig) %#ok<DEFNU>
    % If no time in this figure
    if getappdata(hFig, 'isStatic')
        return;
    end
    TfInfo = getappdata(hFig, 'Timefreq');
    switch (TfInfo.DisplayMode)
        % Spectrum: redraw everything
        case 'Spectrum'
            UpdateFigurePlot(hFig, 1);
        % Time series: Move cursor
        case 'TimeSeries'
            hAxes = findobj(hFig, '-depth', 1, 'Tag', 'AxesGraph');
            if ~isempty(hAxes)
                PlotCursor(hFig, hAxes);
            end
    end
end

%% ===== CURRENT FREQ CHANGED =====
function CurrentFreqChangedCallback(hFig) %#ok<DEFNU>
    global GlobalData;
    % If no frequencies for this figure
    if getappdata(hFig, 'isStaticFreq')
        return;
    end
    TfInfo = getappdata(hFig, 'Timefreq');
    switch (TfInfo.DisplayMode)
        % Spectrum: Move cursor
        case 'Spectrum'
            hAxes = findobj(hFig, '-depth', 1, 'Tag', 'AxesGraph');
            if ~isempty(hAxes)
                PlotCursor(hFig, hAxes);
            end
        % Time series: redraw everything
        case 'TimeSeries'
            TfInfo.iFreqs = GlobalData.UserFrequencies.iCurrentFreq;
            setappdata(hFig, 'Timefreq', TfInfo);
            UpdateFigurePlot(hFig, 1);
    end
end

%% ===== DISPLAY OPTIONS CHANGED =====
function DisplayOptionsChangedCallback(hFig) %#ok<DEFNU>
    % Restore intial view
    %ResetView(hFig);
    % Update display
    UpdateFigurePlot(hFig, 1);
end

%% ===== SELECTED ROW CHANGED =====
function SelectedRowChangedCallback(iDS, iFig)
    global GlobalData;
    % Get figure appdata
    hFig = GlobalData.DataSet(iDS).Figure(iFig).hFigure;
    % Get current selection for the figure
    curSelRows = figure_timeseries('GetFigSelectedRows', hFig);
    % Get new selection that the figure should show (keep only the ones available for this figure)
    allFigRows = GlobalData.DataSet(iDS).Figure(iFig).Handles.LinesLabels;
    % Remove spaces
    allFigRows = cellfun(@(c)strrep(c,' ',''), allFigRows, 'UniformOutput', 0);
    % Get new selection that the figure should show (keep only the ones available for this figure)
    newSelRows = intersect(GlobalData.DataViewer.SelectedRows, allFigRows);
    % Sensors to select
    rowsToSel = setdiff(newSelRows, curSelRows);
    if ~isempty(rowsToSel)
        figure_timeseries('SetFigSelectedRows', hFig, rowsToSel, 1);
    end
    % Sensors to unselect
    rowsToUnsel = setdiff(curSelRows, newSelRows);
    if ~isempty(rowsToUnsel)
        figure_timeseries('SetFigSelectedRows', hFig, rowsToUnsel, 0);
    end
end


%% ===========================================================================
%  ===== KEYBOARD AND MOUSE CALLBACKS ========================================
%  ===========================================================================
%% ===== FIGURE MOUSE DOWN =====
function FigureMouseDownCallback(hFig, ev)
    % Get selected object in this figure
    hObj = get(hFig,'CurrentObject');
    if isempty(hObj)
        return;
    end
    % Get object tag
    objTag = get(hObj, 'Tag');
    % Re-select main axes
    drawnow;
    hAxes = findobj(hFig, '-depth', 1, 'tag', 'AxesGraph');
    set(hFig,'CurrentObject', hAxes(1), 'CurrentAxes', hAxes(1));      
    % Get figure properties
    MouseStatus = get(hFig, 'SelectionType');
    
    % Switch between available graphic objects
    switch (objTag)
        case 'Spectrum'
            % Figure: Keep the main axes as clicked object
            hAxes = hAxes(1);
        case 'AxesGraph'
            % Axes: selectec axes = the one that was clicked
            hAxes = hObj;
        case 'DataLine'
            % Time series lines: select
            if (~strcmpi(MouseStatus, 'alt') || (get(hObj, 'LineWidth') > 1))
                LineClickedCallback(hObj);
                return;
            end
        case 'SelectionPatch'
            % Shift+click: zoom into selection (otherwise, regular click)
            if strcmpi(MouseStatus, 'extend')
                ZoomSelection(hFig);
                return;
            else
                hAxes = get(hObj, 'Parent');
            end
        case {'Cursor', 'TextCursor'}
            hAxes = get(hObj, 'Parent');
        case 'legend'
            legendButtonDownFcn = get(hObj, 'ButtonDownFcn');
            if ~isempty(legendButtonDownFcn)
                if iscell(legendButtonDownFcn)
                    legendButtonDownFcn{1}(hObj, ev, legendButtonDownFcn{2});
                else
                    % After Matlab 2014b.... 
                end
            end
            return
        otherwise
            % Any other object: consider as a click on the main axes
    end

    % ===== PROCESS CLICKS ON MAIN TS AXES =====
    % Start an action (Move time cursor, pan)
    switch(MouseStatus)
        % Left click
        case 'normal'
            clickAction = 'selection'; 
            % Initialize time selection
            [Xcur, iXcur, Xvector] = GetMouseX(hFig, hAxes);
            if (length(Xvector) > 1)
                setappdata(hFig, 'GraphSelection', [Xcur, Inf]);
            else
                setappdata(hFig, 'GraphSelection', []);
            end
        % CTRL+Mouse, or Mouse right
        case 'alt'
            clickAction = 'gzoom';
            set(hFig, 'Pointer', 'top');
        % SHIFT+Mouse
        case 'extend'
            clickAction = 'pan';
            set(hFig, 'Pointer', 'fleur');
        % DOUBLE CLICK
        case 'open'
            ResetView(hFig);
            return;
        % OTHER : nothing to do
        otherwise
            return
    end

    % Reset the motion flag
    setappdata(hFig, 'hasMoved', 0);
    % Record mouse location in the figure coordinates system
    setappdata(hFig, 'clickPositionFigure', get(hFig, 'CurrentPoint'));
    % Record action to perform when the mouse is moved
    setappdata(hFig, 'clickAction', clickAction);
    % Record axes ibject that was clicked (usefull when more than one axes object in figure)
    setappdata(hFig, 'clickSource', hAxes);
    % Register MouseMoved callbacks for current figure
    set(hFig, 'WindowButtonMotionFcn', @FigureMouseMoveCallback);
end


%% ===== FIGURE MOUSE MOVE =====
function FigureMouseMoveCallback(hFig, ev)  
    % Get current mouse action
    clickAction = getappdata(hFig, 'clickAction');
    hAxes = getappdata(hFig, 'clickSource');
    if isempty(clickAction) || isempty(hAxes)
        return
    end
    % Set the motion flag
    setappdata(hFig, 'hasMoved', 1);
    % Get current mouse location
    curptFigure = get(hFig, 'CurrentPoint');
    motionFigure = (curptFigure - getappdata(hFig, 'clickPositionFigure')) / 100;
    % Update click point location
    setappdata(hFig, 'clickPositionFigure', curptFigure);

    % Switch between different actions (Pan, Rotate, Contrast)
    switch(clickAction)                          
        case 'pan' % maybe could use figure_timeseries.FigurePan
            % Get initial XLim and YLim
            XLimInit = getappdata(hAxes, 'XLimInit');
            YLimInit = getappdata(hAxes, 'YLimInit');
            
            % Move view along X axis
            XLim = get(hAxes, 'XLim');
            isXLog = strcmpi(get(hAxes, 'XScale'), 'log');
            if isXLog
                XLim = log10(XLim);
                XLimInit = log10(XLimInit);
            end
            XLim = XLim - (XLim(2) - XLim(1)) * motionFigure(1);
            XLim = bst_saturate(XLim, XLimInit, 1);
            if isXLog
                XLim = 10.^XLim;
            end
            set(hAxes, 'XLim', XLim);
            
            % Move view along Y axis
            YLim = get(hAxes, 'YLim');
            isYLog = strcmpi(get(hAxes, 'YScale'), 'log');
            if isYLog
                YLim = log10(YLim);
                YLimInit = log10(YLimInit);
            end
            YLim = YLim - (YLim(2) - YLim(1)) * motionFigure(2);
            YLim = bst_saturate(YLim, YLimInit, 1);
            if isYLog
                YLim = 10.^YLim;
            end
            set(hAxes, 'YLim', YLim);
            % Set the cursor height
            hCursor = findobj(hAxes, '-depth', 1, 'Tag', 'Cursor');
            set(hCursor, 'YData', YLim);
            % Set the selection rectangle dimensions
            hSelectionPatch = findobj(hAxes, '-depth', 1, 'Tag', 'SelectionPatch');
            if ~isempty(hSelectionPatch)
                set(hSelectionPatch, 'YData', [YLim(1), YLim(1), YLim(2), YLim(2)]);
            end

        case 'selection'
            % Get time selection
            GraphSelection = getappdata(hFig, 'GraphSelection');
            % Time selection
            if ~isempty(GraphSelection)
                % Update time selection
                Xcur = GetMouseX(hFig, hAxes);
                GraphSelection(2) = Xcur;
                setappdata(hFig, 'GraphSelection', GraphSelection);
                % Redraw time selection
                DrawSelection(hFig);
            end
            
        case 'gzoom'
            % Gain zoom
            ScrollCount = -motionFigure(2) * 10;
            figure_timeseries('FigureScroll', hFig, ScrollCount, 'vertical');
            % Apply same limits as when panning
            YLimInit = getappdata(hAxes, 'YLimInit');
            YLim = get(hAxes, 'YLim');
            isYLog = strcmpi(get(hAxes, 'YScale'), 'log');
            if isYLog
                YLim = log10(YLim);
                YLimInit = log10(YLimInit);
            end
            YLim = bst_saturate(YLim, YLimInit, 1);
            if isYLog
                YLim = 10.^YLim;
            end
            set(hAxes, 'YLim', YLim);
    end
end
            

%% ===== FIGURE MOUSE UP =====        
function FigureMouseUpCallback(hFig, event)   
    % Get mouse state
    hasMoved    = getappdata(hFig, 'hasMoved');
    MouseStatus = get(hFig, 'SelectionType');
    % Reset figure mouse fields
    setappdata(hFig, 'clickAction', '');
    setappdata(hFig, 'hasMoved', 0);
    % Restore mouse pointer
    set(hFig, 'Pointer', 'arrow');
    drawnow;
    % Get axes handles
    hAxes = getappdata(hFig, 'clickSource');
    if isempty(hAxes) || ~ishandle(hAxes)
        return
    end
    
    % If mouse has not moved: popup or time change
    Xmode = 'unknown';
    if ~hasMoved && ~isempty(MouseStatus)
        if strcmpi(MouseStatus, 'normal')
            % Get current frequency
            [Xcur, iXcur, Xvector, Xmode] = GetMouseX(hFig, hAxes);
            % Update plot
            if ~isempty(Xcur)
                % Move time cursor to new time
                hCursor = findobj(hAxes, '-depth', 1, 'Tag', 'Cursor');
                set(hCursor, 'XData', Xcur.*[1 1]);
                drawnow;
                % Update the current time in the whole application      
                switch(Xmode)
                    case 'Spectrum'
                        panel_freq('SetCurrentFreq', iXcur);
                    case 'TimeSeries'
                        panel_time('SetCurrentTime', Xcur);
                end
                % Remove previous time selection patch
                setappdata(hFig, 'GraphSelection', []);
                DrawSelection(hFig);
            end
        else 
            % Popup
            DisplayFigurePopup(hFig);
        end
    end
    
    % Reset MouseMove callbacks for current figure
    set(hFig, 'WindowButtonMotionFcn', []); 
    % Remove mouse callbacks appdata
    setappdata(hFig, 'clickSource', []);
    setappdata(hFig, 'clickAction', []);
    % Update figure selection
    bst_figures('SetCurrentFigure', hFig, 'TF');
    bst_figures('SetCurrentFigure', hFig, '2D');
end


%% ===== GET MOUSE X =====
function [Xcur, iXcur, Xvector, Xmode] = GetMouseX(hFig, hAxes)
    % Get current point in axes
    Xcur    = get(hAxes, 'CurrentPoint');
    XLim = get(hAxes, 'XLim');
    TfInfo = getappdata(hFig, 'Timefreq');
    % Check whether cursor is out of display time bounds
    Xcur= bst_saturate(Xcur(1,1), XLim);
    % Get the X vector
    [Time, Freqs] = figure_timefreq('GetFigureData', hFig);
    switch (TfInfo.DisplayMode)
        case 'Spectrum',   Xvector = Freqs;
        case 'TimeSeries', Xvector = Time;
    end
    Xmode = TfInfo.DisplayMode;
    % Bands (time or freq)
    if iscell(Xvector)
        CenterBand = mean(process_tf_bands('GetBounds', Freqs), 2);
        iXcur = bst_closest(Xcur, CenterBand);
        Xcur = CenterBand(iXcur);
    else
        iXcur = bst_closest(Xcur, Xvector);
        Xcur = Xvector(iXcur);
    end
end

%% ===== DRAW SELECTION =====
function DrawSelection(hFig)
    % Get axes (can have more than one)
    hAxesList = findobj(hFig, '-depth', 1, 'Tag', 'AxesGraph');
    % Get time selection
    GraphSelection = getappdata(hFig, 'GraphSelection');
    % Get display mode
    TfInfo = getappdata(hFig, 'Timefreq');
    % Process all the axes
    for i = 1:length(hAxesList)
        hAxes = hAxesList(i);
        % Draw new time selection patch
        if ~isempty(GraphSelection) && ~isinf(GraphSelection(2))
            % Get axes limits 
            YLim = get(hAxes, 'YLim');
            % Get previous patch
            hSelPatch = findobj(hAxes, '-depth', 1, 'Tag', 'SelectionPatch');
            % Position of the square patch
            XData = [GraphSelection(1), GraphSelection(2), GraphSelection(2), GraphSelection(1)];
            YData = [YLim(1), YLim(1), YLim(2), YLim(2)];
            ZData = [0.01 0.01 0.01 0.01];
            % If patch do not exist yet: create it
            if isempty(hSelPatch)
                % EraseMode: Only for Matlab <= 2014a
                if (bst_get('MatlabVersion') <= 803)
                    optErase = {'EraseMode', 'xor'};   % INCOMPATIBLE WITH OPENGL RENDERER (BUG), REMOVED IN MATLAB 2014b
                    patchColor = [.3 .3 1];
                else
                    optErase = {};
                    patchColor = [.7 .7 1];
                end
                % Draw patch
                hSelPatch = patch('XData', XData, ...
                                  'YData', YData, ...
                                  'ZData', ZData, ...
                                  'LineWidth', 1, ...
                                  optErase{:}, ...
                                  'FaceColor', patchColor, ...
                                  'FaceAlpha', 1, ...
                                  'EdgeColor', patchColor, ...
                                  'EdgeAlpha', 1, ...
                                  'Tag',       'SelectionPatch', ...
                                  'Parent',    hAxes);
            % Else, patch already exist: update it
            else
                % Change patch limits
                set(hSelPatch, ...
                    'XData', XData, ...
                    'YData', YData, ...
                    'ZData', ZData, ...
                    'Visible', 'on');
            end
            
            % === UPDATE X-LABEL ===
            switch (TfInfo.DisplayMode)
                case 'Spectrum'
                    strSelection = sprintf('Selection: [%1.2f Hz - %1.2f Hz]', min(GraphSelection), max(GraphSelection));
                case 'TimeSeries'
                    % Get current time units
                    timeUnit = panel_time('GetTimeUnit');
                    % Update label according to the time units
                    switch (timeUnit)
                        case 'ms'
                            strSelection = sprintf('Selection: [%1.2f ms - %1.2f ms]', min(GraphSelection)*1000, max(GraphSelection)*1000);
                        case 's'
                            strSelection = sprintf('Selection: [%1.4f s - %1.4f s]', min(GraphSelection), max(GraphSelection));
                    end
                    strLength = sprintf('         Duration: [%d ms]', round(abs(GraphSelection(2) - GraphSelection(1)) * 1000));
                    strSelection = [strSelection, strLength];
            end
            % Get selection label
            hTextTimeSel = findobj(hFig, '-depth', 1, 'Tag', 'TextTimeSel');
            if ~isempty(hTextTimeSel)
                % Update label
                set(hTextTimeSel, 'Visible', 'on', 'String', strSelection);
            end
            
        else
            % Remove previous selection patch
            set(findobj(hAxes, '-depth', 1, 'Tag', 'SelectionPatch'), 'Visible', 'off');
            set(findobj(hFig, '-depth', 1, 'Tag', 'TextTimeSel'), 'Visible', 'off');
        end
    end
end


%% ===== SET FREQ SELECTION =====
% Define manually the freq selection for a given Spectrum figure
% 
% USAGE:  SetFreqSelection(hFig, Xsel)
%         SetFreqSelection(hFig)
function SetFreqSelection(hFig, Xsel)
    % Get figure display mode
    TfInfo = getappdata(hFig, 'Timefreq');
    % Get the X vector for this figure
    [Time, Freqs] = figure_timefreq('GetFigureData', hFig);
    switch (TfInfo.DisplayMode)
        case 'Spectrum'
            Xvector = Freqs;
            strUnits = 'Hz';
        case 'TimeSeries'
            Xvector = Time;
            strUnits = 's';
    end
    if (length(Xvector) <= 1) || iscell(Xvector)
        return;
    end
    % Ask for a frequency range
    if (nargin < 2) || isempty(Xsel)
        Xsel = panel_freq('InputSelectionWindow', Xvector([1,end]), 'Set frequency selection', strUnits);
        if isempty(Xsel)
            return
        end
    end
    % Select the closest point in time vector
    Xsel = Xvector(bst_closest(Xsel, Xvector));
    % Draw new time selection
    setappdata(hFig, 'GraphSelection', Xsel);
    DrawSelection(hFig);
end


%% ===== ZOOM INTO SELECTION =====
function ZoomSelection(hFig)
    % Get time selection
	GraphSelection = getappdata(hFig, 'GraphSelection');
    if isempty(GraphSelection) || isinf(GraphSelection(2))
        return;
    end
    % Set axes bounds to selection
    hAxesList = findobj(hFig, '-depth', 1, 'Tag', 'AxesGraph');
    set(hAxesList, 'XLim', [min(GraphSelection), max(GraphSelection)]);
    % Draw new time selection
    setappdata(hFig, 'GraphSelection', []);
    DrawSelection(hFig);
end


%% ===== FIGURE MOUSE WHEEL =====
function FigureMouseWheelCallback(hFig, event)
    if isempty(event)
        return;
    end
    % SHIFT + Scroll
    if ismember('shift', get(hFig,'CurrentModifier'))
        figure_timeseries('FigureScroll', hFig, event.VerticalScrollCount, 'gzoom');
    % CTRL + Scroll
    elseif ismember('control', get(hFig,'CurrentModifier'))
        figure_timeseries('FigureScroll', hFig, event.VerticalScrollCount, 'vertical');
    % Regular scroll
    else
        figure_timeseries('FigureScroll', hFig, event.VerticalScrollCount, 'horizontal');
    end
end


%% ===== KEYBOARD CALLBACK =====
function FigureKeyPressedCallback(hFig, ev)
    global GlobalData;
    % Convert event to Matlab (in case it's coming from a java callback)
    [keyEvent, isControl, isShift] = gui_brainstorm('ConvertKeyEvent', ev);
    if isempty(keyEvent.Key)
        return
    end
    % Prevent multiple executions
    hAxes = findobj(hFig, '-depth', 1, 'Tag', 'AxesGraph')';
    set([hFig hAxes], 'BusyAction', 'cancel');
    % Get time freq information
    TfInfo = getappdata(hFig, 'Timefreq');
    TfFile = TfInfo.FileName;
    if isempty(TfFile)
        return;
    end
    
    % Process event
    switch (keyEvent.Key)
        % Arrows
        case {'leftarrow', 'rightarrow', 'pageup', 'pagedown', 'home', 'end'}
            switch (TfInfo.DisplayMode)
                case 'Spectrum',     panel_freq('FreqKeyCallback', keyEvent);
                case 'TimeSeries',   panel_time('TimeKeyCallback', keyEvent);
            end
        case {'uparrow', 'downarrow'}
            % UP/DOWN: Change data row
            if ~isempty(TfInfo.RowName) && (ischar(TfInfo.RowName) || (length(TfInfo.RowName) == 1))
                panel_display('SetSelectedRowName', hFig, keyEvent.Key);
            else
                switch (TfInfo.DisplayMode)
                    case 'Spectrum',     panel_freq('FreqKeyCallback', keyEvent);
                    case 'TimeSeries',   panel_time('TimeKeyCallback', keyEvent);
                end
            end
        % CTRL+D : Dock figure
        case 'd'
            if isControl
                isDocked = strcmpi(get(hFig, 'WindowStyle'), 'docked');
                bst_figures('DockFigure', hFig, ~isDocked);
            end
        % CTRL+I : Save as image
        case 'i'
            if isControl
                out_figure_image(hFig);
            end
        % CTRL+J : Open as image
        case 'j'
            if isControl
                out_figure_image(hFig, 'Viewer');
            end
        % CTRL+F : Open as figure
        case 'f'
            if isControl
                out_figure_image(hFig, 'Figure');
            end
        % CTRL+R : Recordings time series
        case 'r'
            if isControl
                % Get figure description
                [hFig, iFig, iDS] = bst_figures('GetFigure', hFig);
                % If there is an associated an available DataFile
                if ~isempty(GlobalData.DataSet(iDS).DataFile)
                    view_timeseries(GlobalData.DataSet(iDS).DataFile, GlobalData.DataSet(iDS).Figure(iFig).Id.Modality);
                end
            end
        % CTRL+T : Default topography
        case 't'           
            if isControl
                view_topography(TfFile, [], '2DSensorCap', [], 0);
            end
        % Y : Scale to fit Y axis
        case 'y'
            TsInfo = getappdata(hFig, 'TsInfo');
            if strcmpi(TsInfo.DisplayMode, 'butterfly')
                figure_timeseries('ScaleToFitY', hFig, ev);
            end
        % RETURN: VIEW SELECTED CHANNELS
        case 'return'
            DisplaySelectedRows(hFig);
        % DELETE: SET CHANNELS AS BAD
        case {'delete', 'backspace'}
            % Get figure description
            [hFig, iFig, iDS] = bst_figures('GetFigure', hFig);
            % Get selected rows
            SelChan = figure_timeseries('GetFigSelectedRows', hFig);
            % Only for PSD attached directly to a data file
            if ~isempty(SelChan) && ~isempty(GlobalData.DataSet(iDS).DataFile) && ...
                    (length(GlobalData.DataSet(iDS).Figure(iFig).SelectedChannels) ~= length(SelChan)) && ...
                    ~isempty(strfind(TfFile, '_psd')) && ...
                    strcmpi(file_gettype(GlobalData.DataSet(iDS).DataFile), 'data')
                AddParentBadChannels(hFig, SelChan);
            end
        % ESCAPE: CLEAR SELECTION
        case 'escape'
            bst_figures('SetSelectedRows', []);
        % OTHER
        otherwise
            % Not found: test based on the character that was generated
            if isfield(keyEvent, 'Character') && ~isempty(keyEvent.Character)
                switch(keyEvent.Character)
                    % PLUS/MINUS: GAIN CONTROL
                    case '+'
                        figure_timeseries('UpdateTimeSeriesFactor', hFig, 1.1);
                    case '-'
                        figure_timeseries('UpdateTimeSeriesFactor', hFig, .9091);
                end
            end
    end
    % Restore events
    if ~isempty(hFig) && ishandle(hFig)
        hAxes = findobj(hFig, '-depth', 1, 'Tag', 'AxesGraph')';
        set([hFig hAxes], 'BusyAction', 'queue');
    end
end


%% ===== ADD BAD CHANNELS =====
function AddParentBadChannels(hFig, BadChan)
    global GlobalData;
    % Get figure description
    [hFig, iFig, iDS] = bst_figures('GetFigure', hFig);
    if isempty(hFig)
        return;
    end
    % Get indices in the channel file
    iBad = [];
    for i = 1:length(BadChan)
        iBad = [iBad, find(strcmpi(BadChan{i}, {GlobalData.DataSet(iDS).Channel.Name}))];
    end
    % Get selected rows
    if ~isempty(iBad) && strcmpi(file_gettype(GlobalData.DataSet(iDS).DataFile), 'data') && ~isempty(GlobalData.DataSet(iDS).DataFile)
        % Add new bad channels
        newChannelFlag = GlobalData.DataSet(iDS).Measures.ChannelFlag;
        newChannelFlag(iBad) = -1;
        % Update channel flag
        panel_channel_editor('UpdateChannelFlag', GlobalData.DataSet(iDS).DataFile, newChannelFlag);
        % Reset selection (done in UpdateChannelFlag)
        %bst_figures('SetSelectedRows', []);
    end
end

%% ===== GET DEFAULT FACTOR =====
function defaultFactor = GetDefaultFactor(Modality)
    global GlobalData
    if isempty(GlobalData.DataViewer.DefaultFactor)
        defaultFactor = 1;
    else
        iMod = find(cellfun(@(c)isequal(c,Modality), GlobalData.DataViewer.DefaultFactor(:,1)));
        if isempty(iMod)
            defaultFactor = 1;
        else
            defaultFactor = GlobalData.DataViewer.DefaultFactor{iMod,2};
        end
    end
end


%% ===== LINE CLICKED =====
function LineClickedCallback(hLine, ev)
    global GlobalData;
    % Get figure handle
    hFig = get(hLine, 'Parent');
    while ~strcmpi(get(hFig, 'Type'), 'figure') || isempty(hFig)
        hFig = get(hFig, 'Parent');
    end
    if isempty(hFig)
        return;
    end
    hAxes = get(hLine, 'Parent');
    setappdata(hFig, 'clickSource', []);
    % Get figure description
    [hFig, iFig, iDS] = bst_figures('GetFigure', hFig);
    sFig = GlobalData.DataSet(iDS).Figure(iFig);
    % Get row indice
    iRow = find(sFig.Handles.hLines == hLine);
    if isempty(iRow)
        return
    end
    RowName = sFig.Handles.LinesLabels{iRow};
    % Get click type
    isRightClick = strcmpi(get(hFig, 'SelectionType'), 'alt');
    % Right click : display popup menu
    if isRightClick
        setappdata(hFig, 'clickSource', hAxes);
        DisplayFigurePopup(hFig, RowName);   
        setappdata(hFig, 'clickSource', []);
    % Left click: Select/unselect line
    else
        bst_figures('ToggleSelectedRow', RowName);
    end             
    % Update figure selection
    bst_figures('SetCurrentFigure', hFig, '2D');
    bst_figures('SetCurrentFigure', hFig, 'TF');
end


%% ===== DISPLAY SELECTED CHANNELS =====
% USAGE:  DisplaySelectedRows(hFig)
function DisplaySelectedRows(hFig)
    % Get selected rows
    RowNames = figure_timeseries('GetFigSelectedRows', hFig);
    if isempty(RowNames)
        return;
    end
    % Reset selection
    bst_figures('SetSelectedRows', []);
    % Get figure info
    TfInfo = getappdata(hFig, 'Timefreq');
    % Plot figure
    view_spectrum(TfInfo.FileName, TfInfo.DisplayMode, RowNames, 1);
end


%% ===== RESET VIEW =====
function ResetView(hFig)
    % Get list of axes in this figure
    hAxes = findobj(hFig, '-depth', 1, 'Tag', 'AxesGraph');
    % Restore initial X and Y zooms
    XLim = getappdata(hAxes, 'XLimInit');
    YLim = getappdata(hAxes, 'YLimInit');
    set(hAxes, 'XLim', XLim);
    set(hAxes, 'YLim', YLim);
    % Set the time cursor height to the maximum of the display
    hCursor = findobj(hAxes, '-depth', 1, 'Tag', 'Cursor');
    set(hCursor, 'YData', YLim);
    % Set the selection rectangle dimensions
    hSelectionPatch = findobj(hAxes, '-depth', 1, 'Tag', 'SelectionPatch');
    if ~isempty(hSelectionPatch)
        set(hSelectionPatch, 'YData', [YLim(1), YLim(1), YLim(2), YLim(2)]);
    end
end


%% ===== HIDE/SHOW LEGENDS =====
function newPropVal = ToggleAxesProperty(hAxes, propName)
    switch get(hAxes(1), propName)
        case 'on'
            set(hAxes, propName, 'off');
            newPropVal = 0;
        case 'off'
            set(hAxes, propName, 'on');
            newPropVal = 1;
    end
end
function SetShowLegend(iDS, iFig, ShowLegend)
    global GlobalData;
    % Update TsInfo field
    hFig = GlobalData.DataSet(iDS).Figure(iFig).hFigure;
    TsInfo = getappdata(hFig, 'TsInfo');
    TsInfo.ShowLegend = ShowLegend;
    setappdata(hFig, 'TsInfo', TsInfo);
    % Redraw figure
    UpdateFigurePlot(hFig, 1);
end
function ToggleGrid(hAxes, hFig, xy)
    isSel = ToggleAxesProperty(hAxes, [xy 'Grid']);
    ToggleAxesProperty(hAxes, [xy 'MinorGrid']);

    TsInfo = getappdata(hFig, 'TsInfo');
    TsInfo = setfield(TsInfo, ['Show' xy 'Grid'], isSel);
    setappdata(hFig, 'TsInfo', TsInfo);

    RefreshGridBtnDisplay(hFig, TsInfo);
end
function ToggleLogScaleX(hAxes, hFig, loglin)
    set(hAxes, 'XScale', loglin);
    TsInfo = getappdata(hFig, 'TsInfo');
    TsInfo.XScale = loglin;
    setappdata(hFig, 'TsInfo', TsInfo);
    RefreshLogScaleBtnDisplay(hFig, TsInfo);
    bst_set('XScale', loglin);
end
function RefreshLogScaleBtnDisplay(hFig, TsInfo)
    % Toggle selection of associated button if possible
    buttonContainer = findobj(hFig, '-depth', 1, 'Tag', 'ButtonSetScaleLog');
    if ~isempty(buttonContainer)
        button = get(buttonContainer, 'UserData');
        button.setSelected(strcmp(TsInfo.XScale, 'log'));
    end
end
function RefreshGridBtnDisplay(hFig, TsInfo)
    % Toggle selection of associated button if possible
    buttonContainer = findobj(hFig, '-depth', 1, 'Tag', 'ButtonShowGrids');
    if ~isempty(buttonContainer)
        button = get(buttonContainer, 'UserData');
        button.setSelected((TsInfo.ShowXGrid & TsInfo.ShowYGrid) || ...
            (strcmpi(TsInfo.DisplayMode, 'column') & TsInfo.ShowXGrid));
    end
end


%% ===== POPUP MENU =====
function DisplayFigurePopup(hFig, menuTitle)
    import java.awt.event.KeyEvent;
    import javax.swing.KeyStroke;
    import org.brainstorm.icon.*;
    global GlobalData;
    % If menuTitle not specified
    if (nargin < 2)
        menuTitle = '';
    end
    % Get figure description
    [hFig, iFig, iDS] = bst_figures('GetFigure', hFig);
    % Get axes handles
    hAxes = getappdata(hFig, 'clickSource');
    if isempty(hAxes)
        return
    end
    % Get time freq information
    TfInfo = getappdata(hFig, 'Timefreq');
    TfFile = TfInfo.FileName;
    if isempty(TfFile)
        return;
    end
    TsInfo = getappdata(hFig, 'TsInfo');
    % Get loaded information
    iTimefreq = bst_memory('GetTimefreqInDataSet', iDS, TfFile);
    % Create popup menu
    jPopup = java_create('javax.swing.JPopupMenu');
    % Menu title
    if ~isempty(menuTitle)
        jTitle = gui_component('Label', jPopup, [], ['<HTML><B>' menuTitle '</B>']);
        jTitle.setBorder(javax.swing.BorderFactory.createEmptyBorder(5,35,0,0));
        jPopup.addSeparator();
    end
    
    % ==== DISPLAY OTHER FIGURES ====
    % Only for MEG and EEG time series
    if strcmpi(GlobalData.DataSet(iDS).Timefreq(iTimefreq).DataType, 'data')       
        % === View RECORDINGS ===
        if ~isempty(GlobalData.DataSet(iDS).DataFile)
            jItem = gui_component('MenuItem', jPopup, [], 'Recordings', IconLoader.ICON_TS_DISPLAY, [], @(h,ev)view_timeseries(GlobalData.DataSet(iDS).DataFile, GlobalData.DataSet(iDS).Figure(iFig).Id.Modality));
            jItem.setAccelerator(KeyStroke.getKeyStroke(KeyEvent.VK_R, KeyEvent.CTRL_MASK));
        end
        % === View TOPOGRAPHY ===
        if ~isempty(GlobalData.DataSet(iDS).Figure(iFig).Id.Modality) && ismember(GlobalData.DataSet(iDS).Figure(iFig).Id.Modality, {'MEG MAG','MEG GRAD','MEG','EEG'})
            jItem = gui_component('MenuItem', jPopup, [], '2D Sensor cap', IconLoader.ICON_TOPOGRAPHY, [], @(h,ev)bst_call(@view_topography, TfFile, [], '2DSensorCap', [], 0));
            jItem.setAccelerator(KeyStroke.getKeyStroke(KeyEvent.VK_T, KeyEvent.CTRL_MASK));
            jPopup.addSeparator();
        end
    end

    % === VIEW SELECTED ===
    jItem = gui_component('MenuItem', jPopup, [], 'View selected', IconLoader.ICON_SPECTRUM, [], @(h,ev)DisplaySelectedRows(hFig));
    jItem.setAccelerator(KeyStroke.getKeyStroke(KeyEvent.VK_ENTER, 0)); % ENTER  
    % === SET SELECTED AS BAD CHANNELS ===
    % Get selected rows
    SelChan = figure_timeseries('GetFigSelectedRows', hFig);
    % Only for PSD attached directly to a data file
    if ~isempty(SelChan) && ~isempty(GlobalData.DataSet(iDS).DataFile) && ...
            (length(GlobalData.DataSet(iDS).Figure(iFig).SelectedChannels) ~= length(SelChan)) && ...
            ~isempty(strfind(TfFile, '_psd')) && ...
            strcmpi(file_gettype(GlobalData.DataSet(iDS).DataFile), 'data')
        jItem = gui_component('MenuItem', jPopup, [], 'Mark selected as bad', IconLoader.ICON_BAD, [], @(h,ev)AddParentBadChannels(hFig, SelChan));
        jItem.setAccelerator(KeyStroke.getKeyStroke(int32(KeyEvent.VK_DELETE), 0)); % DEL
    end

    % === RESET SELECTION ===
    jItem = gui_component('MenuItem', jPopup, [], 'Reset selection', IconLoader.ICON_SURFACE, [], @(h,ev)bst_figures('SetSelectedRows',[]));
    jItem.setAccelerator(KeyStroke.getKeyStroke(KeyEvent.VK_ESCAPE, 0)); % ESCAPE
    jPopup.addSeparator();

    % ==== MENU: SELECTION ====
    % No time/freq bands
    if ~iscell(GlobalData.DataSet(iDS).Timefreq(iTimefreq).Freqs) && isempty(GlobalData.DataSet(iDS).Timefreq(iTimefreq).TimeBands)
        % Menu "Selection"
        switch(TfInfo.DisplayMode)
            case 'Spectrum',    strMenu = 'Frequency selection';
            case 'TimeSeries',  strMenu = 'Time selection';
        end
        jMenuSelection = gui_component('Menu', jPopup, [], strMenu, IconLoader.ICON_TS_SELECTION);
        % Set selection
        gui_component('MenuItem', jMenuSelection, [], 'Set selection manually...', IconLoader.ICON_TS_SELECTION, [], @(h,ev)SetFreqSelection(hFig));
        % Get current time selection
        GraphSelection = getappdata(hFig, 'GraphSelection');
        isSelection = ~isempty(GraphSelection) && ~any(isinf(GraphSelection(:)));
        if isSelection
            gui_component('MenuItem', jMenuSelection, [], 'Zoom into selection (Shift+click)', IconLoader.ICON_ZOOM_PLUS, [], @(h,ev)ZoomSelection(hFig));
            jMenuSelection.addSeparator();
            % === EXPORT TO DATABASE ===
            if ~strcmpi(TfInfo.DisplayMode, 'TimeSeries')
                gui_component('MenuItem', jMenuSelection, [], 'Export to database', IconLoader.ICON_SPECTRUM, [], @(h,ev)bst_call(@out_figure_timefreq, hFig, 'Database', 'Selection'));
            end
            % === EXPORT TO FILE ===
            gui_component('MenuItem', jMenuSelection, [], 'Export to file', IconLoader.ICON_TS_EXPORT, [], @(h,ev)bst_call(@out_figure_timefreq, hFig, [], 'Selection'));
            % === EXPORT TO MATLAB ===
            gui_component('MenuItem', jMenuSelection, [], 'Export to Matlab', IconLoader.ICON_MATLAB_EXPORT, [], @(h,ev)bst_call(@out_figure_timefreq, hFig, 'Variable', 'Selection'));
        end
        jPopup.addSeparator();
    end
    
    % ==== MENU: SNAPSHOT ====
    jMenuSave = gui_component('Menu', jPopup, [], 'Snapshots', IconLoader.ICON_SNAPSHOT);
        % === SAVE AS IMAGE ===
        jItem = gui_component('MenuItem', jMenuSave, [], 'Save as image', IconLoader.ICON_SAVE, [], @(h,ev)bst_call(@out_figure_image, hFig));
        jItem.setAccelerator(KeyStroke.getKeyStroke(KeyEvent.VK_I, KeyEvent.CTRL_MASK));
        % === OPEN AS IMAGE ===
        jItem = gui_component('MenuItem', jMenuSave, [], 'Open as image', IconLoader.ICON_IMAGE, [], @(h,ev)bst_call(@out_figure_image, hFig, 'Viewer'));
        jItem.setAccelerator(KeyStroke.getKeyStroke(KeyEvent.VK_J, KeyEvent.CTRL_MASK));
        jItem = gui_component('MenuItem', jMenuSave, [], 'Open as figure', IconLoader.ICON_IMAGE, [], @(h,ev)bst_call(@out_figure_image, hFig, 'Figure'));
        jItem.setAccelerator(KeyStroke.getKeyStroke(KeyEvent.VK_F, KeyEvent.CTRL_MASK));
        jMenuSave.addSeparator();
        % === EXPORT TO DATABASE ===
        gui_component('MenuItem', jMenuSave, [], 'Export to database (time-freq)', IconLoader.ICON_TIMEFREQ, [], @(h,ev)bst_call(@out_figure_timefreq, hFig, 'Database'));
        gui_component('MenuItem', jMenuSave, [], 'Export to database (matrix)',    IconLoader.ICON_MATRIX, [], @(h,ev)bst_call(@out_figure_timefreq, hFig, 'Database', 'Matrix'));
        % === EXPORT TO FILE ===
        gui_component('MenuItem', jMenuSave, [], 'Export to file', IconLoader.ICON_TS_EXPORT, [], @(h,ev)bst_call(@out_figure_timefreq, hFig, []));
        % === EXPORT TO MATLAB ===
        gui_component('MenuItem', jMenuSave, [], 'Export to Matlab', IconLoader.ICON_MATLAB_EXPORT, [], @(h,ev)bst_call(@out_figure_timefreq, hFig, 'Variable'));
        % === EXPORT TO PLOTLY ===
        gui_component('MenuItem', jMenuSave, [], 'Export to Plotly', IconLoader.ICON_PLOTLY, [], @(h,ev)bst_call(@out_figure_plotly, hFig));
        
    % ==== MENU: FIGURE ====    
    jMenuFigure = gui_component('Menu', jPopup, [], 'Figure', IconLoader.ICON_LAYOUT_SHOWALL);
        % XScale
        isXLog = strcmpi(get(hAxes, 'XScale'), 'log');
        if isXLog
            jItem = gui_component('CheckBoxMenuItem', jMenuFigure, [], 'X scale: linear', IconLoader.ICON_LOG, [], @(h,ev)ToggleLogScaleX(hAxes, hFig, 'linear'));
        else
            jItem = gui_component('CheckBoxMenuItem', jMenuFigure, [], 'X scale: log', IconLoader.ICON_LOG, [], @(h,ev)ToggleLogScaleX(hAxes, hFig, 'log'));
        end
        % YScale
        isYLog = strcmpi(get(hAxes, 'YScale'), 'log');
        if isYLog
            jItem = gui_component('CheckBoxMenuItem', jMenuFigure, [], 'Y scale: linear', IconLoader.ICON_LOG, [], @(h,ev)figure_timeseries('SetScaleModeY', hFig, 'linear'));
        else
            jItem = gui_component('CheckBoxMenuItem', jMenuFigure, [], 'Y scale: log', IconLoader.ICON_LOG, [], @(h,ev)figure_timeseries('SetScaleModeY', hFig, 'log'));
        end
        jMenuFigure.addSeparator();
        
        % Legend
        jItem = gui_component('CheckBoxMenuItem', jMenuFigure, [], 'Show legend', IconLoader.ICON_LABELS, [], @(h,ev)SetShowLegend(iDS, iFig, ~TsInfo.ShowLegend));
        jItem.setSelected(TsInfo.ShowLegend);
        % XGrid
        isXGrid = strcmpi(get(hAxes(1), 'XGrid'), 'on');
        jItem = gui_component('CheckBoxMenuItem', jMenuFigure, [], 'Show XGrid', IconLoader.ICON_GRID_X, [], @(h,ev)ToggleGrid(hAxes, hFig, 'X'));
        jItem.setSelected(isXGrid);
        % YGrid
        isYGrid = strcmpi(get(hAxes(1), 'YGrid'), 'on');
        jItem = gui_component('CheckBoxMenuItem', jMenuFigure, [], 'Show YGrid', IconLoader.ICON_GRID_Y, [], @(h,ev)ToggleGrid(hAxes, hFig, 'Y'));
        jItem.setSelected(isYGrid);
        % Change background color
        jMenuFigure.addSeparator();
        gui_component('MenuItem', jMenuFigure, [], 'Change background color', IconLoader.ICON_COLOR_SELECTION, [], @(h,ev)bst_figures('SetBackgroundColor', hFig));
        jMenuFigure.addSeparator();
        
        % Show Matlab controls
        isMatlabCtrl = ~strcmpi(get(hFig, 'MenuBar'), 'none') && ~strcmpi(get(hFig, 'ToolBar'), 'none');
        jItem = gui_component('CheckBoxMenuItem', jMenuFigure, [], 'Matlab controls', IconLoader.ICON_MATLAB_CONTROLS, [], @(h,ev)bst_figures('ShowMatlabControls', hFig, ~isMatlabCtrl));
        jItem.setSelected(isMatlabCtrl);
        % Show plot edit toolbar
        isPlotEditToolbar = getappdata(hFig, 'isPlotEditToolbar');
        jItem = gui_component('CheckBoxMenuItem', jMenuFigure, [], 'Plot edit toolbar', IconLoader.ICON_PLOTEDIT, [], @(h,ev)bst_figures('TogglePlotEditToolbar', hFig));
        jItem.setSelected(isPlotEditToolbar);
        % Dock figure
        isDocked = strcmpi(get(hFig, 'WindowStyle'), 'docked');
        jItem = gui_component('CheckBoxMenuItem', jMenuFigure, [], 'Dock figure', IconLoader.ICON_DOCK, [], @(h,ev)bst_figures('DockFigure', hFig, ~isDocked));
        jItem.setSelected(isDocked);
        jItem.setAccelerator(KeyStroke.getKeyStroke(KeyEvent.VK_D, KeyEvent.CTRL_MASK)); 
        % Clone figure
        jMenuFigure.addSeparator();
        gui_component('MenuItem', jMenuFigure, [], 'Clone figure', IconLoader.ICON_COPY, [], @(h,ev)bst_figures('CloneFigure', hFig));

    % Display Popup menu
    gui_popup(jPopup, hFig);
end


%% ===========================================================================
%  ===== PLOT FUNCTIONS ======================================================
%  ===========================================================================
%% ===== PLOT FIGURE =====
function UpdateFigurePlot(hFig, isForced)
    global GlobalData;
    if (nargin < 2) || isempty(isForced)
        isForced = 0;
    end
    % ===== GET DATA =====
    % Get figure description
    [hFig, iFig, iDS] = bst_figures('GetFigure', hFig);
    sFig = GlobalData.DataSet(iDS).Figure(iFig);
    % If spectrum: get current time only
    isSpectrum = strcmpi(sFig.Id.SubType, 'Spectrum');
    if isSpectrum
        TimeDef = 'CurrentTimeIndex';
    else
        TimeDef = [];
    end
    % Get data to plot
    [Time, Freqs, TfInfo, TF, RowNames, FullTimeVector, DataType, tmp, iTimefreq] = figure_timefreq('GetFigureData', hFig, TimeDef);
    if isempty(TF)
        return;
    end
    % Row names
    if ~isempty(RowNames) && ischar(RowNames)
        RowNames = {RowNames};
    end
    % Exclude symmetric values (for producing simpler legends)
    if isfield(GlobalData.DataSet(iDS).Timefreq(iTimefreq).Options, 'isSymmetric') && GlobalData.DataSet(iDS).Timefreq(iTimefreq).Options.isSymmetric ...
            && (isequal(GlobalData.DataSet(iDS).Timefreq(iTimefreq).RefRowNames, GlobalData.DataSet(iDS).Timefreq(iTimefreq).RowNames) || ... 
                isequal(GlobalData.DataSet(iDS).Timefreq(iTimefreq).RefRowNames, GlobalData.DataSet(iDS).Timefreq(iTimefreq).RowNames'))...
            && (sqrt(length(RowNames)) == length(GlobalData.DataSet(iDS).Timefreq(iTimefreq).RowNames))
        N = length(GlobalData.DataSet(iDS).Timefreq(iTimefreq).RowNames);
        indKeep = [];
        for ij = 1:N
            for ii = ij:N
                indKeep(end+1) = ii + (ij-1) * N;
            end
        end
        RowNames = RowNames(indKeep);
        TF = TF(indKeep,:,:);
    end
    % Line labels
    if iscell(RowNames)
        LinesLabels = RowNames(:);
    elseif isnumeric(RowNames)
        LinesLabels = cell(length(RowNames),1);
        for i = 1:length(RowNames)
            LinesLabels{i} = num2str(RowNames(i));
        end
    end
    % Remove the first frequency bin (0) : SPECTRUM ONLY
    if isSpectrum && ~iscell(Freqs) && (size(TF,3)>1)
        iZero = find(Freqs == 0);
        if ~isempty(iZero)
            Freqs(iZero) = [];
            TF(:,:,iZero) = [];
        end
    end
    % Get figure time series
    TsInfo = getappdata(hFig, 'TsInfo');
    
<<<<<<< HEAD
    % ===== GET GLOBAL MAXIMUM =====
    % If maximum is not defined yet
    if isempty(sFig.Handles.DataMinMax) || isForced
        % bst_memory('GetTimefreqMaximum' doesn't get the FOOOF values.
        sFig.Handles.DataMinMax = [min(TF(:)), max(TF(:))];
        % Ignore infinite values, possible due to log.
        if any(isinf(sFig.Handles.DataMinMax))
            iNotInf = ~isinf(TF(:));
            sFig.Handles.DataMinMax = [min(TF(iNotInf)), max(TF(iNotInf))];
        end
    end

=======
>>>>>>> 4df35569
    % ===== X AXIS =====
    switch (TfInfo.DisplayMode)
        case 'TimeSeries'
            X = Time;
            XLegend = 'Time (s)';
        case 'Spectrum'
            X = Freqs;
            if isfield(GlobalData.DataSet(iDS).Timefreq(iTimefreq).Options, 'PowerUnits') && ~isempty(GlobalData.DataSet(iDS).Timefreq(iTimefreq).Options.PowerUnits)
                switch GlobalData.DataSet(iDS).Timefreq(iTimefreq).Options.PowerUnits
                    case 'physical'
                        XLegend = 'Frequency (Hz)';
                        TfInfo.FreqUnits = 'Hz';
                    case 'normalized'
                        XLegend = 'Normalized frequency (Hz⋅s)';
                        TfInfo.FreqUnits = 'Hz⋅s';
                    case 'old'
                        XLegend = 'Frequency (Hz)';
                        TfInfo.FreqUnits = '"bin"';
                    otherwise
                        error('Unknown power spectrum units.');
                end
            else
                XLegend = 'Frequency (Hz)';
            end
        otherwise
            error('Invalid display mode');
    end
    % Case of one frequency point for spectrum: replicate frequency
    if isSpectrum && (size(TF,3) == 1)
        TF = cat(3,TF,TF);
        replicateFreq = 1;
    else
        replicateFreq = 0;
    end
    % Bands (time/freq), or linear axes
    if iscell(X)
        Xbands = process_tf_bands('GetBounds', X);
        if replicateFreq
            Xbands(:, end) = Xbands(:, end) + 0.1;
        end
        if (size(Xbands,1) == 1)
            X    = Xbands;
            XLim = Xbands;
        else
            X    = mean(Xbands,2);
            XLim = [min(Xbands(:)), max(Xbands(:))];
        end
    else
        if replicateFreq
            X = [X, X + 0.1];
        end
        XLim = [X(1), X(end)];
    end
    if (length(XLim) ~= 2) || any(isnan(XLim)) || (XLim(2) <= XLim(1))
        disp('BST> Error: No data to display...');
        XLim = [0 1];
    end
    % Auto-detect if legend should be displayed, reset if changed FOOOF display.
    if isempty(TsInfo.ShowLegend) || (isfield(TfInfo, 'isFooofDispChanged') && TfInfo.isFooofDispChanged)
        TsInfo.ShowLegend = (length(LinesLabels) <= 15);
        setappdata(hFig, 'TsInfo', TsInfo);
    end
        
<<<<<<< HEAD
    % ===== DISPLAY =====
    % Force linear y scale for log-power dB
    if strcmpi(TfInfo.Function, 'log')
        TsInfo.YScale = 'linear';
        setappdata(hFig, 'TsInfo', TsInfo);
=======
    % ===== Y AXIS =====
    % Get global maximum if not defined yet
    if isempty(sFig.Handles.DataMinMax) || isForced
        sFig.Handles.DataMinMax = [min(TF(:)), max(TF(:))];
        % In case there are infinite values, due to the log10(0) operation that may happen: look only for non-empty values
        if any(isinf(sFig.Handles.DataMinMax))
            iNotInf = ~isinf(TF(:));
            sFig.Handles.DataMinMax = [min(TF(iNotInf)), max(TF(iNotInf))];
        end
    end
    % Display units
    DisplayUnits = GlobalData.DataSet(iDS).Timefreq(iTimefreq).DisplayUnits;
    DisplayFactor = 1;
    if isempty(DisplayUnits)
        % Get signal units and display factor
        if ~isempty(GlobalData.DataSet(iDS).Timefreq(iTimefreq).Modality) && numel(GlobalData.DataSet(iDS).Timefreq(iTimefreq).AllModalities) == 1
            [valScaled, DisplayFactor, DisplayUnits] = bst_getunits(mean(sFig.Handles.DataMinMax), GlobalData.DataSet(iDS).Timefreq(iTimefreq).Modality);
        end
    end
    switch lower(TfInfo.Function)
        case 'power'
            DisplayFactor = DisplayFactor.^2;
        case 'log'
            % Force linear y scale for log-power dB
            TsInfo.YScale = 'linear';
            setappdata(hFig, 'TsInfo', TsInfo);
>>>>>>> 4df35569
    end
    
    % ===== DISPLAY =====
    % Clear figure
    clf(hFig);
    % Plot data in the axes
    PlotHandles = PlotAxes(hFig, X, XLim, TF, TfInfo, TsInfo, sFig.Handles.DataMinMax, LinesLabels, DisplayUnits, DisplayFactor);
    hAxes = PlotHandles.hAxes;
    % Store initial XLim and YLim
    setappdata(hAxes, 'XLimInit', get(hAxes, 'XLim'));
    setappdata(hAxes, 'YLimInit', get(hAxes, 'YLim'));
    % Update figure list of handles
    GlobalData.DataSet(iDS).Figure(iFig).Handles = PlotHandles;
    % Hide high amplitudes for very low frequencies when linear y scale.
    if isSpectrum && isequal(TsInfo.YScale, 'linear') && any(strcmpi(TfInfo.Function, {'power', 'magnitude'})) && all(TF(:)>=0)
        figure_timeseries('ScaleToFitY', hFig);
    end
    % X Axis legend
    xlabel(hAxes, XLegend, ...
        'FontSize',    bst_get('FigFont'), ...
        'FontUnits',   'points', ...
        'Interpreter', 'none');

    % ===== SCALE BAR =====
    % For column displays: add a scale display
    if strcmpi(TsInfo.DisplayMode, 'column')
        % Get figure background color
        bgColor = get(hFig, 'Color');
        % Create axes
        PlotHandles.hColumnScale = axes('Position', [0, 0, .01, .01]);
        set(PlotHandles.hColumnScale, ...
            'Interruptible', 'off', ...
            'BusyAction',    'queue', ...
            'Tag',           'AxesColumnScale', ...
            'YGrid',      'off', ...
            'YMinorGrid', 'off', ...
            'XTick',      [], ...
            'YTick',      [], ...
            'TickLength', [0,0], ...
            'Color',      bgColor, ...
            'XLim',       [0 1], ...
            'YLim',       get(hAxes, 'YLim'), ...
            'Box',        'off');
        % Update figure list of handles
        GlobalData.DataSet(iDS).Figure(iFig).Handles = PlotHandles;
    end
    
    % Update scale depending on settings
    if TsInfo.ShowXGrid
        set(hAxes, 'XGrid', 'on');
        set(hAxes, 'XMinorGrid', 'on');
    end
    if TsInfo.ShowYGrid && ~strcmpi(TsInfo.DisplayMode, 'column')
        set(hAxes, 'YGrid', 'on');
        set(hAxes, 'YMinorGrid', 'on');
    end
    set(hAxes, 'XScale', TsInfo.XScale);
    set(hAxes, 'YScale', TsInfo.YScale);

    % Create scale buttons
    if isempty(findobj(hFig, 'Tag', 'ButtonGainPlus'))
        figure_timeseries('CreateScaleButtons', iDS, iFig);
    else
        RefreshGridBtnDisplay(hFig, TsInfo);
        RefreshLogScaleBtnDisplay(hFig, TsInfo);
    end
    % Update stat clusters
    if ~isempty(TfInfo) && ~isempty(TfInfo.FileName) && strcmpi(file_gettype(TfInfo.FileName), 'ptimefreq')
        ViewStatClusters(hFig);
    end
    
    % Resize callback if only one axes
    figure_timeseries('ResizeCallback', hFig, []);
    % Set current object/axes
    set(hFig, 'CurrentAxes', hAxes, 'CurrentObject', hAxes);
    % Update selected channels 
    SelectedRowChangedCallback(iDS, iFig);
end


%% ===== PLOT AXES =====
function PlotHandles = PlotAxes(hFig, X, XLim, TF, TfInfo, TsInfo, DataMinMax, LinesLabels, DisplayUnits, DisplayFactor)
    % ===== CREATE AXES =====
    % Look for existing axes
    hAxes = findobj(hFig, '-depth', 1, 'Tag', 'AxesGraph');
    % If nothing found: Create axes
    if isempty(hAxes)
        set(0, 'CurrentFigure', hFig);
        hAxes = axes;
        set(hAxes, 'Interruptible', 'off', ...
                   'BusyAction',    'queue', ...
                   'Tag',           'AxesGraph', ...
                   'XLim',       XLim, ...
                   'Box',        'on', ...
                   'FontName',   'Default', ...
                   'FontUnits',  'Points', ...
                   'FontWeight', 'Normal',...
                   'FontSize',   bst_get('FigFont'), ...
                   'Units',     'pixels', ...
                   'Visible',    'on');
        % Remove the Tex interpreter
        if isprop(hAxes, 'TickLabelInterpreter')
            set(hAxes, 'TickLabelInterpreter', 'none');
        end
    else
        cla(hAxes);
        delete(legend(hAxes));
    end
    % Redimension TF according to what we want to display
    switch (TfInfo.DisplayMode)
        % Convert to [rows x time]
        case 'TimeSeries'
             TF = TF(:,:,1);
        % Convert to [rows x freq]
        case 'Spectrum'
             TF = reshape(TF(:,1,:), [size(TF,1), size(TF,3)]);
    end
    % Set color table for lines
    DefaultColor = [.2 .2 .2];
    if (TsInfo.ShowLegend)
        ColorOrder = panel_scout('GetScoutsColorTable');
    else
        ColorOrder = DefaultColor;
    end
    set(hAxes, 'ColorOrder', ColorOrder);

    % Create handles structure
    PlotHandles = db_template('DisplayHandlesTimeSeries');
    PlotHandles.hAxes = hAxes;
    PlotHandles.DataMinMax = DataMinMax;
    PlotHandles.DisplayUnits = DisplayUnits;
    PlotHandles.DisplayFactor = DisplayFactor;

    % ===== SWITCH DISPLAY MODE =====
    switch (lower(TsInfo.DisplayMode))
        case 'butterfly'
            PlotHandles = PlotAxesButterfly(hAxes, PlotHandles, TfInfo, TsInfo, X, TF, LinesLabels);
        case 'column'
            PlotHandles = PlotAxesColumn(hAxes, PlotHandles, X, TF, LinesLabels);
        otherwise
            error('Invalid display mode.');
    end
    % Lines labels
    PlotHandles.LinesLabels = LinesLabels;
    % Get lines initial colors
    for i = 1:length(PlotHandles.hLines)
        if (PlotHandles.hLines(i) ~= -1)
            PlotHandles.LinesColor(i,:) = get(PlotHandles.hLines(i), 'Color');
        end
    end
    
    % ===== TIME OR FREQUENCY CURSOR =====
    % Plot freq cursor
    [PlotHandles.hCursor, PlotHandles.hTextCursor] = PlotCursor(hFig, hAxes);
end


%% ===== PLOT AXES BUTTERFLY =====
function PlotHandles = PlotAxesButterfly(hAxes, PlotHandles, TfInfo, TsInfo, X, TF, LinesLabels)
    % ===== NORMALIZE =====
    % Get data maximum
    TF = TF * PlotHandles.DisplayFactor;
    Fmax = PlotHandles.DataMinMax * PlotHandles.DisplayFactor;
    
    % ===== PLOT TIME SERIES =====
    % Plot lines
    ZData = 1.5;
    PlotHandles.hLines = line(X, TF', ZData * ones(size(TF)), ...
                              'Parent', hAxes);
    set(PlotHandles.hLines, 'Tag', 'DataLine');
    
    % ===== YLIM =====
    % Get automatic YLim
<<<<<<< HEAD
    if ~isempty(Fmax) && (Fmax(1) ~= Fmax(2))
=======
    if (Fmax(1) ~= Fmax(2))
>>>>>>> 4df35569
        % Compute the scale
        if strcmpi(TsInfo.YScale, 'log')
            % Avoid 0 for log scales.
            if Fmax(1) <= 0
                Fmax(1) = min(TF(TF(:)>0));
            end
            YLim = Fmax;
        else
            YLim = [Fmax(1), Fmax(2) + (Fmax(2) - Fmax(1)) * 0.02];
        end
    else
        YLim = [-1, 1];
    end
    % Set axes legend for Y axis
    if ~isfield(TfInfo, 'FreqUnits') || isempty(TfInfo.FreqUnits)
        TfInfo.FreqUnits = 'Hz';
    end
    if isempty(PlotHandles.DisplayUnits)
        PlotHandles.DisplayUnits = 'signal units';
    end
    switch lower(TfInfo.Function)
        case 'power',      strAmp = ['Power   (' PlotHandles.DisplayUnits '^2/' TfInfo.FreqUnits ')'];
        case 'magnitude',  strAmp = ['Magnitude   (' PlotHandles.DisplayUnits '/sqrt(' TfInfo.FreqUnits '))'];
        case 'log',        strAmp = ['Log-power   (dB/' TfInfo.FreqUnits ')'];
        case 'phase',      strAmp = 'Angle';
        otherwise,         strAmp = 'No units';
    end
    ylabel(hAxes, strAmp, ...
        'FontSize',    bst_get('FigFont'), ...
        'FontUnits',   'points', ...
        'Interpreter', 'tex');
    % Set Y ticks in auto mode
    set(hAxes, 'YLim',           YLim, ...
               'YTickMode',      'auto', ...
               'YTickLabelMode', 'auto');
           
    % ===== EXTRA LINES =====
    % Y=0 Line
    if (YLim(1) == 0)
        hLineY0 = line(get(hAxes,'XLim'), [0 0], [ZData ZData], 'Color', [0 0 0], 'Parent', hAxes);
    else
        hLineY0 = line(get(hAxes,'XLim'), [0 0], [ZData ZData], 'Color', .8*[1 1 1], 'Parent', hAxes);
    end
    
    % ===== LINES LEGENDS =====
    % Plotting the names of the channels
    if ~isempty(LinesLabels) && TsInfo.ShowLegend && ((length(LinesLabels) > 1) || ~isempty(LinesLabels{1}))
        if (length(LinesLabels) == 1) && (length(PlotHandles.hLines) > 1)
            [hLegend, hLegendObjects] = legend(PlotHandles.hLines(1), strrep(LinesLabels{1}, '_', '-'));
        elseif (length(PlotHandles.hLines) == length(LinesLabels))
            [hLegend, hLegendObjects] = legend(PlotHandles.hLines, strrep(LinesLabels(:), '_', '-'));
        else
            disp('BST> Error: Number of legend entries do not match the number of lines. Ignoring...');
        end
    end
end


%% ===== PLOT AXES: COLUMN =====
function PlotHandles = PlotAxesColumn(hAxes, PlotHandles, X, TF, LinesLabels)
    ZData = 1.5;
    nLines = size(TF,1);
    % ===== DISPLAY SETUP =====
%     sMontage = panel_montage('GetCurrentMontage', Modality);
%     if ~isempty(sMontage) && ~isempty(sMontage.ChanNames) && ~isempty(Modality) && (Modality(1) ~= '$')
%         % Get channels that are selected for display
%         selChan = sMontage.ChanNames;
%         % Remove all the spaces
%         selChan = cellfun(@(c)c(c~=' '), selChan, 'UniformOutput', 0);
%         LinesLabels = cellfun(@(c)c(c~=' '), LinesLabels, 'UniformOutput', 0);
%         % Look for each of these selected channels in the list of loaded channels
%         iDispChan = [];
%         for i = 1:length(selChan)
%             iTmp = find(strcmpi(selChan{i}, LinesLabels));
%             % If channel was found: add it to the display list
%             if ~isempty(iTmp)
%                 iDispChan(end+1) = iTmp;
%             end
%         end
%         % Sort channels
%         %iDispChan = sort(iDispChan);
%         % If no channel displayed: display all
%         if isempty(iDispChan)
%             iDispChan = 1:nLines;
%         end
%     else
%         iDispChan = 1:nLines;
%     end
    
    % ===== SPLIT IN BLOCKS =====
    % Normalized range of Y values
    YLim = [0, 1];
    % Data minumum/maximum
    Fmax = PlotHandles.DataMinMax;
    Frange = Fmax(2) - Fmax(1);
    % Subdivide Y-range in nLines blocks
    blockY = (YLim(2) - YLim(1)) / (nLines + 2);
    rowOffsets = blockY * (nLines:-1:1)' + blockY / 2;
    % Build an offset list for ALL channels (unselected channels: offset = -10)
    PlotHandles.ChannelOffsets = rowOffsets;
    % Normalize all channels to fit in one block only
    PlotHandles.DisplayFactor = blockY ./ Frange;
    % Add previous display factor
    PlotHandles.DisplayFactor = PlotHandles.DisplayFactor * GetDefaultFactor('spectrum');
    % Center each sensor line on its average over frequencies
    TF = bst_bsxfun(@minus, TF, mean(TF,2));
    % Apply final factor to recordings + Keep only the displayed lines
    TF = TF .* PlotHandles.DisplayFactor;

    % ===== PLOT TIME SERIES =====
    % Add offset to each channel
    TF = bst_bsxfun(@plus, TF, PlotHandles.ChannelOffsets);
    % Display time series
    PlotHandles.hLines = line(X, TF', ZData*ones(size(TF)), 'Parent', hAxes);
    set(PlotHandles.hLines, 'Tag', 'DataLine');
    
    % ===== PLOT ZERO-LINES =====
    Xzeros = repmat(get(hAxes,'XLim'), [nLines, 1]);
    Yzeros = [PlotHandles.ChannelOffsets, PlotHandles.ChannelOffsets];
    Zzeros = repmat(.5 * [1 1], [nLines, 1]);
    hLineY0 = line(Xzeros', Yzeros', Zzeros', ...
                   'Color', .9*[1 1 1], ...
                   'Parent', hAxes);

    % ===== CHANNELS LABELS ======
    if ~isempty(LinesLabels)              
        % Special case: If scout function is "All" 
        if (length(nLines) > 1) && (length(LinesLabels) == 1)
            YtickLabel = [];
        else
            % Remove all the common parts of the labels
            YtickLabel = str_remove_common(LinesLabels);
            if ~isempty(YtickLabel)
                YtickLabel = LinesLabels;
            end
            % Scouts time series: remove everything after the @
            for iLabel = 1:numel(YtickLabel)
                iAt = find(YtickLabel{iLabel} == '@', 1);
                if ~isempty(iAt)
                    YtickLabel{iLabel} = strtrim(YtickLabel{iLabel}(1:iAt-1));
                end
            end
            % Limit the size of the comments to 15 characters
            YtickLabel = cellfun(@(c)c(max(1,length(c)-14):end), YtickLabel, 'UniformOutput', 0);
        end
        % Set Y Legend
        set(hAxes, 'YTickMode',      'manual', ...
                   'YTickLabelMode', 'manual', ...
                   'YTick',          bst_flip(rowOffsets,1), ...
                   'Yticklabel',     bst_flip(YtickLabel,1));
    end
    
    % Set Y axis scale
    set(hAxes, 'YLim', YLim);
    % Remove axes legend for Y axis
    ylabel('');
end

%% ===== PLOT TIME CURSOR =====
function [hCursor,hTextCursor] = PlotCursor(hFig, hAxes)
    global GlobalData;
    ZData = 1.6;
    % Get display mode
    TfInfo = getappdata(get(hAxes,'Parent'), 'Timefreq');
    % Get current time
    switch (TfInfo.DisplayMode)
        case 'Spectrum'
            if iscell(GlobalData.UserFrequencies.Freqs)
                BandBounds = process_tf_bands('GetBounds', GlobalData.UserFrequencies.Freqs(GlobalData.UserFrequencies.iCurrentFreq, :));
                curX = mean(BandBounds);
            else
                curX = GlobalData.UserFrequencies.Freqs(GlobalData.UserFrequencies.iCurrentFreq);
            end
            textCursor = sprintf('%1.2f Hz', curX);
        case 'TimeSeries'
            curX = GlobalData.UserTimeWindow.CurrentTime;
            textCursor = sprintf('%1.4f s', curX);
    end
    YLim = get(hAxes, 'YLim');
    
    % ===== VERTICAL LINE =====
    hCursor = findobj(hAxes, '-depth', 1, 'Tag', 'Cursor');
    if ~isempty(curX)
        if isempty(hCursor)
            % EraseMode: Only for Matlab <= 2014a
            if (bst_get('MatlabVersion') <= 803)
                optErase = {'EraseMode', 'xor'};   % INCOMPATIBLE WITH OPENGL RENDERER (BUG), REMOVED IN MATLAB 2014b
            else
                optErase = {};
            end
            % Create line
            hCursor = line([curX curX], YLim, [ZData ZData], ...
                               'LineWidth', 1, ...  
                               optErase{:}, ...
                               'Color',     'r', ...
                               'Tag',       'Cursor', ...
                               'Parent',    hAxes);
        else
            set(hCursor, 'XData', [curX curX], 'YData', YLim, 'ZData', [ZData ZData]);
        end
    end
    % Get background color
    bgcolor = get(hFig, 'Color');

    % ===== TEXT CURSOR =====
    hTextCursor = findobj(hFig, '-depth', 1, 'Tag', 'TextCursor');
    if isempty(hTextCursor)
        % Create text object
        hTextCursor = uicontrol(...
            'Style',               'text', ...
            'String',              textCursor, ...
            'Units',               'Pixels', ...
            'HorizontalAlignment', 'left', ...
            'FontUnits',           'points', ...
            'FontSize',            bst_get('FigFont'), ...
            'FontWeight',          'bold', ...
            'ForegroundColor',     [0 0 0], ...
            'BackgroundColor',     bgcolor, ...
            'Parent',              hFig, ...
            'Tag',                'TextCursor', ...
            'Visible',             get(hFig, 'Visible'));
    else
        set(hTextCursor, 'String', textCursor);
    end
    
    % ===== SELECTION TEXT =====
    hTextTimeSel = findobj(hFig, '-depth', 1, 'Tag', 'TextTimeSel');
    if isempty(hTextTimeSel)
        hTextTimeSel = uicontrol(...
            'Style',               'text', ...
            'String',              'Selection', ...
            'Units',               'Pixels', ...
            'HorizontalAlignment', 'center', ...
            'FontUnits',           'points', ...
            'FontSize',            bst_get('FigFont') + 1, ...
            'FontWeight',          'normal', ...
            'ForegroundColor',     [0 0 0], ...
            'BackgroundColor',     bgcolor, ...
            'Parent',              hFig, ...
            'Tag',                 'TextTimeSel', ...
            'Visible',             'off');
    end
end


%% ===== VIEW STAT CLUSTERS =====
function ViewStatClusters(hFig)
    global GlobalData;
    % Get figure description
    [hFig, iFig, iDS] = bst_figures('GetFigure', hFig);
    if isempty(iDS)
        return
    end
    % Get axes
    hAxes = findobj(hFig, '-depth', 1, 'Tag', 'AxesGraph');
    YLim = get(hAxes, 'YLim');
    % Delete existing markers
    hClusterMarkers = findobj(hAxes, '-depth', 1, 'Tag', 'ClusterMarkers');
    if ~isempty(hClusterMarkers)
        delete(hClusterMarkers);
    end
    
    % Get active clusters
    sClusters = panel_stat('GetDisplayedClusters', hFig);
    if isempty(sClusters)
        return;
    end
    % Get TimeVector
    [TimeVector, iTime] = bst_memory('GetTimeVector', iDS);
    % Get frequency vector
    if iscell(GlobalData.UserFrequencies.Freqs)
        BandBounds = process_tf_bands('GetBounds', GlobalData.UserFrequencies.Freqs);
        FreqVector = mean(BandBounds,2);
    else
        FreqVector = GlobalData.UserFrequencies.Freqs;
    end
    % Constants
    yOffset = 0.99;
    % Plot each cluster separately
    for iClust = 1:length(sClusters)
        % If there is only one time point: ignore current time
        if (size(sClusters(iClust).mask,2) == 1) || (iTime > size(sClusters(iClust).mask,2))
            iTime = 1;
        end
        % Get the time frequencies for which the cluster is significative
        iSelFreq = find(any(sClusters(iClust).mask(:,iTime,:), 1));
        if ~isempty(iSelFreq)
            % Get the coordinates of the cluster markers
            if (length(iSelFreq) > 1)
                X = [FreqVector(iSelFreq(1)), FreqVector(iSelFreq(end))];
            else
                X = FreqVector(iSelFreq(1)) + [0, 0.01] * (FreqVector(end)-FreqVector(1));
            end
            Y = yOffset * YLim(2) * [1 1];
            Z = [4 4];
            % Plot a line at the top of the figure
            line(X, Y, Z, ...
                'Parent',     hAxes, ...
                'LineWidth',  3, ...
                'LineStyle',  '-', ...
                'Color',      sClusters(iClust).color, ...
                'Tag',        'ClusterMarkers');
            % Print each cluster lower in the figure
            yOffset = yOffset - 0.02;
        end
    end
end


<|MERGE_RESOLUTION|>--- conflicted
+++ resolved
@@ -1,1729 +1,1702 @@
-function varargout = figure_spectrum( varargin )
-% FIGURE_SPECTRUM: Creation and callbacks for power density spectrums figures (x-axis = frequency).
-%
-% USAGE:  hFig = figure_spectrum('CreateFigure', FigureId)
-
-% @=============================================================================
-% This function is part of the Brainstorm software:
-% https://neuroimage.usc.edu/brainstorm
-% 
-% Copyright (c)2000-2020 University of Southern California & McGill University
-% This software is distributed under the terms of the GNU General Public License
-% as published by the Free Software Foundation. Further details on the GPLv3
-% license can be found at http://www.gnu.org/copyleft/gpl.html.
-% 
-% FOR RESEARCH PURPOSES ONLY. THE SOFTWARE IS PROVIDED "AS IS," AND THE
-% UNIVERSITY OF SOUTHERN CALIFORNIA AND ITS COLLABORATORS DO NOT MAKE ANY
-% WARRANTY, EXPRESS OR IMPLIED, INCLUDING BUT NOT LIMITED TO WARRANTIES OF
-% MERCHANTABILITY AND FITNESS FOR A PARTICULAR PURPOSE, NOR DO THEY ASSUME ANY
-% LIABILITY OR RESPONSIBILITY FOR THE USE OF THIS SOFTWARE.
-%
-% For more information type "brainstorm license" at command prompt.
-% =============================================================================@
-%
-% Authors: Francois Tadel, 2012-2019; Martin Cousineau, 2017
-
-eval(macro_method);
-end
-
-
-%% ===== CREATE FIGURE =====
-function hFig = CreateFigure(FigureId) %#ok<DEFNU>
-    import org.brainstorm.icon.*;
-    MatlabVersion = bst_get('MatlabVersion');
-    % Get renderer name
-    if (MatlabVersion <= 803)   % zbuffer was removed in Matlab 2014b
-        rendererName = 'zbuffer';
-    elseif (bst_get('DisableOpenGL') == 1)
-        rendererName = 'painters';
-    else
-        rendererName = 'opengl';
-    end
-    % Create new figure
-    hFig = figure('Visible',       'off', ...
-                  'NumberTitle',   'off', ...
-                  'IntegerHandle', 'off', ...
-                  'MenuBar',       'none', ...
-                  'Toolbar',       'none', ...
-                  'DockControls',  'on', ...
-                  'Units',         'pixels', ...
-                  'Interruptible', 'off', ...
-                  'BusyAction',    'queue', ...
-                  'Tag',           FigureId.Type, ...
-                  'Renderer',      rendererName, ...
-                  'Color',         [.8 .8 .8], ...
-                  'Pointer',       'arrow', ...
-                  'CloseRequestFcn',         @(h,ev)bst_figures('DeleteFigure',h,ev), ...
-                  'KeyPressFcn',             @FigureKeyPressedCallback, ...
-                  'WindowButtonDownFcn',     @FigureMouseDownCallback, ...
-                  'WindowButtonUpFcn',       @FigureMouseUpCallback, ...
-                  bst_get('ResizeFunction'), @(h,ev)figure_timeseries('ResizeCallback',h,ev));
-    % Define Mouse wheel callback separately (not supported by old versions of Matlab)
-    if isprop(hFig, 'WindowScrollWheelFcn')
-        set(hFig, 'WindowScrollWheelFcn',  @FigureMouseWheelCallback);
-    end
-    % Disable automatic legends (after 2017a)
-    if (MatlabVersion >= 902) 
-        set(hFig, 'defaultLegendAutoUpdate', 'off');
-    end
-    
-    % Prepare figure appdata
-    setappdata(hFig, 'FigureId', FigureId);
-    setappdata(hFig, 'hasMoved', 0);
-    setappdata(hFig, 'isPlotEditToolbar', 0);
-    setappdata(hFig, 'isSensorsOnly', 0);
-    setappdata(hFig, 'GraphSelection', []);
-    setappdata(hFig, 'isStatic', 0);
-    setappdata(hFig, 'isStaticFreq', 1);
-    setappdata(hFig, 'Colormap', db_template('ColormapInfo'));
-    % Time-freq specific appdata
-    TfInfo = db_template('TfInfo');
-    setappdata(hFig, 'Timefreq', TfInfo);
-end
-
-
-%% ===========================================================================
-%  ===== FIGURE CALLBACKS ====================================================
-%  ===========================================================================
-%% ===== CURRENT FREQ CHANGED =====
-function CurrentTimeChangedCallback(hFig) %#ok<DEFNU>
-    % If no time in this figure
-    if getappdata(hFig, 'isStatic')
-        return;
-    end
-    TfInfo = getappdata(hFig, 'Timefreq');
-    switch (TfInfo.DisplayMode)
-        % Spectrum: redraw everything
-        case 'Spectrum'
-            UpdateFigurePlot(hFig, 1);
-        % Time series: Move cursor
-        case 'TimeSeries'
-            hAxes = findobj(hFig, '-depth', 1, 'Tag', 'AxesGraph');
-            if ~isempty(hAxes)
-                PlotCursor(hFig, hAxes);
-            end
-    end
-end
-
-%% ===== CURRENT FREQ CHANGED =====
-function CurrentFreqChangedCallback(hFig) %#ok<DEFNU>
-    global GlobalData;
-    % If no frequencies for this figure
-    if getappdata(hFig, 'isStaticFreq')
-        return;
-    end
-    TfInfo = getappdata(hFig, 'Timefreq');
-    switch (TfInfo.DisplayMode)
-        % Spectrum: Move cursor
-        case 'Spectrum'
-            hAxes = findobj(hFig, '-depth', 1, 'Tag', 'AxesGraph');
-            if ~isempty(hAxes)
-                PlotCursor(hFig, hAxes);
-            end
-        % Time series: redraw everything
-        case 'TimeSeries'
-            TfInfo.iFreqs = GlobalData.UserFrequencies.iCurrentFreq;
-            setappdata(hFig, 'Timefreq', TfInfo);
-            UpdateFigurePlot(hFig, 1);
-    end
-end
-
-%% ===== DISPLAY OPTIONS CHANGED =====
-function DisplayOptionsChangedCallback(hFig) %#ok<DEFNU>
-    % Restore intial view
-    %ResetView(hFig);
-    % Update display
-    UpdateFigurePlot(hFig, 1);
-end
-
-%% ===== SELECTED ROW CHANGED =====
-function SelectedRowChangedCallback(iDS, iFig)
-    global GlobalData;
-    % Get figure appdata
-    hFig = GlobalData.DataSet(iDS).Figure(iFig).hFigure;
-    % Get current selection for the figure
-    curSelRows = figure_timeseries('GetFigSelectedRows', hFig);
-    % Get new selection that the figure should show (keep only the ones available for this figure)
-    allFigRows = GlobalData.DataSet(iDS).Figure(iFig).Handles.LinesLabels;
-    % Remove spaces
-    allFigRows = cellfun(@(c)strrep(c,' ',''), allFigRows, 'UniformOutput', 0);
-    % Get new selection that the figure should show (keep only the ones available for this figure)
-    newSelRows = intersect(GlobalData.DataViewer.SelectedRows, allFigRows);
-    % Sensors to select
-    rowsToSel = setdiff(newSelRows, curSelRows);
-    if ~isempty(rowsToSel)
-        figure_timeseries('SetFigSelectedRows', hFig, rowsToSel, 1);
-    end
-    % Sensors to unselect
-    rowsToUnsel = setdiff(curSelRows, newSelRows);
-    if ~isempty(rowsToUnsel)
-        figure_timeseries('SetFigSelectedRows', hFig, rowsToUnsel, 0);
-    end
-end
-
-
-%% ===========================================================================
-%  ===== KEYBOARD AND MOUSE CALLBACKS ========================================
-%  ===========================================================================
-%% ===== FIGURE MOUSE DOWN =====
-function FigureMouseDownCallback(hFig, ev)
-    % Get selected object in this figure
-    hObj = get(hFig,'CurrentObject');
-    if isempty(hObj)
-        return;
-    end
-    % Get object tag
-    objTag = get(hObj, 'Tag');
-    % Re-select main axes
-    drawnow;
-    hAxes = findobj(hFig, '-depth', 1, 'tag', 'AxesGraph');
-    set(hFig,'CurrentObject', hAxes(1), 'CurrentAxes', hAxes(1));      
-    % Get figure properties
-    MouseStatus = get(hFig, 'SelectionType');
-    
-    % Switch between available graphic objects
-    switch (objTag)
-        case 'Spectrum'
-            % Figure: Keep the main axes as clicked object
-            hAxes = hAxes(1);
-        case 'AxesGraph'
-            % Axes: selectec axes = the one that was clicked
-            hAxes = hObj;
-        case 'DataLine'
-            % Time series lines: select
-            if (~strcmpi(MouseStatus, 'alt') || (get(hObj, 'LineWidth') > 1))
-                LineClickedCallback(hObj);
-                return;
-            end
-        case 'SelectionPatch'
-            % Shift+click: zoom into selection (otherwise, regular click)
-            if strcmpi(MouseStatus, 'extend')
-                ZoomSelection(hFig);
-                return;
-            else
-                hAxes = get(hObj, 'Parent');
-            end
-        case {'Cursor', 'TextCursor'}
-            hAxes = get(hObj, 'Parent');
-        case 'legend'
-            legendButtonDownFcn = get(hObj, 'ButtonDownFcn');
-            if ~isempty(legendButtonDownFcn)
-                if iscell(legendButtonDownFcn)
-                    legendButtonDownFcn{1}(hObj, ev, legendButtonDownFcn{2});
-                else
-                    % After Matlab 2014b.... 
-                end
-            end
-            return
-        otherwise
-            % Any other object: consider as a click on the main axes
-    end
-
-    % ===== PROCESS CLICKS ON MAIN TS AXES =====
-    % Start an action (Move time cursor, pan)
-    switch(MouseStatus)
-        % Left click
-        case 'normal'
-            clickAction = 'selection'; 
-            % Initialize time selection
-            [Xcur, iXcur, Xvector] = GetMouseX(hFig, hAxes);
-            if (length(Xvector) > 1)
-                setappdata(hFig, 'GraphSelection', [Xcur, Inf]);
-            else
-                setappdata(hFig, 'GraphSelection', []);
-            end
-        % CTRL+Mouse, or Mouse right
-        case 'alt'
-            clickAction = 'gzoom';
-            set(hFig, 'Pointer', 'top');
-        % SHIFT+Mouse
-        case 'extend'
-            clickAction = 'pan';
-            set(hFig, 'Pointer', 'fleur');
-        % DOUBLE CLICK
-        case 'open'
-            ResetView(hFig);
-            return;
-        % OTHER : nothing to do
-        otherwise
-            return
-    end
-
-    % Reset the motion flag
-    setappdata(hFig, 'hasMoved', 0);
-    % Record mouse location in the figure coordinates system
-    setappdata(hFig, 'clickPositionFigure', get(hFig, 'CurrentPoint'));
-    % Record action to perform when the mouse is moved
-    setappdata(hFig, 'clickAction', clickAction);
-    % Record axes ibject that was clicked (usefull when more than one axes object in figure)
-    setappdata(hFig, 'clickSource', hAxes);
-    % Register MouseMoved callbacks for current figure
-    set(hFig, 'WindowButtonMotionFcn', @FigureMouseMoveCallback);
-end
-
-
-%% ===== FIGURE MOUSE MOVE =====
-function FigureMouseMoveCallback(hFig, ev)  
-    % Get current mouse action
-    clickAction = getappdata(hFig, 'clickAction');
-    hAxes = getappdata(hFig, 'clickSource');
-    if isempty(clickAction) || isempty(hAxes)
-        return
-    end
-    % Set the motion flag
-    setappdata(hFig, 'hasMoved', 1);
-    % Get current mouse location
-    curptFigure = get(hFig, 'CurrentPoint');
-    motionFigure = (curptFigure - getappdata(hFig, 'clickPositionFigure')) / 100;
-    % Update click point location
-    setappdata(hFig, 'clickPositionFigure', curptFigure);
-
-    % Switch between different actions (Pan, Rotate, Contrast)
-    switch(clickAction)                          
-        case 'pan' % maybe could use figure_timeseries.FigurePan
-            % Get initial XLim and YLim
-            XLimInit = getappdata(hAxes, 'XLimInit');
-            YLimInit = getappdata(hAxes, 'YLimInit');
-            
-            % Move view along X axis
-            XLim = get(hAxes, 'XLim');
-            isXLog = strcmpi(get(hAxes, 'XScale'), 'log');
-            if isXLog
-                XLim = log10(XLim);
-                XLimInit = log10(XLimInit);
-            end
-            XLim = XLim - (XLim(2) - XLim(1)) * motionFigure(1);
-            XLim = bst_saturate(XLim, XLimInit, 1);
-            if isXLog
-                XLim = 10.^XLim;
-            end
-            set(hAxes, 'XLim', XLim);
-            
-            % Move view along Y axis
-            YLim = get(hAxes, 'YLim');
-            isYLog = strcmpi(get(hAxes, 'YScale'), 'log');
-            if isYLog
-                YLim = log10(YLim);
-                YLimInit = log10(YLimInit);
-            end
-            YLim = YLim - (YLim(2) - YLim(1)) * motionFigure(2);
-            YLim = bst_saturate(YLim, YLimInit, 1);
-            if isYLog
-                YLim = 10.^YLim;
-            end
-            set(hAxes, 'YLim', YLim);
-            % Set the cursor height
-            hCursor = findobj(hAxes, '-depth', 1, 'Tag', 'Cursor');
-            set(hCursor, 'YData', YLim);
-            % Set the selection rectangle dimensions
-            hSelectionPatch = findobj(hAxes, '-depth', 1, 'Tag', 'SelectionPatch');
-            if ~isempty(hSelectionPatch)
-                set(hSelectionPatch, 'YData', [YLim(1), YLim(1), YLim(2), YLim(2)]);
-            end
-
-        case 'selection'
-            % Get time selection
-            GraphSelection = getappdata(hFig, 'GraphSelection');
-            % Time selection
-            if ~isempty(GraphSelection)
-                % Update time selection
-                Xcur = GetMouseX(hFig, hAxes);
-                GraphSelection(2) = Xcur;
-                setappdata(hFig, 'GraphSelection', GraphSelection);
-                % Redraw time selection
-                DrawSelection(hFig);
-            end
-            
-        case 'gzoom'
-            % Gain zoom
-            ScrollCount = -motionFigure(2) * 10;
-            figure_timeseries('FigureScroll', hFig, ScrollCount, 'vertical');
-            % Apply same limits as when panning
-            YLimInit = getappdata(hAxes, 'YLimInit');
-            YLim = get(hAxes, 'YLim');
-            isYLog = strcmpi(get(hAxes, 'YScale'), 'log');
-            if isYLog
-                YLim = log10(YLim);
-                YLimInit = log10(YLimInit);
-            end
-            YLim = bst_saturate(YLim, YLimInit, 1);
-            if isYLog
-                YLim = 10.^YLim;
-            end
-            set(hAxes, 'YLim', YLim);
-    end
-end
-            
-
-%% ===== FIGURE MOUSE UP =====        
-function FigureMouseUpCallback(hFig, event)   
-    % Get mouse state
-    hasMoved    = getappdata(hFig, 'hasMoved');
-    MouseStatus = get(hFig, 'SelectionType');
-    % Reset figure mouse fields
-    setappdata(hFig, 'clickAction', '');
-    setappdata(hFig, 'hasMoved', 0);
-    % Restore mouse pointer
-    set(hFig, 'Pointer', 'arrow');
-    drawnow;
-    % Get axes handles
-    hAxes = getappdata(hFig, 'clickSource');
-    if isempty(hAxes) || ~ishandle(hAxes)
-        return
-    end
-    
-    % If mouse has not moved: popup or time change
-    Xmode = 'unknown';
-    if ~hasMoved && ~isempty(MouseStatus)
-        if strcmpi(MouseStatus, 'normal')
-            % Get current frequency
-            [Xcur, iXcur, Xvector, Xmode] = GetMouseX(hFig, hAxes);
-            % Update plot
-            if ~isempty(Xcur)
-                % Move time cursor to new time
-                hCursor = findobj(hAxes, '-depth', 1, 'Tag', 'Cursor');
-                set(hCursor, 'XData', Xcur.*[1 1]);
-                drawnow;
-                % Update the current time in the whole application      
-                switch(Xmode)
-                    case 'Spectrum'
-                        panel_freq('SetCurrentFreq', iXcur);
-                    case 'TimeSeries'
-                        panel_time('SetCurrentTime', Xcur);
-                end
-                % Remove previous time selection patch
-                setappdata(hFig, 'GraphSelection', []);
-                DrawSelection(hFig);
-            end
-        else 
-            % Popup
-            DisplayFigurePopup(hFig);
-        end
-    end
-    
-    % Reset MouseMove callbacks for current figure
-    set(hFig, 'WindowButtonMotionFcn', []); 
-    % Remove mouse callbacks appdata
-    setappdata(hFig, 'clickSource', []);
-    setappdata(hFig, 'clickAction', []);
-    % Update figure selection
-    bst_figures('SetCurrentFigure', hFig, 'TF');
-    bst_figures('SetCurrentFigure', hFig, '2D');
-end
-
-
-%% ===== GET MOUSE X =====
-function [Xcur, iXcur, Xvector, Xmode] = GetMouseX(hFig, hAxes)
-    % Get current point in axes
-    Xcur    = get(hAxes, 'CurrentPoint');
-    XLim = get(hAxes, 'XLim');
-    TfInfo = getappdata(hFig, 'Timefreq');
-    % Check whether cursor is out of display time bounds
-    Xcur= bst_saturate(Xcur(1,1), XLim);
-    % Get the X vector
-    [Time, Freqs] = figure_timefreq('GetFigureData', hFig);
-    switch (TfInfo.DisplayMode)
-        case 'Spectrum',   Xvector = Freqs;
-        case 'TimeSeries', Xvector = Time;
-    end
-    Xmode = TfInfo.DisplayMode;
-    % Bands (time or freq)
-    if iscell(Xvector)
-        CenterBand = mean(process_tf_bands('GetBounds', Freqs), 2);
-        iXcur = bst_closest(Xcur, CenterBand);
-        Xcur = CenterBand(iXcur);
-    else
-        iXcur = bst_closest(Xcur, Xvector);
-        Xcur = Xvector(iXcur);
-    end
-end
-
-%% ===== DRAW SELECTION =====
-function DrawSelection(hFig)
-    % Get axes (can have more than one)
-    hAxesList = findobj(hFig, '-depth', 1, 'Tag', 'AxesGraph');
-    % Get time selection
-    GraphSelection = getappdata(hFig, 'GraphSelection');
-    % Get display mode
-    TfInfo = getappdata(hFig, 'Timefreq');
-    % Process all the axes
-    for i = 1:length(hAxesList)
-        hAxes = hAxesList(i);
-        % Draw new time selection patch
-        if ~isempty(GraphSelection) && ~isinf(GraphSelection(2))
-            % Get axes limits 
-            YLim = get(hAxes, 'YLim');
-            % Get previous patch
-            hSelPatch = findobj(hAxes, '-depth', 1, 'Tag', 'SelectionPatch');
-            % Position of the square patch
-            XData = [GraphSelection(1), GraphSelection(2), GraphSelection(2), GraphSelection(1)];
-            YData = [YLim(1), YLim(1), YLim(2), YLim(2)];
-            ZData = [0.01 0.01 0.01 0.01];
-            % If patch do not exist yet: create it
-            if isempty(hSelPatch)
-                % EraseMode: Only for Matlab <= 2014a
-                if (bst_get('MatlabVersion') <= 803)
-                    optErase = {'EraseMode', 'xor'};   % INCOMPATIBLE WITH OPENGL RENDERER (BUG), REMOVED IN MATLAB 2014b
-                    patchColor = [.3 .3 1];
-                else
-                    optErase = {};
-                    patchColor = [.7 .7 1];
-                end
-                % Draw patch
-                hSelPatch = patch('XData', XData, ...
-                                  'YData', YData, ...
-                                  'ZData', ZData, ...
-                                  'LineWidth', 1, ...
-                                  optErase{:}, ...
-                                  'FaceColor', patchColor, ...
-                                  'FaceAlpha', 1, ...
-                                  'EdgeColor', patchColor, ...
-                                  'EdgeAlpha', 1, ...
-                                  'Tag',       'SelectionPatch', ...
-                                  'Parent',    hAxes);
-            % Else, patch already exist: update it
-            else
-                % Change patch limits
-                set(hSelPatch, ...
-                    'XData', XData, ...
-                    'YData', YData, ...
-                    'ZData', ZData, ...
-                    'Visible', 'on');
-            end
-            
-            % === UPDATE X-LABEL ===
-            switch (TfInfo.DisplayMode)
-                case 'Spectrum'
-                    strSelection = sprintf('Selection: [%1.2f Hz - %1.2f Hz]', min(GraphSelection), max(GraphSelection));
-                case 'TimeSeries'
-                    % Get current time units
-                    timeUnit = panel_time('GetTimeUnit');
-                    % Update label according to the time units
-                    switch (timeUnit)
-                        case 'ms'
-                            strSelection = sprintf('Selection: [%1.2f ms - %1.2f ms]', min(GraphSelection)*1000, max(GraphSelection)*1000);
-                        case 's'
-                            strSelection = sprintf('Selection: [%1.4f s - %1.4f s]', min(GraphSelection), max(GraphSelection));
-                    end
-                    strLength = sprintf('         Duration: [%d ms]', round(abs(GraphSelection(2) - GraphSelection(1)) * 1000));
-                    strSelection = [strSelection, strLength];
-            end
-            % Get selection label
-            hTextTimeSel = findobj(hFig, '-depth', 1, 'Tag', 'TextTimeSel');
-            if ~isempty(hTextTimeSel)
-                % Update label
-                set(hTextTimeSel, 'Visible', 'on', 'String', strSelection);
-            end
-            
-        else
-            % Remove previous selection patch
-            set(findobj(hAxes, '-depth', 1, 'Tag', 'SelectionPatch'), 'Visible', 'off');
-            set(findobj(hFig, '-depth', 1, 'Tag', 'TextTimeSel'), 'Visible', 'off');
-        end
-    end
-end
-
-
-%% ===== SET FREQ SELECTION =====
-% Define manually the freq selection for a given Spectrum figure
-% 
-% USAGE:  SetFreqSelection(hFig, Xsel)
-%         SetFreqSelection(hFig)
-function SetFreqSelection(hFig, Xsel)
-    % Get figure display mode
-    TfInfo = getappdata(hFig, 'Timefreq');
-    % Get the X vector for this figure
-    [Time, Freqs] = figure_timefreq('GetFigureData', hFig);
-    switch (TfInfo.DisplayMode)
-        case 'Spectrum'
-            Xvector = Freqs;
-            strUnits = 'Hz';
-        case 'TimeSeries'
-            Xvector = Time;
-            strUnits = 's';
-    end
-    if (length(Xvector) <= 1) || iscell(Xvector)
-        return;
-    end
-    % Ask for a frequency range
-    if (nargin < 2) || isempty(Xsel)
-        Xsel = panel_freq('InputSelectionWindow', Xvector([1,end]), 'Set frequency selection', strUnits);
-        if isempty(Xsel)
-            return
-        end
-    end
-    % Select the closest point in time vector
-    Xsel = Xvector(bst_closest(Xsel, Xvector));
-    % Draw new time selection
-    setappdata(hFig, 'GraphSelection', Xsel);
-    DrawSelection(hFig);
-end
-
-
-%% ===== ZOOM INTO SELECTION =====
-function ZoomSelection(hFig)
-    % Get time selection
-	GraphSelection = getappdata(hFig, 'GraphSelection');
-    if isempty(GraphSelection) || isinf(GraphSelection(2))
-        return;
-    end
-    % Set axes bounds to selection
-    hAxesList = findobj(hFig, '-depth', 1, 'Tag', 'AxesGraph');
-    set(hAxesList, 'XLim', [min(GraphSelection), max(GraphSelection)]);
-    % Draw new time selection
-    setappdata(hFig, 'GraphSelection', []);
-    DrawSelection(hFig);
-end
-
-
-%% ===== FIGURE MOUSE WHEEL =====
-function FigureMouseWheelCallback(hFig, event)
-    if isempty(event)
-        return;
-    end
-    % SHIFT + Scroll
-    if ismember('shift', get(hFig,'CurrentModifier'))
-        figure_timeseries('FigureScroll', hFig, event.VerticalScrollCount, 'gzoom');
-    % CTRL + Scroll
-    elseif ismember('control', get(hFig,'CurrentModifier'))
-        figure_timeseries('FigureScroll', hFig, event.VerticalScrollCount, 'vertical');
-    % Regular scroll
-    else
-        figure_timeseries('FigureScroll', hFig, event.VerticalScrollCount, 'horizontal');
-    end
-end
-
-
-%% ===== KEYBOARD CALLBACK =====
-function FigureKeyPressedCallback(hFig, ev)
-    global GlobalData;
-    % Convert event to Matlab (in case it's coming from a java callback)
-    [keyEvent, isControl, isShift] = gui_brainstorm('ConvertKeyEvent', ev);
-    if isempty(keyEvent.Key)
-        return
-    end
-    % Prevent multiple executions
-    hAxes = findobj(hFig, '-depth', 1, 'Tag', 'AxesGraph')';
-    set([hFig hAxes], 'BusyAction', 'cancel');
-    % Get time freq information
-    TfInfo = getappdata(hFig, 'Timefreq');
-    TfFile = TfInfo.FileName;
-    if isempty(TfFile)
-        return;
-    end
-    
-    % Process event
-    switch (keyEvent.Key)
-        % Arrows
-        case {'leftarrow', 'rightarrow', 'pageup', 'pagedown', 'home', 'end'}
-            switch (TfInfo.DisplayMode)
-                case 'Spectrum',     panel_freq('FreqKeyCallback', keyEvent);
-                case 'TimeSeries',   panel_time('TimeKeyCallback', keyEvent);
-            end
-        case {'uparrow', 'downarrow'}
-            % UP/DOWN: Change data row
-            if ~isempty(TfInfo.RowName) && (ischar(TfInfo.RowName) || (length(TfInfo.RowName) == 1))
-                panel_display('SetSelectedRowName', hFig, keyEvent.Key);
-            else
-                switch (TfInfo.DisplayMode)
-                    case 'Spectrum',     panel_freq('FreqKeyCallback', keyEvent);
-                    case 'TimeSeries',   panel_time('TimeKeyCallback', keyEvent);
-                end
-            end
-        % CTRL+D : Dock figure
-        case 'd'
-            if isControl
-                isDocked = strcmpi(get(hFig, 'WindowStyle'), 'docked');
-                bst_figures('DockFigure', hFig, ~isDocked);
-            end
-        % CTRL+I : Save as image
-        case 'i'
-            if isControl
-                out_figure_image(hFig);
-            end
-        % CTRL+J : Open as image
-        case 'j'
-            if isControl
-                out_figure_image(hFig, 'Viewer');
-            end
-        % CTRL+F : Open as figure
-        case 'f'
-            if isControl
-                out_figure_image(hFig, 'Figure');
-            end
-        % CTRL+R : Recordings time series
-        case 'r'
-            if isControl
-                % Get figure description
-                [hFig, iFig, iDS] = bst_figures('GetFigure', hFig);
-                % If there is an associated an available DataFile
-                if ~isempty(GlobalData.DataSet(iDS).DataFile)
-                    view_timeseries(GlobalData.DataSet(iDS).DataFile, GlobalData.DataSet(iDS).Figure(iFig).Id.Modality);
-                end
-            end
-        % CTRL+T : Default topography
-        case 't'           
-            if isControl
-                view_topography(TfFile, [], '2DSensorCap', [], 0);
-            end
-        % Y : Scale to fit Y axis
-        case 'y'
-            TsInfo = getappdata(hFig, 'TsInfo');
-            if strcmpi(TsInfo.DisplayMode, 'butterfly')
-                figure_timeseries('ScaleToFitY', hFig, ev);
-            end
-        % RETURN: VIEW SELECTED CHANNELS
-        case 'return'
-            DisplaySelectedRows(hFig);
-        % DELETE: SET CHANNELS AS BAD
-        case {'delete', 'backspace'}
-            % Get figure description
-            [hFig, iFig, iDS] = bst_figures('GetFigure', hFig);
-            % Get selected rows
-            SelChan = figure_timeseries('GetFigSelectedRows', hFig);
-            % Only for PSD attached directly to a data file
-            if ~isempty(SelChan) && ~isempty(GlobalData.DataSet(iDS).DataFile) && ...
-                    (length(GlobalData.DataSet(iDS).Figure(iFig).SelectedChannels) ~= length(SelChan)) && ...
-                    ~isempty(strfind(TfFile, '_psd')) && ...
-                    strcmpi(file_gettype(GlobalData.DataSet(iDS).DataFile), 'data')
-                AddParentBadChannels(hFig, SelChan);
-            end
-        % ESCAPE: CLEAR SELECTION
-        case 'escape'
-            bst_figures('SetSelectedRows', []);
-        % OTHER
-        otherwise
-            % Not found: test based on the character that was generated
-            if isfield(keyEvent, 'Character') && ~isempty(keyEvent.Character)
-                switch(keyEvent.Character)
-                    % PLUS/MINUS: GAIN CONTROL
-                    case '+'
-                        figure_timeseries('UpdateTimeSeriesFactor', hFig, 1.1);
-                    case '-'
-                        figure_timeseries('UpdateTimeSeriesFactor', hFig, .9091);
-                end
-            end
-    end
-    % Restore events
-    if ~isempty(hFig) && ishandle(hFig)
-        hAxes = findobj(hFig, '-depth', 1, 'Tag', 'AxesGraph')';
-        set([hFig hAxes], 'BusyAction', 'queue');
-    end
-end
-
-
-%% ===== ADD BAD CHANNELS =====
-function AddParentBadChannels(hFig, BadChan)
-    global GlobalData;
-    % Get figure description
-    [hFig, iFig, iDS] = bst_figures('GetFigure', hFig);
-    if isempty(hFig)
-        return;
-    end
-    % Get indices in the channel file
-    iBad = [];
-    for i = 1:length(BadChan)
-        iBad = [iBad, find(strcmpi(BadChan{i}, {GlobalData.DataSet(iDS).Channel.Name}))];
-    end
-    % Get selected rows
-    if ~isempty(iBad) && strcmpi(file_gettype(GlobalData.DataSet(iDS).DataFile), 'data') && ~isempty(GlobalData.DataSet(iDS).DataFile)
-        % Add new bad channels
-        newChannelFlag = GlobalData.DataSet(iDS).Measures.ChannelFlag;
-        newChannelFlag(iBad) = -1;
-        % Update channel flag
-        panel_channel_editor('UpdateChannelFlag', GlobalData.DataSet(iDS).DataFile, newChannelFlag);
-        % Reset selection (done in UpdateChannelFlag)
-        %bst_figures('SetSelectedRows', []);
-    end
-end
-
-%% ===== GET DEFAULT FACTOR =====
-function defaultFactor = GetDefaultFactor(Modality)
-    global GlobalData
-    if isempty(GlobalData.DataViewer.DefaultFactor)
-        defaultFactor = 1;
-    else
-        iMod = find(cellfun(@(c)isequal(c,Modality), GlobalData.DataViewer.DefaultFactor(:,1)));
-        if isempty(iMod)
-            defaultFactor = 1;
-        else
-            defaultFactor = GlobalData.DataViewer.DefaultFactor{iMod,2};
-        end
-    end
-end
-
-
-%% ===== LINE CLICKED =====
-function LineClickedCallback(hLine, ev)
-    global GlobalData;
-    % Get figure handle
-    hFig = get(hLine, 'Parent');
-    while ~strcmpi(get(hFig, 'Type'), 'figure') || isempty(hFig)
-        hFig = get(hFig, 'Parent');
-    end
-    if isempty(hFig)
-        return;
-    end
-    hAxes = get(hLine, 'Parent');
-    setappdata(hFig, 'clickSource', []);
-    % Get figure description
-    [hFig, iFig, iDS] = bst_figures('GetFigure', hFig);
-    sFig = GlobalData.DataSet(iDS).Figure(iFig);
-    % Get row indice
-    iRow = find(sFig.Handles.hLines == hLine);
-    if isempty(iRow)
-        return
-    end
-    RowName = sFig.Handles.LinesLabels{iRow};
-    % Get click type
-    isRightClick = strcmpi(get(hFig, 'SelectionType'), 'alt');
-    % Right click : display popup menu
-    if isRightClick
-        setappdata(hFig, 'clickSource', hAxes);
-        DisplayFigurePopup(hFig, RowName);   
-        setappdata(hFig, 'clickSource', []);
-    % Left click: Select/unselect line
-    else
-        bst_figures('ToggleSelectedRow', RowName);
-    end             
-    % Update figure selection
-    bst_figures('SetCurrentFigure', hFig, '2D');
-    bst_figures('SetCurrentFigure', hFig, 'TF');
-end
-
-
-%% ===== DISPLAY SELECTED CHANNELS =====
-% USAGE:  DisplaySelectedRows(hFig)
-function DisplaySelectedRows(hFig)
-    % Get selected rows
-    RowNames = figure_timeseries('GetFigSelectedRows', hFig);
-    if isempty(RowNames)
-        return;
-    end
-    % Reset selection
-    bst_figures('SetSelectedRows', []);
-    % Get figure info
-    TfInfo = getappdata(hFig, 'Timefreq');
-    % Plot figure
-    view_spectrum(TfInfo.FileName, TfInfo.DisplayMode, RowNames, 1);
-end
-
-
-%% ===== RESET VIEW =====
-function ResetView(hFig)
-    % Get list of axes in this figure
-    hAxes = findobj(hFig, '-depth', 1, 'Tag', 'AxesGraph');
-    % Restore initial X and Y zooms
-    XLim = getappdata(hAxes, 'XLimInit');
-    YLim = getappdata(hAxes, 'YLimInit');
-    set(hAxes, 'XLim', XLim);
-    set(hAxes, 'YLim', YLim);
-    % Set the time cursor height to the maximum of the display
-    hCursor = findobj(hAxes, '-depth', 1, 'Tag', 'Cursor');
-    set(hCursor, 'YData', YLim);
-    % Set the selection rectangle dimensions
-    hSelectionPatch = findobj(hAxes, '-depth', 1, 'Tag', 'SelectionPatch');
-    if ~isempty(hSelectionPatch)
-        set(hSelectionPatch, 'YData', [YLim(1), YLim(1), YLim(2), YLim(2)]);
-    end
-end
-
-
-%% ===== HIDE/SHOW LEGENDS =====
-function newPropVal = ToggleAxesProperty(hAxes, propName)
-    switch get(hAxes(1), propName)
-        case 'on'
-            set(hAxes, propName, 'off');
-            newPropVal = 0;
-        case 'off'
-            set(hAxes, propName, 'on');
-            newPropVal = 1;
-    end
-end
-function SetShowLegend(iDS, iFig, ShowLegend)
-    global GlobalData;
-    % Update TsInfo field
-    hFig = GlobalData.DataSet(iDS).Figure(iFig).hFigure;
-    TsInfo = getappdata(hFig, 'TsInfo');
-    TsInfo.ShowLegend = ShowLegend;
-    setappdata(hFig, 'TsInfo', TsInfo);
-    % Redraw figure
-    UpdateFigurePlot(hFig, 1);
-end
-function ToggleGrid(hAxes, hFig, xy)
-    isSel = ToggleAxesProperty(hAxes, [xy 'Grid']);
-    ToggleAxesProperty(hAxes, [xy 'MinorGrid']);
-
-    TsInfo = getappdata(hFig, 'TsInfo');
-    TsInfo = setfield(TsInfo, ['Show' xy 'Grid'], isSel);
-    setappdata(hFig, 'TsInfo', TsInfo);
-
-    RefreshGridBtnDisplay(hFig, TsInfo);
-end
-function ToggleLogScaleX(hAxes, hFig, loglin)
-    set(hAxes, 'XScale', loglin);
-    TsInfo = getappdata(hFig, 'TsInfo');
-    TsInfo.XScale = loglin;
-    setappdata(hFig, 'TsInfo', TsInfo);
-    RefreshLogScaleBtnDisplay(hFig, TsInfo);
-    bst_set('XScale', loglin);
-end
-function RefreshLogScaleBtnDisplay(hFig, TsInfo)
-    % Toggle selection of associated button if possible
-    buttonContainer = findobj(hFig, '-depth', 1, 'Tag', 'ButtonSetScaleLog');
-    if ~isempty(buttonContainer)
-        button = get(buttonContainer, 'UserData');
-        button.setSelected(strcmp(TsInfo.XScale, 'log'));
-    end
-end
-function RefreshGridBtnDisplay(hFig, TsInfo)
-    % Toggle selection of associated button if possible
-    buttonContainer = findobj(hFig, '-depth', 1, 'Tag', 'ButtonShowGrids');
-    if ~isempty(buttonContainer)
-        button = get(buttonContainer, 'UserData');
-        button.setSelected((TsInfo.ShowXGrid & TsInfo.ShowYGrid) || ...
-            (strcmpi(TsInfo.DisplayMode, 'column') & TsInfo.ShowXGrid));
-    end
-end
-
-
-%% ===== POPUP MENU =====
-function DisplayFigurePopup(hFig, menuTitle)
-    import java.awt.event.KeyEvent;
-    import javax.swing.KeyStroke;
-    import org.brainstorm.icon.*;
-    global GlobalData;
-    % If menuTitle not specified
-    if (nargin < 2)
-        menuTitle = '';
-    end
-    % Get figure description
-    [hFig, iFig, iDS] = bst_figures('GetFigure', hFig);
-    % Get axes handles
-    hAxes = getappdata(hFig, 'clickSource');
-    if isempty(hAxes)
-        return
-    end
-    % Get time freq information
-    TfInfo = getappdata(hFig, 'Timefreq');
-    TfFile = TfInfo.FileName;
-    if isempty(TfFile)
-        return;
-    end
-    TsInfo = getappdata(hFig, 'TsInfo');
-    % Get loaded information
-    iTimefreq = bst_memory('GetTimefreqInDataSet', iDS, TfFile);
-    % Create popup menu
-    jPopup = java_create('javax.swing.JPopupMenu');
-    % Menu title
-    if ~isempty(menuTitle)
-        jTitle = gui_component('Label', jPopup, [], ['<HTML><B>' menuTitle '</B>']);
-        jTitle.setBorder(javax.swing.BorderFactory.createEmptyBorder(5,35,0,0));
-        jPopup.addSeparator();
-    end
-    
-    % ==== DISPLAY OTHER FIGURES ====
-    % Only for MEG and EEG time series
-    if strcmpi(GlobalData.DataSet(iDS).Timefreq(iTimefreq).DataType, 'data')       
-        % === View RECORDINGS ===
-        if ~isempty(GlobalData.DataSet(iDS).DataFile)
-            jItem = gui_component('MenuItem', jPopup, [], 'Recordings', IconLoader.ICON_TS_DISPLAY, [], @(h,ev)view_timeseries(GlobalData.DataSet(iDS).DataFile, GlobalData.DataSet(iDS).Figure(iFig).Id.Modality));
-            jItem.setAccelerator(KeyStroke.getKeyStroke(KeyEvent.VK_R, KeyEvent.CTRL_MASK));
-        end
-        % === View TOPOGRAPHY ===
-        if ~isempty(GlobalData.DataSet(iDS).Figure(iFig).Id.Modality) && ismember(GlobalData.DataSet(iDS).Figure(iFig).Id.Modality, {'MEG MAG','MEG GRAD','MEG','EEG'})
-            jItem = gui_component('MenuItem', jPopup, [], '2D Sensor cap', IconLoader.ICON_TOPOGRAPHY, [], @(h,ev)bst_call(@view_topography, TfFile, [], '2DSensorCap', [], 0));
-            jItem.setAccelerator(KeyStroke.getKeyStroke(KeyEvent.VK_T, KeyEvent.CTRL_MASK));
-            jPopup.addSeparator();
-        end
-    end
-
-    % === VIEW SELECTED ===
-    jItem = gui_component('MenuItem', jPopup, [], 'View selected', IconLoader.ICON_SPECTRUM, [], @(h,ev)DisplaySelectedRows(hFig));
-    jItem.setAccelerator(KeyStroke.getKeyStroke(KeyEvent.VK_ENTER, 0)); % ENTER  
-    % === SET SELECTED AS BAD CHANNELS ===
-    % Get selected rows
-    SelChan = figure_timeseries('GetFigSelectedRows', hFig);
-    % Only for PSD attached directly to a data file
-    if ~isempty(SelChan) && ~isempty(GlobalData.DataSet(iDS).DataFile) && ...
-            (length(GlobalData.DataSet(iDS).Figure(iFig).SelectedChannels) ~= length(SelChan)) && ...
-            ~isempty(strfind(TfFile, '_psd')) && ...
-            strcmpi(file_gettype(GlobalData.DataSet(iDS).DataFile), 'data')
-        jItem = gui_component('MenuItem', jPopup, [], 'Mark selected as bad', IconLoader.ICON_BAD, [], @(h,ev)AddParentBadChannels(hFig, SelChan));
-        jItem.setAccelerator(KeyStroke.getKeyStroke(int32(KeyEvent.VK_DELETE), 0)); % DEL
-    end
-
-    % === RESET SELECTION ===
-    jItem = gui_component('MenuItem', jPopup, [], 'Reset selection', IconLoader.ICON_SURFACE, [], @(h,ev)bst_figures('SetSelectedRows',[]));
-    jItem.setAccelerator(KeyStroke.getKeyStroke(KeyEvent.VK_ESCAPE, 0)); % ESCAPE
-    jPopup.addSeparator();
-
-    % ==== MENU: SELECTION ====
-    % No time/freq bands
-    if ~iscell(GlobalData.DataSet(iDS).Timefreq(iTimefreq).Freqs) && isempty(GlobalData.DataSet(iDS).Timefreq(iTimefreq).TimeBands)
-        % Menu "Selection"
-        switch(TfInfo.DisplayMode)
-            case 'Spectrum',    strMenu = 'Frequency selection';
-            case 'TimeSeries',  strMenu = 'Time selection';
-        end
-        jMenuSelection = gui_component('Menu', jPopup, [], strMenu, IconLoader.ICON_TS_SELECTION);
-        % Set selection
-        gui_component('MenuItem', jMenuSelection, [], 'Set selection manually...', IconLoader.ICON_TS_SELECTION, [], @(h,ev)SetFreqSelection(hFig));
-        % Get current time selection
-        GraphSelection = getappdata(hFig, 'GraphSelection');
-        isSelection = ~isempty(GraphSelection) && ~any(isinf(GraphSelection(:)));
-        if isSelection
-            gui_component('MenuItem', jMenuSelection, [], 'Zoom into selection (Shift+click)', IconLoader.ICON_ZOOM_PLUS, [], @(h,ev)ZoomSelection(hFig));
-            jMenuSelection.addSeparator();
-            % === EXPORT TO DATABASE ===
-            if ~strcmpi(TfInfo.DisplayMode, 'TimeSeries')
-                gui_component('MenuItem', jMenuSelection, [], 'Export to database', IconLoader.ICON_SPECTRUM, [], @(h,ev)bst_call(@out_figure_timefreq, hFig, 'Database', 'Selection'));
-            end
-            % === EXPORT TO FILE ===
-            gui_component('MenuItem', jMenuSelection, [], 'Export to file', IconLoader.ICON_TS_EXPORT, [], @(h,ev)bst_call(@out_figure_timefreq, hFig, [], 'Selection'));
-            % === EXPORT TO MATLAB ===
-            gui_component('MenuItem', jMenuSelection, [], 'Export to Matlab', IconLoader.ICON_MATLAB_EXPORT, [], @(h,ev)bst_call(@out_figure_timefreq, hFig, 'Variable', 'Selection'));
-        end
-        jPopup.addSeparator();
-    end
-    
-    % ==== MENU: SNAPSHOT ====
-    jMenuSave = gui_component('Menu', jPopup, [], 'Snapshots', IconLoader.ICON_SNAPSHOT);
-        % === SAVE AS IMAGE ===
-        jItem = gui_component('MenuItem', jMenuSave, [], 'Save as image', IconLoader.ICON_SAVE, [], @(h,ev)bst_call(@out_figure_image, hFig));
-        jItem.setAccelerator(KeyStroke.getKeyStroke(KeyEvent.VK_I, KeyEvent.CTRL_MASK));
-        % === OPEN AS IMAGE ===
-        jItem = gui_component('MenuItem', jMenuSave, [], 'Open as image', IconLoader.ICON_IMAGE, [], @(h,ev)bst_call(@out_figure_image, hFig, 'Viewer'));
-        jItem.setAccelerator(KeyStroke.getKeyStroke(KeyEvent.VK_J, KeyEvent.CTRL_MASK));
-        jItem = gui_component('MenuItem', jMenuSave, [], 'Open as figure', IconLoader.ICON_IMAGE, [], @(h,ev)bst_call(@out_figure_image, hFig, 'Figure'));
-        jItem.setAccelerator(KeyStroke.getKeyStroke(KeyEvent.VK_F, KeyEvent.CTRL_MASK));
-        jMenuSave.addSeparator();
-        % === EXPORT TO DATABASE ===
-        gui_component('MenuItem', jMenuSave, [], 'Export to database (time-freq)', IconLoader.ICON_TIMEFREQ, [], @(h,ev)bst_call(@out_figure_timefreq, hFig, 'Database'));
-        gui_component('MenuItem', jMenuSave, [], 'Export to database (matrix)',    IconLoader.ICON_MATRIX, [], @(h,ev)bst_call(@out_figure_timefreq, hFig, 'Database', 'Matrix'));
-        % === EXPORT TO FILE ===
-        gui_component('MenuItem', jMenuSave, [], 'Export to file', IconLoader.ICON_TS_EXPORT, [], @(h,ev)bst_call(@out_figure_timefreq, hFig, []));
-        % === EXPORT TO MATLAB ===
-        gui_component('MenuItem', jMenuSave, [], 'Export to Matlab', IconLoader.ICON_MATLAB_EXPORT, [], @(h,ev)bst_call(@out_figure_timefreq, hFig, 'Variable'));
-        % === EXPORT TO PLOTLY ===
-        gui_component('MenuItem', jMenuSave, [], 'Export to Plotly', IconLoader.ICON_PLOTLY, [], @(h,ev)bst_call(@out_figure_plotly, hFig));
-        
-    % ==== MENU: FIGURE ====    
-    jMenuFigure = gui_component('Menu', jPopup, [], 'Figure', IconLoader.ICON_LAYOUT_SHOWALL);
-        % XScale
-        isXLog = strcmpi(get(hAxes, 'XScale'), 'log');
-        if isXLog
-            jItem = gui_component('CheckBoxMenuItem', jMenuFigure, [], 'X scale: linear', IconLoader.ICON_LOG, [], @(h,ev)ToggleLogScaleX(hAxes, hFig, 'linear'));
-        else
-            jItem = gui_component('CheckBoxMenuItem', jMenuFigure, [], 'X scale: log', IconLoader.ICON_LOG, [], @(h,ev)ToggleLogScaleX(hAxes, hFig, 'log'));
-        end
-        % YScale
-        isYLog = strcmpi(get(hAxes, 'YScale'), 'log');
-        if isYLog
-            jItem = gui_component('CheckBoxMenuItem', jMenuFigure, [], 'Y scale: linear', IconLoader.ICON_LOG, [], @(h,ev)figure_timeseries('SetScaleModeY', hFig, 'linear'));
-        else
-            jItem = gui_component('CheckBoxMenuItem', jMenuFigure, [], 'Y scale: log', IconLoader.ICON_LOG, [], @(h,ev)figure_timeseries('SetScaleModeY', hFig, 'log'));
-        end
-        jMenuFigure.addSeparator();
-        
-        % Legend
-        jItem = gui_component('CheckBoxMenuItem', jMenuFigure, [], 'Show legend', IconLoader.ICON_LABELS, [], @(h,ev)SetShowLegend(iDS, iFig, ~TsInfo.ShowLegend));
-        jItem.setSelected(TsInfo.ShowLegend);
-        % XGrid
-        isXGrid = strcmpi(get(hAxes(1), 'XGrid'), 'on');
-        jItem = gui_component('CheckBoxMenuItem', jMenuFigure, [], 'Show XGrid', IconLoader.ICON_GRID_X, [], @(h,ev)ToggleGrid(hAxes, hFig, 'X'));
-        jItem.setSelected(isXGrid);
-        % YGrid
-        isYGrid = strcmpi(get(hAxes(1), 'YGrid'), 'on');
-        jItem = gui_component('CheckBoxMenuItem', jMenuFigure, [], 'Show YGrid', IconLoader.ICON_GRID_Y, [], @(h,ev)ToggleGrid(hAxes, hFig, 'Y'));
-        jItem.setSelected(isYGrid);
-        % Change background color
-        jMenuFigure.addSeparator();
-        gui_component('MenuItem', jMenuFigure, [], 'Change background color', IconLoader.ICON_COLOR_SELECTION, [], @(h,ev)bst_figures('SetBackgroundColor', hFig));
-        jMenuFigure.addSeparator();
-        
-        % Show Matlab controls
-        isMatlabCtrl = ~strcmpi(get(hFig, 'MenuBar'), 'none') && ~strcmpi(get(hFig, 'ToolBar'), 'none');
-        jItem = gui_component('CheckBoxMenuItem', jMenuFigure, [], 'Matlab controls', IconLoader.ICON_MATLAB_CONTROLS, [], @(h,ev)bst_figures('ShowMatlabControls', hFig, ~isMatlabCtrl));
-        jItem.setSelected(isMatlabCtrl);
-        % Show plot edit toolbar
-        isPlotEditToolbar = getappdata(hFig, 'isPlotEditToolbar');
-        jItem = gui_component('CheckBoxMenuItem', jMenuFigure, [], 'Plot edit toolbar', IconLoader.ICON_PLOTEDIT, [], @(h,ev)bst_figures('TogglePlotEditToolbar', hFig));
-        jItem.setSelected(isPlotEditToolbar);
-        % Dock figure
-        isDocked = strcmpi(get(hFig, 'WindowStyle'), 'docked');
-        jItem = gui_component('CheckBoxMenuItem', jMenuFigure, [], 'Dock figure', IconLoader.ICON_DOCK, [], @(h,ev)bst_figures('DockFigure', hFig, ~isDocked));
-        jItem.setSelected(isDocked);
-        jItem.setAccelerator(KeyStroke.getKeyStroke(KeyEvent.VK_D, KeyEvent.CTRL_MASK)); 
-        % Clone figure
-        jMenuFigure.addSeparator();
-        gui_component('MenuItem', jMenuFigure, [], 'Clone figure', IconLoader.ICON_COPY, [], @(h,ev)bst_figures('CloneFigure', hFig));
-
-    % Display Popup menu
-    gui_popup(jPopup, hFig);
-end
-
-
-%% ===========================================================================
-%  ===== PLOT FUNCTIONS ======================================================
-%  ===========================================================================
-%% ===== PLOT FIGURE =====
-function UpdateFigurePlot(hFig, isForced)
-    global GlobalData;
-    if (nargin < 2) || isempty(isForced)
-        isForced = 0;
-    end
-    % ===== GET DATA =====
-    % Get figure description
-    [hFig, iFig, iDS] = bst_figures('GetFigure', hFig);
-    sFig = GlobalData.DataSet(iDS).Figure(iFig);
-    % If spectrum: get current time only
-    isSpectrum = strcmpi(sFig.Id.SubType, 'Spectrum');
-    if isSpectrum
-        TimeDef = 'CurrentTimeIndex';
-    else
-        TimeDef = [];
-    end
-    % Get data to plot
-    [Time, Freqs, TfInfo, TF, RowNames, FullTimeVector, DataType, tmp, iTimefreq] = figure_timefreq('GetFigureData', hFig, TimeDef);
-    if isempty(TF)
-        return;
-    end
-    % Row names
-    if ~isempty(RowNames) && ischar(RowNames)
-        RowNames = {RowNames};
-    end
-    % Exclude symmetric values (for producing simpler legends)
-    if isfield(GlobalData.DataSet(iDS).Timefreq(iTimefreq).Options, 'isSymmetric') && GlobalData.DataSet(iDS).Timefreq(iTimefreq).Options.isSymmetric ...
-            && (isequal(GlobalData.DataSet(iDS).Timefreq(iTimefreq).RefRowNames, GlobalData.DataSet(iDS).Timefreq(iTimefreq).RowNames) || ... 
-                isequal(GlobalData.DataSet(iDS).Timefreq(iTimefreq).RefRowNames, GlobalData.DataSet(iDS).Timefreq(iTimefreq).RowNames'))...
-            && (sqrt(length(RowNames)) == length(GlobalData.DataSet(iDS).Timefreq(iTimefreq).RowNames))
-        N = length(GlobalData.DataSet(iDS).Timefreq(iTimefreq).RowNames);
-        indKeep = [];
-        for ij = 1:N
-            for ii = ij:N
-                indKeep(end+1) = ii + (ij-1) * N;
-            end
-        end
-        RowNames = RowNames(indKeep);
-        TF = TF(indKeep,:,:);
-    end
-    % Line labels
-    if iscell(RowNames)
-        LinesLabels = RowNames(:);
-    elseif isnumeric(RowNames)
-        LinesLabels = cell(length(RowNames),1);
-        for i = 1:length(RowNames)
-            LinesLabels{i} = num2str(RowNames(i));
-        end
-    end
-    % Remove the first frequency bin (0) : SPECTRUM ONLY
-    if isSpectrum && ~iscell(Freqs) && (size(TF,3)>1)
-        iZero = find(Freqs == 0);
-        if ~isempty(iZero)
-            Freqs(iZero) = [];
-            TF(:,:,iZero) = [];
-        end
-    end
-    % Get figure time series
-    TsInfo = getappdata(hFig, 'TsInfo');
-    
-<<<<<<< HEAD
-    % ===== GET GLOBAL MAXIMUM =====
-    % If maximum is not defined yet
-    if isempty(sFig.Handles.DataMinMax) || isForced
-        % bst_memory('GetTimefreqMaximum' doesn't get the FOOOF values.
-        sFig.Handles.DataMinMax = [min(TF(:)), max(TF(:))];
-        % Ignore infinite values, possible due to log.
-        if any(isinf(sFig.Handles.DataMinMax))
-            iNotInf = ~isinf(TF(:));
-            sFig.Handles.DataMinMax = [min(TF(iNotInf)), max(TF(iNotInf))];
-        end
-    end
-
-=======
->>>>>>> 4df35569
-    % ===== X AXIS =====
-    switch (TfInfo.DisplayMode)
-        case 'TimeSeries'
-            X = Time;
-            XLegend = 'Time (s)';
-        case 'Spectrum'
-            X = Freqs;
-            if isfield(GlobalData.DataSet(iDS).Timefreq(iTimefreq).Options, 'PowerUnits') && ~isempty(GlobalData.DataSet(iDS).Timefreq(iTimefreq).Options.PowerUnits)
-                switch GlobalData.DataSet(iDS).Timefreq(iTimefreq).Options.PowerUnits
-                    case 'physical'
-                        XLegend = 'Frequency (Hz)';
-                        TfInfo.FreqUnits = 'Hz';
-                    case 'normalized'
-                        XLegend = 'Normalized frequency (Hz⋅s)';
-                        TfInfo.FreqUnits = 'Hz⋅s';
-                    case 'old'
-                        XLegend = 'Frequency (Hz)';
-                        TfInfo.FreqUnits = '"bin"';
-                    otherwise
-                        error('Unknown power spectrum units.');
-                end
-            else
-                XLegend = 'Frequency (Hz)';
-            end
-        otherwise
-            error('Invalid display mode');
-    end
-    % Case of one frequency point for spectrum: replicate frequency
-    if isSpectrum && (size(TF,3) == 1)
-        TF = cat(3,TF,TF);
-        replicateFreq = 1;
-    else
-        replicateFreq = 0;
-    end
-    % Bands (time/freq), or linear axes
-    if iscell(X)
-        Xbands = process_tf_bands('GetBounds', X);
-        if replicateFreq
-            Xbands(:, end) = Xbands(:, end) + 0.1;
-        end
-        if (size(Xbands,1) == 1)
-            X    = Xbands;
-            XLim = Xbands;
-        else
-            X    = mean(Xbands,2);
-            XLim = [min(Xbands(:)), max(Xbands(:))];
-        end
-    else
-        if replicateFreq
-            X = [X, X + 0.1];
-        end
-        XLim = [X(1), X(end)];
-    end
-    if (length(XLim) ~= 2) || any(isnan(XLim)) || (XLim(2) <= XLim(1))
-        disp('BST> Error: No data to display...');
-        XLim = [0 1];
-    end
-    % Auto-detect if legend should be displayed, reset if changed FOOOF display.
-    if isempty(TsInfo.ShowLegend) || (isfield(TfInfo, 'isFooofDispChanged') && TfInfo.isFooofDispChanged)
-        TsInfo.ShowLegend = (length(LinesLabels) <= 15);
-        setappdata(hFig, 'TsInfo', TsInfo);
-    end
-        
-<<<<<<< HEAD
-    % ===== DISPLAY =====
-    % Force linear y scale for log-power dB
-    if strcmpi(TfInfo.Function, 'log')
-        TsInfo.YScale = 'linear';
-        setappdata(hFig, 'TsInfo', TsInfo);
-=======
-    % ===== Y AXIS =====
-    % Get global maximum if not defined yet
-    if isempty(sFig.Handles.DataMinMax) || isForced
-        sFig.Handles.DataMinMax = [min(TF(:)), max(TF(:))];
-        % In case there are infinite values, due to the log10(0) operation that may happen: look only for non-empty values
-        if any(isinf(sFig.Handles.DataMinMax))
-            iNotInf = ~isinf(TF(:));
-            sFig.Handles.DataMinMax = [min(TF(iNotInf)), max(TF(iNotInf))];
-        end
-    end
-    % Display units
-    DisplayUnits = GlobalData.DataSet(iDS).Timefreq(iTimefreq).DisplayUnits;
-    DisplayFactor = 1;
-    if isempty(DisplayUnits)
-        % Get signal units and display factor
-        if ~isempty(GlobalData.DataSet(iDS).Timefreq(iTimefreq).Modality) && numel(GlobalData.DataSet(iDS).Timefreq(iTimefreq).AllModalities) == 1
-            [valScaled, DisplayFactor, DisplayUnits] = bst_getunits(mean(sFig.Handles.DataMinMax), GlobalData.DataSet(iDS).Timefreq(iTimefreq).Modality);
-        end
-    end
-    switch lower(TfInfo.Function)
-        case 'power'
-            DisplayFactor = DisplayFactor.^2;
-        case 'log'
-            % Force linear y scale for log-power dB
-            TsInfo.YScale = 'linear';
-            setappdata(hFig, 'TsInfo', TsInfo);
->>>>>>> 4df35569
-    end
-    
-    % ===== DISPLAY =====
-    % Clear figure
-    clf(hFig);
-    % Plot data in the axes
-    PlotHandles = PlotAxes(hFig, X, XLim, TF, TfInfo, TsInfo, sFig.Handles.DataMinMax, LinesLabels, DisplayUnits, DisplayFactor);
-    hAxes = PlotHandles.hAxes;
-    % Store initial XLim and YLim
-    setappdata(hAxes, 'XLimInit', get(hAxes, 'XLim'));
-    setappdata(hAxes, 'YLimInit', get(hAxes, 'YLim'));
-    % Update figure list of handles
-    GlobalData.DataSet(iDS).Figure(iFig).Handles = PlotHandles;
-    % Hide high amplitudes for very low frequencies when linear y scale.
-    if isSpectrum && isequal(TsInfo.YScale, 'linear') && any(strcmpi(TfInfo.Function, {'power', 'magnitude'})) && all(TF(:)>=0)
-        figure_timeseries('ScaleToFitY', hFig);
-    end
-    % X Axis legend
-    xlabel(hAxes, XLegend, ...
-        'FontSize',    bst_get('FigFont'), ...
-        'FontUnits',   'points', ...
-        'Interpreter', 'none');
-
-    % ===== SCALE BAR =====
-    % For column displays: add a scale display
-    if strcmpi(TsInfo.DisplayMode, 'column')
-        % Get figure background color
-        bgColor = get(hFig, 'Color');
-        % Create axes
-        PlotHandles.hColumnScale = axes('Position', [0, 0, .01, .01]);
-        set(PlotHandles.hColumnScale, ...
-            'Interruptible', 'off', ...
-            'BusyAction',    'queue', ...
-            'Tag',           'AxesColumnScale', ...
-            'YGrid',      'off', ...
-            'YMinorGrid', 'off', ...
-            'XTick',      [], ...
-            'YTick',      [], ...
-            'TickLength', [0,0], ...
-            'Color',      bgColor, ...
-            'XLim',       [0 1], ...
-            'YLim',       get(hAxes, 'YLim'), ...
-            'Box',        'off');
-        % Update figure list of handles
-        GlobalData.DataSet(iDS).Figure(iFig).Handles = PlotHandles;
-    end
-    
-    % Update scale depending on settings
-    if TsInfo.ShowXGrid
-        set(hAxes, 'XGrid', 'on');
-        set(hAxes, 'XMinorGrid', 'on');
-    end
-    if TsInfo.ShowYGrid && ~strcmpi(TsInfo.DisplayMode, 'column')
-        set(hAxes, 'YGrid', 'on');
-        set(hAxes, 'YMinorGrid', 'on');
-    end
-    set(hAxes, 'XScale', TsInfo.XScale);
-    set(hAxes, 'YScale', TsInfo.YScale);
-
-    % Create scale buttons
-    if isempty(findobj(hFig, 'Tag', 'ButtonGainPlus'))
-        figure_timeseries('CreateScaleButtons', iDS, iFig);
-    else
-        RefreshGridBtnDisplay(hFig, TsInfo);
-        RefreshLogScaleBtnDisplay(hFig, TsInfo);
-    end
-    % Update stat clusters
-    if ~isempty(TfInfo) && ~isempty(TfInfo.FileName) && strcmpi(file_gettype(TfInfo.FileName), 'ptimefreq')
-        ViewStatClusters(hFig);
-    end
-    
-    % Resize callback if only one axes
-    figure_timeseries('ResizeCallback', hFig, []);
-    % Set current object/axes
-    set(hFig, 'CurrentAxes', hAxes, 'CurrentObject', hAxes);
-    % Update selected channels 
-    SelectedRowChangedCallback(iDS, iFig);
-end
-
-
-%% ===== PLOT AXES =====
-function PlotHandles = PlotAxes(hFig, X, XLim, TF, TfInfo, TsInfo, DataMinMax, LinesLabels, DisplayUnits, DisplayFactor)
-    % ===== CREATE AXES =====
-    % Look for existing axes
-    hAxes = findobj(hFig, '-depth', 1, 'Tag', 'AxesGraph');
-    % If nothing found: Create axes
-    if isempty(hAxes)
-        set(0, 'CurrentFigure', hFig);
-        hAxes = axes;
-        set(hAxes, 'Interruptible', 'off', ...
-                   'BusyAction',    'queue', ...
-                   'Tag',           'AxesGraph', ...
-                   'XLim',       XLim, ...
-                   'Box',        'on', ...
-                   'FontName',   'Default', ...
-                   'FontUnits',  'Points', ...
-                   'FontWeight', 'Normal',...
-                   'FontSize',   bst_get('FigFont'), ...
-                   'Units',     'pixels', ...
-                   'Visible',    'on');
-        % Remove the Tex interpreter
-        if isprop(hAxes, 'TickLabelInterpreter')
-            set(hAxes, 'TickLabelInterpreter', 'none');
-        end
-    else
-        cla(hAxes);
-        delete(legend(hAxes));
-    end
-    % Redimension TF according to what we want to display
-    switch (TfInfo.DisplayMode)
-        % Convert to [rows x time]
-        case 'TimeSeries'
-             TF = TF(:,:,1);
-        % Convert to [rows x freq]
-        case 'Spectrum'
-             TF = reshape(TF(:,1,:), [size(TF,1), size(TF,3)]);
-    end
-    % Set color table for lines
-    DefaultColor = [.2 .2 .2];
-    if (TsInfo.ShowLegend)
-        ColorOrder = panel_scout('GetScoutsColorTable');
-    else
-        ColorOrder = DefaultColor;
-    end
-    set(hAxes, 'ColorOrder', ColorOrder);
-
-    % Create handles structure
-    PlotHandles = db_template('DisplayHandlesTimeSeries');
-    PlotHandles.hAxes = hAxes;
-    PlotHandles.DataMinMax = DataMinMax;
-    PlotHandles.DisplayUnits = DisplayUnits;
-    PlotHandles.DisplayFactor = DisplayFactor;
-
-    % ===== SWITCH DISPLAY MODE =====
-    switch (lower(TsInfo.DisplayMode))
-        case 'butterfly'
-            PlotHandles = PlotAxesButterfly(hAxes, PlotHandles, TfInfo, TsInfo, X, TF, LinesLabels);
-        case 'column'
-            PlotHandles = PlotAxesColumn(hAxes, PlotHandles, X, TF, LinesLabels);
-        otherwise
-            error('Invalid display mode.');
-    end
-    % Lines labels
-    PlotHandles.LinesLabels = LinesLabels;
-    % Get lines initial colors
-    for i = 1:length(PlotHandles.hLines)
-        if (PlotHandles.hLines(i) ~= -1)
-            PlotHandles.LinesColor(i,:) = get(PlotHandles.hLines(i), 'Color');
-        end
-    end
-    
-    % ===== TIME OR FREQUENCY CURSOR =====
-    % Plot freq cursor
-    [PlotHandles.hCursor, PlotHandles.hTextCursor] = PlotCursor(hFig, hAxes);
-end
-
-
-%% ===== PLOT AXES BUTTERFLY =====
-function PlotHandles = PlotAxesButterfly(hAxes, PlotHandles, TfInfo, TsInfo, X, TF, LinesLabels)
-    % ===== NORMALIZE =====
-    % Get data maximum
-    TF = TF * PlotHandles.DisplayFactor;
-    Fmax = PlotHandles.DataMinMax * PlotHandles.DisplayFactor;
-    
-    % ===== PLOT TIME SERIES =====
-    % Plot lines
-    ZData = 1.5;
-    PlotHandles.hLines = line(X, TF', ZData * ones(size(TF)), ...
-                              'Parent', hAxes);
-    set(PlotHandles.hLines, 'Tag', 'DataLine');
-    
-    % ===== YLIM =====
-    % Get automatic YLim
-<<<<<<< HEAD
-    if ~isempty(Fmax) && (Fmax(1) ~= Fmax(2))
-=======
-    if (Fmax(1) ~= Fmax(2))
->>>>>>> 4df35569
-        % Compute the scale
-        if strcmpi(TsInfo.YScale, 'log')
-            % Avoid 0 for log scales.
-            if Fmax(1) <= 0
-                Fmax(1) = min(TF(TF(:)>0));
-            end
-            YLim = Fmax;
-        else
-            YLim = [Fmax(1), Fmax(2) + (Fmax(2) - Fmax(1)) * 0.02];
-        end
-    else
-        YLim = [-1, 1];
-    end
-    % Set axes legend for Y axis
-    if ~isfield(TfInfo, 'FreqUnits') || isempty(TfInfo.FreqUnits)
-        TfInfo.FreqUnits = 'Hz';
-    end
-    if isempty(PlotHandles.DisplayUnits)
-        PlotHandles.DisplayUnits = 'signal units';
-    end
-    switch lower(TfInfo.Function)
-        case 'power',      strAmp = ['Power   (' PlotHandles.DisplayUnits '^2/' TfInfo.FreqUnits ')'];
-        case 'magnitude',  strAmp = ['Magnitude   (' PlotHandles.DisplayUnits '/sqrt(' TfInfo.FreqUnits '))'];
-        case 'log',        strAmp = ['Log-power   (dB/' TfInfo.FreqUnits ')'];
-        case 'phase',      strAmp = 'Angle';
-        otherwise,         strAmp = 'No units';
-    end
-    ylabel(hAxes, strAmp, ...
-        'FontSize',    bst_get('FigFont'), ...
-        'FontUnits',   'points', ...
-        'Interpreter', 'tex');
-    % Set Y ticks in auto mode
-    set(hAxes, 'YLim',           YLim, ...
-               'YTickMode',      'auto', ...
-               'YTickLabelMode', 'auto');
-           
-    % ===== EXTRA LINES =====
-    % Y=0 Line
-    if (YLim(1) == 0)
-        hLineY0 = line(get(hAxes,'XLim'), [0 0], [ZData ZData], 'Color', [0 0 0], 'Parent', hAxes);
-    else
-        hLineY0 = line(get(hAxes,'XLim'), [0 0], [ZData ZData], 'Color', .8*[1 1 1], 'Parent', hAxes);
-    end
-    
-    % ===== LINES LEGENDS =====
-    % Plotting the names of the channels
-    if ~isempty(LinesLabels) && TsInfo.ShowLegend && ((length(LinesLabels) > 1) || ~isempty(LinesLabels{1}))
-        if (length(LinesLabels) == 1) && (length(PlotHandles.hLines) > 1)
-            [hLegend, hLegendObjects] = legend(PlotHandles.hLines(1), strrep(LinesLabels{1}, '_', '-'));
-        elseif (length(PlotHandles.hLines) == length(LinesLabels))
-            [hLegend, hLegendObjects] = legend(PlotHandles.hLines, strrep(LinesLabels(:), '_', '-'));
-        else
-            disp('BST> Error: Number of legend entries do not match the number of lines. Ignoring...');
-        end
-    end
-end
-
-
-%% ===== PLOT AXES: COLUMN =====
-function PlotHandles = PlotAxesColumn(hAxes, PlotHandles, X, TF, LinesLabels)
-    ZData = 1.5;
-    nLines = size(TF,1);
-    % ===== DISPLAY SETUP =====
-%     sMontage = panel_montage('GetCurrentMontage', Modality);
-%     if ~isempty(sMontage) && ~isempty(sMontage.ChanNames) && ~isempty(Modality) && (Modality(1) ~= '$')
-%         % Get channels that are selected for display
-%         selChan = sMontage.ChanNames;
-%         % Remove all the spaces
-%         selChan = cellfun(@(c)c(c~=' '), selChan, 'UniformOutput', 0);
-%         LinesLabels = cellfun(@(c)c(c~=' '), LinesLabels, 'UniformOutput', 0);
-%         % Look for each of these selected channels in the list of loaded channels
-%         iDispChan = [];
-%         for i = 1:length(selChan)
-%             iTmp = find(strcmpi(selChan{i}, LinesLabels));
-%             % If channel was found: add it to the display list
-%             if ~isempty(iTmp)
-%                 iDispChan(end+1) = iTmp;
-%             end
-%         end
-%         % Sort channels
-%         %iDispChan = sort(iDispChan);
-%         % If no channel displayed: display all
-%         if isempty(iDispChan)
-%             iDispChan = 1:nLines;
-%         end
-%     else
-%         iDispChan = 1:nLines;
-%     end
-    
-    % ===== SPLIT IN BLOCKS =====
-    % Normalized range of Y values
-    YLim = [0, 1];
-    % Data minumum/maximum
-    Fmax = PlotHandles.DataMinMax;
-    Frange = Fmax(2) - Fmax(1);
-    % Subdivide Y-range in nLines blocks
-    blockY = (YLim(2) - YLim(1)) / (nLines + 2);
-    rowOffsets = blockY * (nLines:-1:1)' + blockY / 2;
-    % Build an offset list for ALL channels (unselected channels: offset = -10)
-    PlotHandles.ChannelOffsets = rowOffsets;
-    % Normalize all channels to fit in one block only
-    PlotHandles.DisplayFactor = blockY ./ Frange;
-    % Add previous display factor
-    PlotHandles.DisplayFactor = PlotHandles.DisplayFactor * GetDefaultFactor('spectrum');
-    % Center each sensor line on its average over frequencies
-    TF = bst_bsxfun(@minus, TF, mean(TF,2));
-    % Apply final factor to recordings + Keep only the displayed lines
-    TF = TF .* PlotHandles.DisplayFactor;
-
-    % ===== PLOT TIME SERIES =====
-    % Add offset to each channel
-    TF = bst_bsxfun(@plus, TF, PlotHandles.ChannelOffsets);
-    % Display time series
-    PlotHandles.hLines = line(X, TF', ZData*ones(size(TF)), 'Parent', hAxes);
-    set(PlotHandles.hLines, 'Tag', 'DataLine');
-    
-    % ===== PLOT ZERO-LINES =====
-    Xzeros = repmat(get(hAxes,'XLim'), [nLines, 1]);
-    Yzeros = [PlotHandles.ChannelOffsets, PlotHandles.ChannelOffsets];
-    Zzeros = repmat(.5 * [1 1], [nLines, 1]);
-    hLineY0 = line(Xzeros', Yzeros', Zzeros', ...
-                   'Color', .9*[1 1 1], ...
-                   'Parent', hAxes);
-
-    % ===== CHANNELS LABELS ======
-    if ~isempty(LinesLabels)              
-        % Special case: If scout function is "All" 
-        if (length(nLines) > 1) && (length(LinesLabels) == 1)
-            YtickLabel = [];
-        else
-            % Remove all the common parts of the labels
-            YtickLabel = str_remove_common(LinesLabels);
-            if ~isempty(YtickLabel)
-                YtickLabel = LinesLabels;
-            end
-            % Scouts time series: remove everything after the @
-            for iLabel = 1:numel(YtickLabel)
-                iAt = find(YtickLabel{iLabel} == '@', 1);
-                if ~isempty(iAt)
-                    YtickLabel{iLabel} = strtrim(YtickLabel{iLabel}(1:iAt-1));
-                end
-            end
-            % Limit the size of the comments to 15 characters
-            YtickLabel = cellfun(@(c)c(max(1,length(c)-14):end), YtickLabel, 'UniformOutput', 0);
-        end
-        % Set Y Legend
-        set(hAxes, 'YTickMode',      'manual', ...
-                   'YTickLabelMode', 'manual', ...
-                   'YTick',          bst_flip(rowOffsets,1), ...
-                   'Yticklabel',     bst_flip(YtickLabel,1));
-    end
-    
-    % Set Y axis scale
-    set(hAxes, 'YLim', YLim);
-    % Remove axes legend for Y axis
-    ylabel('');
-end
-
-%% ===== PLOT TIME CURSOR =====
-function [hCursor,hTextCursor] = PlotCursor(hFig, hAxes)
-    global GlobalData;
-    ZData = 1.6;
-    % Get display mode
-    TfInfo = getappdata(get(hAxes,'Parent'), 'Timefreq');
-    % Get current time
-    switch (TfInfo.DisplayMode)
-        case 'Spectrum'
-            if iscell(GlobalData.UserFrequencies.Freqs)
-                BandBounds = process_tf_bands('GetBounds', GlobalData.UserFrequencies.Freqs(GlobalData.UserFrequencies.iCurrentFreq, :));
-                curX = mean(BandBounds);
-            else
-                curX = GlobalData.UserFrequencies.Freqs(GlobalData.UserFrequencies.iCurrentFreq);
-            end
-            textCursor = sprintf('%1.2f Hz', curX);
-        case 'TimeSeries'
-            curX = GlobalData.UserTimeWindow.CurrentTime;
-            textCursor = sprintf('%1.4f s', curX);
-    end
-    YLim = get(hAxes, 'YLim');
-    
-    % ===== VERTICAL LINE =====
-    hCursor = findobj(hAxes, '-depth', 1, 'Tag', 'Cursor');
-    if ~isempty(curX)
-        if isempty(hCursor)
-            % EraseMode: Only for Matlab <= 2014a
-            if (bst_get('MatlabVersion') <= 803)
-                optErase = {'EraseMode', 'xor'};   % INCOMPATIBLE WITH OPENGL RENDERER (BUG), REMOVED IN MATLAB 2014b
-            else
-                optErase = {};
-            end
-            % Create line
-            hCursor = line([curX curX], YLim, [ZData ZData], ...
-                               'LineWidth', 1, ...  
-                               optErase{:}, ...
-                               'Color',     'r', ...
-                               'Tag',       'Cursor', ...
-                               'Parent',    hAxes);
-        else
-            set(hCursor, 'XData', [curX curX], 'YData', YLim, 'ZData', [ZData ZData]);
-        end
-    end
-    % Get background color
-    bgcolor = get(hFig, 'Color');
-
-    % ===== TEXT CURSOR =====
-    hTextCursor = findobj(hFig, '-depth', 1, 'Tag', 'TextCursor');
-    if isempty(hTextCursor)
-        % Create text object
-        hTextCursor = uicontrol(...
-            'Style',               'text', ...
-            'String',              textCursor, ...
-            'Units',               'Pixels', ...
-            'HorizontalAlignment', 'left', ...
-            'FontUnits',           'points', ...
-            'FontSize',            bst_get('FigFont'), ...
-            'FontWeight',          'bold', ...
-            'ForegroundColor',     [0 0 0], ...
-            'BackgroundColor',     bgcolor, ...
-            'Parent',              hFig, ...
-            'Tag',                'TextCursor', ...
-            'Visible',             get(hFig, 'Visible'));
-    else
-        set(hTextCursor, 'String', textCursor);
-    end
-    
-    % ===== SELECTION TEXT =====
-    hTextTimeSel = findobj(hFig, '-depth', 1, 'Tag', 'TextTimeSel');
-    if isempty(hTextTimeSel)
-        hTextTimeSel = uicontrol(...
-            'Style',               'text', ...
-            'String',              'Selection', ...
-            'Units',               'Pixels', ...
-            'HorizontalAlignment', 'center', ...
-            'FontUnits',           'points', ...
-            'FontSize',            bst_get('FigFont') + 1, ...
-            'FontWeight',          'normal', ...
-            'ForegroundColor',     [0 0 0], ...
-            'BackgroundColor',     bgcolor, ...
-            'Parent',              hFig, ...
-            'Tag',                 'TextTimeSel', ...
-            'Visible',             'off');
-    end
-end
-
-
-%% ===== VIEW STAT CLUSTERS =====
-function ViewStatClusters(hFig)
-    global GlobalData;
-    % Get figure description
-    [hFig, iFig, iDS] = bst_figures('GetFigure', hFig);
-    if isempty(iDS)
-        return
-    end
-    % Get axes
-    hAxes = findobj(hFig, '-depth', 1, 'Tag', 'AxesGraph');
-    YLim = get(hAxes, 'YLim');
-    % Delete existing markers
-    hClusterMarkers = findobj(hAxes, '-depth', 1, 'Tag', 'ClusterMarkers');
-    if ~isempty(hClusterMarkers)
-        delete(hClusterMarkers);
-    end
-    
-    % Get active clusters
-    sClusters = panel_stat('GetDisplayedClusters', hFig);
-    if isempty(sClusters)
-        return;
-    end
-    % Get TimeVector
-    [TimeVector, iTime] = bst_memory('GetTimeVector', iDS);
-    % Get frequency vector
-    if iscell(GlobalData.UserFrequencies.Freqs)
-        BandBounds = process_tf_bands('GetBounds', GlobalData.UserFrequencies.Freqs);
-        FreqVector = mean(BandBounds,2);
-    else
-        FreqVector = GlobalData.UserFrequencies.Freqs;
-    end
-    % Constants
-    yOffset = 0.99;
-    % Plot each cluster separately
-    for iClust = 1:length(sClusters)
-        % If there is only one time point: ignore current time
-        if (size(sClusters(iClust).mask,2) == 1) || (iTime > size(sClusters(iClust).mask,2))
-            iTime = 1;
-        end
-        % Get the time frequencies for which the cluster is significative
-        iSelFreq = find(any(sClusters(iClust).mask(:,iTime,:), 1));
-        if ~isempty(iSelFreq)
-            % Get the coordinates of the cluster markers
-            if (length(iSelFreq) > 1)
-                X = [FreqVector(iSelFreq(1)), FreqVector(iSelFreq(end))];
-            else
-                X = FreqVector(iSelFreq(1)) + [0, 0.01] * (FreqVector(end)-FreqVector(1));
-            end
-            Y = yOffset * YLim(2) * [1 1];
-            Z = [4 4];
-            % Plot a line at the top of the figure
-            line(X, Y, Z, ...
-                'Parent',     hAxes, ...
-                'LineWidth',  3, ...
-                'LineStyle',  '-', ...
-                'Color',      sClusters(iClust).color, ...
-                'Tag',        'ClusterMarkers');
-            % Print each cluster lower in the figure
-            yOffset = yOffset - 0.02;
-        end
-    end
-end
-
-
+function varargout = figure_spectrum( varargin )
+% FIGURE_SPECTRUM: Creation and callbacks for power density spectrums figures (x-axis = frequency).
+%
+% USAGE:  hFig = figure_spectrum('CreateFigure', FigureId)
+
+% @=============================================================================
+% This function is part of the Brainstorm software:
+% https://neuroimage.usc.edu/brainstorm
+% 
+% Copyright (c)2000-2020 University of Southern California & McGill University
+% This software is distributed under the terms of the GNU General Public License
+% as published by the Free Software Foundation. Further details on the GPLv3
+% license can be found at http://www.gnu.org/copyleft/gpl.html.
+% 
+% FOR RESEARCH PURPOSES ONLY. THE SOFTWARE IS PROVIDED "AS IS," AND THE
+% UNIVERSITY OF SOUTHERN CALIFORNIA AND ITS COLLABORATORS DO NOT MAKE ANY
+% WARRANTY, EXPRESS OR IMPLIED, INCLUDING BUT NOT LIMITED TO WARRANTIES OF
+% MERCHANTABILITY AND FITNESS FOR A PARTICULAR PURPOSE, NOR DO THEY ASSUME ANY
+% LIABILITY OR RESPONSIBILITY FOR THE USE OF THIS SOFTWARE.
+%
+% For more information type "brainstorm license" at command prompt.
+% =============================================================================@
+%
+% Authors: Francois Tadel, 2012-2019; Martin Cousineau, 2017
+
+eval(macro_method);
+end
+
+
+%% ===== CREATE FIGURE =====
+function hFig = CreateFigure(FigureId) %#ok<DEFNU>
+    import org.brainstorm.icon.*;
+    MatlabVersion = bst_get('MatlabVersion');
+    % Get renderer name
+    if (MatlabVersion <= 803)   % zbuffer was removed in Matlab 2014b
+        rendererName = 'zbuffer';
+    elseif (bst_get('DisableOpenGL') == 1)
+        rendererName = 'painters';
+    else
+        rendererName = 'opengl';
+    end
+    % Create new figure
+    hFig = figure('Visible',       'off', ...
+                  'NumberTitle',   'off', ...
+                  'IntegerHandle', 'off', ...
+                  'MenuBar',       'none', ...
+                  'Toolbar',       'none', ...
+                  'DockControls',  'on', ...
+                  'Units',         'pixels', ...
+                  'Interruptible', 'off', ...
+                  'BusyAction',    'queue', ...
+                  'Tag',           FigureId.Type, ...
+                  'Renderer',      rendererName, ...
+                  'Color',         [.8 .8 .8], ...
+                  'Pointer',       'arrow', ...
+                  'CloseRequestFcn',         @(h,ev)bst_figures('DeleteFigure',h,ev), ...
+                  'KeyPressFcn',             @FigureKeyPressedCallback, ...
+                  'WindowButtonDownFcn',     @FigureMouseDownCallback, ...
+                  'WindowButtonUpFcn',       @FigureMouseUpCallback, ...
+                  bst_get('ResizeFunction'), @(h,ev)figure_timeseries('ResizeCallback',h,ev));
+    % Define Mouse wheel callback separately (not supported by old versions of Matlab)
+    if isprop(hFig, 'WindowScrollWheelFcn')
+        set(hFig, 'WindowScrollWheelFcn',  @FigureMouseWheelCallback);
+    end
+    % Disable automatic legends (after 2017a)
+    if (MatlabVersion >= 902) 
+        set(hFig, 'defaultLegendAutoUpdate', 'off');
+    end
+    
+    % Prepare figure appdata
+    setappdata(hFig, 'FigureId', FigureId);
+    setappdata(hFig, 'hasMoved', 0);
+    setappdata(hFig, 'isPlotEditToolbar', 0);
+    setappdata(hFig, 'isSensorsOnly', 0);
+    setappdata(hFig, 'GraphSelection', []);
+    setappdata(hFig, 'isStatic', 0);
+    setappdata(hFig, 'isStaticFreq', 1);
+    setappdata(hFig, 'Colormap', db_template('ColormapInfo'));
+    % Time-freq specific appdata
+    TfInfo = db_template('TfInfo');
+    setappdata(hFig, 'Timefreq', TfInfo);
+end
+
+
+%% ===========================================================================
+%  ===== FIGURE CALLBACKS ====================================================
+%  ===========================================================================
+%% ===== CURRENT FREQ CHANGED =====
+function CurrentTimeChangedCallback(hFig) %#ok<DEFNU>
+    % If no time in this figure
+    if getappdata(hFig, 'isStatic')
+        return;
+    end
+    TfInfo = getappdata(hFig, 'Timefreq');
+    switch (TfInfo.DisplayMode)
+        % Spectrum: redraw everything
+        case 'Spectrum'
+            UpdateFigurePlot(hFig, 1);
+        % Time series: Move cursor
+        case 'TimeSeries'
+            hAxes = findobj(hFig, '-depth', 1, 'Tag', 'AxesGraph');
+            if ~isempty(hAxes)
+                PlotCursor(hFig, hAxes);
+            end
+    end
+end
+
+%% ===== CURRENT FREQ CHANGED =====
+function CurrentFreqChangedCallback(hFig) %#ok<DEFNU>
+    global GlobalData;
+    % If no frequencies for this figure
+    if getappdata(hFig, 'isStaticFreq')
+        return;
+    end
+    TfInfo = getappdata(hFig, 'Timefreq');
+    switch (TfInfo.DisplayMode)
+        % Spectrum: Move cursor
+        case 'Spectrum'
+            hAxes = findobj(hFig, '-depth', 1, 'Tag', 'AxesGraph');
+            if ~isempty(hAxes)
+                PlotCursor(hFig, hAxes);
+            end
+        % Time series: redraw everything
+        case 'TimeSeries'
+            TfInfo.iFreqs = GlobalData.UserFrequencies.iCurrentFreq;
+            setappdata(hFig, 'Timefreq', TfInfo);
+            UpdateFigurePlot(hFig, 1);
+    end
+end
+
+%% ===== DISPLAY OPTIONS CHANGED =====
+function DisplayOptionsChangedCallback(hFig) %#ok<DEFNU>
+    % Restore intial view
+    %ResetView(hFig);
+    % Update display
+    UpdateFigurePlot(hFig, 1);
+end
+
+%% ===== SELECTED ROW CHANGED =====
+function SelectedRowChangedCallback(iDS, iFig)
+    global GlobalData;
+    % Get figure appdata
+    hFig = GlobalData.DataSet(iDS).Figure(iFig).hFigure;
+    % Get current selection for the figure
+    curSelRows = figure_timeseries('GetFigSelectedRows', hFig);
+    % Get new selection that the figure should show (keep only the ones available for this figure)
+    allFigRows = GlobalData.DataSet(iDS).Figure(iFig).Handles.LinesLabels;
+    % Remove spaces
+    allFigRows = cellfun(@(c)strrep(c,' ',''), allFigRows, 'UniformOutput', 0);
+    % Get new selection that the figure should show (keep only the ones available for this figure)
+    newSelRows = intersect(GlobalData.DataViewer.SelectedRows, allFigRows);
+    % Sensors to select
+    rowsToSel = setdiff(newSelRows, curSelRows);
+    if ~isempty(rowsToSel)
+        figure_timeseries('SetFigSelectedRows', hFig, rowsToSel, 1);
+    end
+    % Sensors to unselect
+    rowsToUnsel = setdiff(curSelRows, newSelRows);
+    if ~isempty(rowsToUnsel)
+        figure_timeseries('SetFigSelectedRows', hFig, rowsToUnsel, 0);
+    end
+end
+
+
+%% ===========================================================================
+%  ===== KEYBOARD AND MOUSE CALLBACKS ========================================
+%  ===========================================================================
+%% ===== FIGURE MOUSE DOWN =====
+function FigureMouseDownCallback(hFig, ev)
+    % Get selected object in this figure
+    hObj = get(hFig,'CurrentObject');
+    if isempty(hObj)
+        return;
+    end
+    % Get object tag
+    objTag = get(hObj, 'Tag');
+    % Re-select main axes
+    drawnow;
+    hAxes = findobj(hFig, '-depth', 1, 'tag', 'AxesGraph');
+    set(hFig,'CurrentObject', hAxes(1), 'CurrentAxes', hAxes(1));      
+    % Get figure properties
+    MouseStatus = get(hFig, 'SelectionType');
+    
+    % Switch between available graphic objects
+    switch (objTag)
+        case 'Spectrum'
+            % Figure: Keep the main axes as clicked object
+            hAxes = hAxes(1);
+        case 'AxesGraph'
+            % Axes: selectec axes = the one that was clicked
+            hAxes = hObj;
+        case 'DataLine'
+            % Time series lines: select
+            if (~strcmpi(MouseStatus, 'alt') || (get(hObj, 'LineWidth') > 1))
+                LineClickedCallback(hObj);
+                return;
+            end
+        case 'SelectionPatch'
+            % Shift+click: zoom into selection (otherwise, regular click)
+            if strcmpi(MouseStatus, 'extend')
+                ZoomSelection(hFig);
+                return;
+            else
+                hAxes = get(hObj, 'Parent');
+            end
+        case {'Cursor', 'TextCursor'}
+            hAxes = get(hObj, 'Parent');
+        case 'legend'
+            legendButtonDownFcn = get(hObj, 'ButtonDownFcn');
+            if ~isempty(legendButtonDownFcn)
+                if iscell(legendButtonDownFcn)
+                    legendButtonDownFcn{1}(hObj, ev, legendButtonDownFcn{2});
+                else
+                    % After Matlab 2014b.... 
+                end
+            end
+            return
+        otherwise
+            % Any other object: consider as a click on the main axes
+    end
+
+    % ===== PROCESS CLICKS ON MAIN TS AXES =====
+    % Start an action (Move time cursor, pan)
+    switch(MouseStatus)
+        % Left click
+        case 'normal'
+            clickAction = 'selection'; 
+            % Initialize time selection
+            [Xcur, iXcur, Xvector] = GetMouseX(hFig, hAxes);
+            if (length(Xvector) > 1)
+                setappdata(hFig, 'GraphSelection', [Xcur, Inf]);
+            else
+                setappdata(hFig, 'GraphSelection', []);
+            end
+        % CTRL+Mouse, or Mouse right
+        case 'alt'
+            clickAction = 'gzoom';
+            set(hFig, 'Pointer', 'top');
+        % SHIFT+Mouse
+        case 'extend'
+            clickAction = 'pan';
+            set(hFig, 'Pointer', 'fleur');
+        % DOUBLE CLICK
+        case 'open'
+            ResetView(hFig);
+            return;
+        % OTHER : nothing to do
+        otherwise
+            return
+    end
+
+    % Reset the motion flag
+    setappdata(hFig, 'hasMoved', 0);
+    % Record mouse location in the figure coordinates system
+    setappdata(hFig, 'clickPositionFigure', get(hFig, 'CurrentPoint'));
+    % Record action to perform when the mouse is moved
+    setappdata(hFig, 'clickAction', clickAction);
+    % Record axes ibject that was clicked (usefull when more than one axes object in figure)
+    setappdata(hFig, 'clickSource', hAxes);
+    % Register MouseMoved callbacks for current figure
+    set(hFig, 'WindowButtonMotionFcn', @FigureMouseMoveCallback);
+end
+
+
+%% ===== FIGURE MOUSE MOVE =====
+function FigureMouseMoveCallback(hFig, ev)  
+    % Get current mouse action
+    clickAction = getappdata(hFig, 'clickAction');
+    hAxes = getappdata(hFig, 'clickSource');
+    if isempty(clickAction) || isempty(hAxes)
+        return
+    end
+    % Set the motion flag
+    setappdata(hFig, 'hasMoved', 1);
+    % Get current mouse location
+    curptFigure = get(hFig, 'CurrentPoint');
+    motionFigure = (curptFigure - getappdata(hFig, 'clickPositionFigure')) / 100;
+    % Update click point location
+    setappdata(hFig, 'clickPositionFigure', curptFigure);
+
+    % Switch between different actions (Pan, Rotate, Contrast)
+    switch(clickAction)                          
+        case 'pan' % maybe could use figure_timeseries.FigurePan
+            % Get initial XLim and YLim
+            XLimInit = getappdata(hAxes, 'XLimInit');
+            YLimInit = getappdata(hAxes, 'YLimInit');
+            
+            % Move view along X axis
+            XLim = get(hAxes, 'XLim');
+            isXLog = strcmpi(get(hAxes, 'XScale'), 'log');
+            if isXLog
+                XLim = log10(XLim);
+                XLimInit = log10(XLimInit);
+            end
+            XLim = XLim - (XLim(2) - XLim(1)) * motionFigure(1);
+            XLim = bst_saturate(XLim, XLimInit, 1);
+            if isXLog
+                XLim = 10.^XLim;
+            end
+            set(hAxes, 'XLim', XLim);
+            
+            % Move view along Y axis
+            YLim = get(hAxes, 'YLim');
+            isYLog = strcmpi(get(hAxes, 'YScale'), 'log');
+            if isYLog
+                YLim = log10(YLim);
+                YLimInit = log10(YLimInit);
+            end
+            YLim = YLim - (YLim(2) - YLim(1)) * motionFigure(2);
+            YLim = bst_saturate(YLim, YLimInit, 1);
+            if isYLog
+                YLim = 10.^YLim;
+            end
+            set(hAxes, 'YLim', YLim);
+            % Set the cursor height
+            hCursor = findobj(hAxes, '-depth', 1, 'Tag', 'Cursor');
+            set(hCursor, 'YData', YLim);
+            % Set the selection rectangle dimensions
+            hSelectionPatch = findobj(hAxes, '-depth', 1, 'Tag', 'SelectionPatch');
+            if ~isempty(hSelectionPatch)
+                set(hSelectionPatch, 'YData', [YLim(1), YLim(1), YLim(2), YLim(2)]);
+            end
+
+        case 'selection'
+            % Get time selection
+            GraphSelection = getappdata(hFig, 'GraphSelection');
+            % Time selection
+            if ~isempty(GraphSelection)
+                % Update time selection
+                Xcur = GetMouseX(hFig, hAxes);
+                GraphSelection(2) = Xcur;
+                setappdata(hFig, 'GraphSelection', GraphSelection);
+                % Redraw time selection
+                DrawSelection(hFig);
+            end
+            
+        case 'gzoom'
+            % Gain zoom
+            ScrollCount = -motionFigure(2) * 10;
+            figure_timeseries('FigureScroll', hFig, ScrollCount, 'vertical');
+            % Apply same limits as when panning
+            YLimInit = getappdata(hAxes, 'YLimInit');
+            YLim = get(hAxes, 'YLim');
+            isYLog = strcmpi(get(hAxes, 'YScale'), 'log');
+            if isYLog
+                YLim = log10(YLim);
+                YLimInit = log10(YLimInit);
+            end
+            YLim = bst_saturate(YLim, YLimInit, 1);
+            if isYLog
+                YLim = 10.^YLim;
+            end
+            set(hAxes, 'YLim', YLim);
+    end
+end
+            
+
+%% ===== FIGURE MOUSE UP =====        
+function FigureMouseUpCallback(hFig, event)   
+    % Get mouse state
+    hasMoved    = getappdata(hFig, 'hasMoved');
+    MouseStatus = get(hFig, 'SelectionType');
+    % Reset figure mouse fields
+    setappdata(hFig, 'clickAction', '');
+    setappdata(hFig, 'hasMoved', 0);
+    % Restore mouse pointer
+    set(hFig, 'Pointer', 'arrow');
+    drawnow;
+    % Get axes handles
+    hAxes = getappdata(hFig, 'clickSource');
+    if isempty(hAxes) || ~ishandle(hAxes)
+        return
+    end
+    
+    % If mouse has not moved: popup or time change
+    Xmode = 'unknown';
+    if ~hasMoved && ~isempty(MouseStatus)
+        if strcmpi(MouseStatus, 'normal')
+            % Get current frequency
+            [Xcur, iXcur, Xvector, Xmode] = GetMouseX(hFig, hAxes);
+            % Update plot
+            if ~isempty(Xcur)
+                % Move time cursor to new time
+                hCursor = findobj(hAxes, '-depth', 1, 'Tag', 'Cursor');
+                set(hCursor, 'XData', Xcur.*[1 1]);
+                drawnow;
+                % Update the current time in the whole application      
+                switch(Xmode)
+                    case 'Spectrum'
+                        panel_freq('SetCurrentFreq', iXcur);
+                    case 'TimeSeries'
+                        panel_time('SetCurrentTime', Xcur);
+                end
+                % Remove previous time selection patch
+                setappdata(hFig, 'GraphSelection', []);
+                DrawSelection(hFig);
+            end
+        else 
+            % Popup
+            DisplayFigurePopup(hFig);
+        end
+    end
+    
+    % Reset MouseMove callbacks for current figure
+    set(hFig, 'WindowButtonMotionFcn', []); 
+    % Remove mouse callbacks appdata
+    setappdata(hFig, 'clickSource', []);
+    setappdata(hFig, 'clickAction', []);
+    % Update figure selection
+    bst_figures('SetCurrentFigure', hFig, 'TF');
+    bst_figures('SetCurrentFigure', hFig, '2D');
+end
+
+
+%% ===== GET MOUSE X =====
+function [Xcur, iXcur, Xvector, Xmode] = GetMouseX(hFig, hAxes)
+    % Get current point in axes
+    Xcur    = get(hAxes, 'CurrentPoint');
+    XLim = get(hAxes, 'XLim');
+    TfInfo = getappdata(hFig, 'Timefreq');
+    % Check whether cursor is out of display time bounds
+    Xcur= bst_saturate(Xcur(1,1), XLim);
+    % Get the X vector
+    [Time, Freqs] = figure_timefreq('GetFigureData', hFig);
+    switch (TfInfo.DisplayMode)
+        case 'Spectrum',   Xvector = Freqs;
+        case 'TimeSeries', Xvector = Time;
+    end
+    Xmode = TfInfo.DisplayMode;
+    % Bands (time or freq)
+    if iscell(Xvector)
+        CenterBand = mean(process_tf_bands('GetBounds', Freqs), 2);
+        iXcur = bst_closest(Xcur, CenterBand);
+        Xcur = CenterBand(iXcur);
+    else
+        iXcur = bst_closest(Xcur, Xvector);
+        Xcur = Xvector(iXcur);
+    end
+end
+
+%% ===== DRAW SELECTION =====
+function DrawSelection(hFig)
+    % Get axes (can have more than one)
+    hAxesList = findobj(hFig, '-depth', 1, 'Tag', 'AxesGraph');
+    % Get time selection
+    GraphSelection = getappdata(hFig, 'GraphSelection');
+    % Get display mode
+    TfInfo = getappdata(hFig, 'Timefreq');
+    % Process all the axes
+    for i = 1:length(hAxesList)
+        hAxes = hAxesList(i);
+        % Draw new time selection patch
+        if ~isempty(GraphSelection) && ~isinf(GraphSelection(2))
+            % Get axes limits 
+            YLim = get(hAxes, 'YLim');
+            % Get previous patch
+            hSelPatch = findobj(hAxes, '-depth', 1, 'Tag', 'SelectionPatch');
+            % Position of the square patch
+            XData = [GraphSelection(1), GraphSelection(2), GraphSelection(2), GraphSelection(1)];
+            YData = [YLim(1), YLim(1), YLim(2), YLim(2)];
+            ZData = [0.01 0.01 0.01 0.01];
+            % If patch do not exist yet: create it
+            if isempty(hSelPatch)
+                % EraseMode: Only for Matlab <= 2014a
+                if (bst_get('MatlabVersion') <= 803)
+                    optErase = {'EraseMode', 'xor'};   % INCOMPATIBLE WITH OPENGL RENDERER (BUG), REMOVED IN MATLAB 2014b
+                    patchColor = [.3 .3 1];
+                else
+                    optErase = {};
+                    patchColor = [.7 .7 1];
+                end
+                % Draw patch
+                hSelPatch = patch('XData', XData, ...
+                                  'YData', YData, ...
+                                  'ZData', ZData, ...
+                                  'LineWidth', 1, ...
+                                  optErase{:}, ...
+                                  'FaceColor', patchColor, ...
+                                  'FaceAlpha', 1, ...
+                                  'EdgeColor', patchColor, ...
+                                  'EdgeAlpha', 1, ...
+                                  'Tag',       'SelectionPatch', ...
+                                  'Parent',    hAxes);
+            % Else, patch already exist: update it
+            else
+                % Change patch limits
+                set(hSelPatch, ...
+                    'XData', XData, ...
+                    'YData', YData, ...
+                    'ZData', ZData, ...
+                    'Visible', 'on');
+            end
+            
+            % === UPDATE X-LABEL ===
+            switch (TfInfo.DisplayMode)
+                case 'Spectrum'
+                    strSelection = sprintf('Selection: [%1.2f Hz - %1.2f Hz]', min(GraphSelection), max(GraphSelection));
+                case 'TimeSeries'
+                    % Get current time units
+                    timeUnit = panel_time('GetTimeUnit');
+                    % Update label according to the time units
+                    switch (timeUnit)
+                        case 'ms'
+                            strSelection = sprintf('Selection: [%1.2f ms - %1.2f ms]', min(GraphSelection)*1000, max(GraphSelection)*1000);
+                        case 's'
+                            strSelection = sprintf('Selection: [%1.4f s - %1.4f s]', min(GraphSelection), max(GraphSelection));
+                    end
+                    strLength = sprintf('         Duration: [%d ms]', round(abs(GraphSelection(2) - GraphSelection(1)) * 1000));
+                    strSelection = [strSelection, strLength];
+            end
+            % Get selection label
+            hTextTimeSel = findobj(hFig, '-depth', 1, 'Tag', 'TextTimeSel');
+            if ~isempty(hTextTimeSel)
+                % Update label
+                set(hTextTimeSel, 'Visible', 'on', 'String', strSelection);
+            end
+            
+        else
+            % Remove previous selection patch
+            set(findobj(hAxes, '-depth', 1, 'Tag', 'SelectionPatch'), 'Visible', 'off');
+            set(findobj(hFig, '-depth', 1, 'Tag', 'TextTimeSel'), 'Visible', 'off');
+        end
+    end
+end
+
+
+%% ===== SET FREQ SELECTION =====
+% Define manually the freq selection for a given Spectrum figure
+% 
+% USAGE:  SetFreqSelection(hFig, Xsel)
+%         SetFreqSelection(hFig)
+function SetFreqSelection(hFig, Xsel)
+    % Get figure display mode
+    TfInfo = getappdata(hFig, 'Timefreq');
+    % Get the X vector for this figure
+    [Time, Freqs] = figure_timefreq('GetFigureData', hFig);
+    switch (TfInfo.DisplayMode)
+        case 'Spectrum'
+            Xvector = Freqs;
+            strUnits = 'Hz';
+        case 'TimeSeries'
+            Xvector = Time;
+            strUnits = 's';
+    end
+    if (length(Xvector) <= 1) || iscell(Xvector)
+        return;
+    end
+    % Ask for a frequency range
+    if (nargin < 2) || isempty(Xsel)
+        Xsel = panel_freq('InputSelectionWindow', Xvector([1,end]), 'Set frequency selection', strUnits);
+        if isempty(Xsel)
+            return
+        end
+    end
+    % Select the closest point in time vector
+    Xsel = Xvector(bst_closest(Xsel, Xvector));
+    % Draw new time selection
+    setappdata(hFig, 'GraphSelection', Xsel);
+    DrawSelection(hFig);
+end
+
+
+%% ===== ZOOM INTO SELECTION =====
+function ZoomSelection(hFig)
+    % Get time selection
+	GraphSelection = getappdata(hFig, 'GraphSelection');
+    if isempty(GraphSelection) || isinf(GraphSelection(2))
+        return;
+    end
+    % Set axes bounds to selection
+    hAxesList = findobj(hFig, '-depth', 1, 'Tag', 'AxesGraph');
+    set(hAxesList, 'XLim', [min(GraphSelection), max(GraphSelection)]);
+    % Draw new time selection
+    setappdata(hFig, 'GraphSelection', []);
+    DrawSelection(hFig);
+end
+
+
+%% ===== FIGURE MOUSE WHEEL =====
+function FigureMouseWheelCallback(hFig, event)
+    if isempty(event)
+        return;
+    end
+    % SHIFT + Scroll
+    if ismember('shift', get(hFig,'CurrentModifier'))
+        figure_timeseries('FigureScroll', hFig, event.VerticalScrollCount, 'gzoom');
+    % CTRL + Scroll
+    elseif ismember('control', get(hFig,'CurrentModifier'))
+        figure_timeseries('FigureScroll', hFig, event.VerticalScrollCount, 'vertical');
+    % Regular scroll
+    else
+        figure_timeseries('FigureScroll', hFig, event.VerticalScrollCount, 'horizontal');
+    end
+end
+
+
+%% ===== KEYBOARD CALLBACK =====
+function FigureKeyPressedCallback(hFig, ev)
+    global GlobalData;
+    % Convert event to Matlab (in case it's coming from a java callback)
+    [keyEvent, isControl, isShift] = gui_brainstorm('ConvertKeyEvent', ev);
+    if isempty(keyEvent.Key)
+        return
+    end
+    % Prevent multiple executions
+    hAxes = findobj(hFig, '-depth', 1, 'Tag', 'AxesGraph')';
+    set([hFig hAxes], 'BusyAction', 'cancel');
+    % Get time freq information
+    TfInfo = getappdata(hFig, 'Timefreq');
+    TfFile = TfInfo.FileName;
+    if isempty(TfFile)
+        return;
+    end
+    
+    % Process event
+    switch (keyEvent.Key)
+        % Arrows
+        case {'leftarrow', 'rightarrow', 'pageup', 'pagedown', 'home', 'end'}
+            switch (TfInfo.DisplayMode)
+                case 'Spectrum',     panel_freq('FreqKeyCallback', keyEvent);
+                case 'TimeSeries',   panel_time('TimeKeyCallback', keyEvent);
+            end
+        case {'uparrow', 'downarrow'}
+            % UP/DOWN: Change data row
+            if ~isempty(TfInfo.RowName) && (ischar(TfInfo.RowName) || (length(TfInfo.RowName) == 1))
+                panel_display('SetSelectedRowName', hFig, keyEvent.Key);
+            else
+                switch (TfInfo.DisplayMode)
+                    case 'Spectrum',     panel_freq('FreqKeyCallback', keyEvent);
+                    case 'TimeSeries',   panel_time('TimeKeyCallback', keyEvent);
+                end
+            end
+        % CTRL+D : Dock figure
+        case 'd'
+            if isControl
+                isDocked = strcmpi(get(hFig, 'WindowStyle'), 'docked');
+                bst_figures('DockFigure', hFig, ~isDocked);
+            end
+        % CTRL+I : Save as image
+        case 'i'
+            if isControl
+                out_figure_image(hFig);
+            end
+        % CTRL+J : Open as image
+        case 'j'
+            if isControl
+                out_figure_image(hFig, 'Viewer');
+            end
+        % CTRL+F : Open as figure
+        case 'f'
+            if isControl
+                out_figure_image(hFig, 'Figure');
+            end
+        % CTRL+R : Recordings time series
+        case 'r'
+            if isControl
+                % Get figure description
+                [hFig, iFig, iDS] = bst_figures('GetFigure', hFig);
+                % If there is an associated an available DataFile
+                if ~isempty(GlobalData.DataSet(iDS).DataFile)
+                    view_timeseries(GlobalData.DataSet(iDS).DataFile, GlobalData.DataSet(iDS).Figure(iFig).Id.Modality);
+                end
+            end
+        % CTRL+T : Default topography
+        case 't'           
+            if isControl
+                view_topography(TfFile, [], '2DSensorCap', [], 0);
+            end
+        % Y : Scale to fit Y axis
+        case 'y'
+            TsInfo = getappdata(hFig, 'TsInfo');
+            if strcmpi(TsInfo.DisplayMode, 'butterfly')
+                figure_timeseries('ScaleToFitY', hFig, ev);
+            end
+        % RETURN: VIEW SELECTED CHANNELS
+        case 'return'
+            DisplaySelectedRows(hFig);
+        % DELETE: SET CHANNELS AS BAD
+        case {'delete', 'backspace'}
+            % Get figure description
+            [hFig, iFig, iDS] = bst_figures('GetFigure', hFig);
+            % Get selected rows
+            SelChan = figure_timeseries('GetFigSelectedRows', hFig);
+            % Only for PSD attached directly to a data file
+            if ~isempty(SelChan) && ~isempty(GlobalData.DataSet(iDS).DataFile) && ...
+                    (length(GlobalData.DataSet(iDS).Figure(iFig).SelectedChannels) ~= length(SelChan)) && ...
+                    ~isempty(strfind(TfFile, '_psd')) && ...
+                    strcmpi(file_gettype(GlobalData.DataSet(iDS).DataFile), 'data')
+                AddParentBadChannels(hFig, SelChan);
+            end
+        % ESCAPE: CLEAR SELECTION
+        case 'escape'
+            bst_figures('SetSelectedRows', []);
+        % OTHER
+        otherwise
+            % Not found: test based on the character that was generated
+            if isfield(keyEvent, 'Character') && ~isempty(keyEvent.Character)
+                switch(keyEvent.Character)
+                    % PLUS/MINUS: GAIN CONTROL
+                    case '+'
+                        figure_timeseries('UpdateTimeSeriesFactor', hFig, 1.1);
+                    case '-'
+                        figure_timeseries('UpdateTimeSeriesFactor', hFig, .9091);
+                end
+            end
+    end
+    % Restore events
+    if ~isempty(hFig) && ishandle(hFig)
+        hAxes = findobj(hFig, '-depth', 1, 'Tag', 'AxesGraph')';
+        set([hFig hAxes], 'BusyAction', 'queue');
+    end
+end
+
+
+%% ===== ADD BAD CHANNELS =====
+function AddParentBadChannels(hFig, BadChan)
+    global GlobalData;
+    % Get figure description
+    [hFig, iFig, iDS] = bst_figures('GetFigure', hFig);
+    if isempty(hFig)
+        return;
+    end
+    % Get indices in the channel file
+    iBad = [];
+    for i = 1:length(BadChan)
+        iBad = [iBad, find(strcmpi(BadChan{i}, {GlobalData.DataSet(iDS).Channel.Name}))];
+    end
+    % Get selected rows
+    if ~isempty(iBad) && strcmpi(file_gettype(GlobalData.DataSet(iDS).DataFile), 'data') && ~isempty(GlobalData.DataSet(iDS).DataFile)
+        % Add new bad channels
+        newChannelFlag = GlobalData.DataSet(iDS).Measures.ChannelFlag;
+        newChannelFlag(iBad) = -1;
+        % Update channel flag
+        panel_channel_editor('UpdateChannelFlag', GlobalData.DataSet(iDS).DataFile, newChannelFlag);
+        % Reset selection (done in UpdateChannelFlag)
+        %bst_figures('SetSelectedRows', []);
+    end
+end
+
+%% ===== GET DEFAULT FACTOR =====
+function defaultFactor = GetDefaultFactor(Modality)
+    global GlobalData
+    if isempty(GlobalData.DataViewer.DefaultFactor)
+        defaultFactor = 1;
+    else
+        iMod = find(cellfun(@(c)isequal(c,Modality), GlobalData.DataViewer.DefaultFactor(:,1)));
+        if isempty(iMod)
+            defaultFactor = 1;
+        else
+            defaultFactor = GlobalData.DataViewer.DefaultFactor{iMod,2};
+        end
+    end
+end
+
+
+%% ===== LINE CLICKED =====
+function LineClickedCallback(hLine, ev)
+    global GlobalData;
+    % Get figure handle
+    hFig = get(hLine, 'Parent');
+    while ~strcmpi(get(hFig, 'Type'), 'figure') || isempty(hFig)
+        hFig = get(hFig, 'Parent');
+    end
+    if isempty(hFig)
+        return;
+    end
+    hAxes = get(hLine, 'Parent');
+    setappdata(hFig, 'clickSource', []);
+    % Get figure description
+    [hFig, iFig, iDS] = bst_figures('GetFigure', hFig);
+    sFig = GlobalData.DataSet(iDS).Figure(iFig);
+    % Get row indice
+    iRow = find(sFig.Handles.hLines == hLine);
+    if isempty(iRow)
+        return
+    end
+    RowName = sFig.Handles.LinesLabels{iRow};
+    % Get click type
+    isRightClick = strcmpi(get(hFig, 'SelectionType'), 'alt');
+    % Right click : display popup menu
+    if isRightClick
+        setappdata(hFig, 'clickSource', hAxes);
+        DisplayFigurePopup(hFig, RowName);   
+        setappdata(hFig, 'clickSource', []);
+    % Left click: Select/unselect line
+    else
+        bst_figures('ToggleSelectedRow', RowName);
+    end             
+    % Update figure selection
+    bst_figures('SetCurrentFigure', hFig, '2D');
+    bst_figures('SetCurrentFigure', hFig, 'TF');
+end
+
+
+%% ===== DISPLAY SELECTED CHANNELS =====
+% USAGE:  DisplaySelectedRows(hFig)
+function DisplaySelectedRows(hFig)
+    % Get selected rows
+    RowNames = figure_timeseries('GetFigSelectedRows', hFig);
+    if isempty(RowNames)
+        return;
+    end
+    % Reset selection
+    bst_figures('SetSelectedRows', []);
+    % Get figure info
+    TfInfo = getappdata(hFig, 'Timefreq');
+    % Plot figure
+    view_spectrum(TfInfo.FileName, TfInfo.DisplayMode, RowNames, 1);
+end
+
+
+%% ===== RESET VIEW =====
+function ResetView(hFig)
+    % Get list of axes in this figure
+    hAxes = findobj(hFig, '-depth', 1, 'Tag', 'AxesGraph');
+    % Restore initial X and Y zooms
+    XLim = getappdata(hAxes, 'XLimInit');
+    YLim = getappdata(hAxes, 'YLimInit');
+    set(hAxes, 'XLim', XLim);
+    set(hAxes, 'YLim', YLim);
+    % Set the time cursor height to the maximum of the display
+    hCursor = findobj(hAxes, '-depth', 1, 'Tag', 'Cursor');
+    set(hCursor, 'YData', YLim);
+    % Set the selection rectangle dimensions
+    hSelectionPatch = findobj(hAxes, '-depth', 1, 'Tag', 'SelectionPatch');
+    if ~isempty(hSelectionPatch)
+        set(hSelectionPatch, 'YData', [YLim(1), YLim(1), YLim(2), YLim(2)]);
+    end
+end
+
+
+%% ===== HIDE/SHOW LEGENDS =====
+function newPropVal = ToggleAxesProperty(hAxes, propName)
+    switch get(hAxes(1), propName)
+        case 'on'
+            set(hAxes, propName, 'off');
+            newPropVal = 0;
+        case 'off'
+            set(hAxes, propName, 'on');
+            newPropVal = 1;
+    end
+end
+function SetShowLegend(iDS, iFig, ShowLegend)
+    global GlobalData;
+    % Update TsInfo field
+    hFig = GlobalData.DataSet(iDS).Figure(iFig).hFigure;
+    TsInfo = getappdata(hFig, 'TsInfo');
+    TsInfo.ShowLegend = ShowLegend;
+    setappdata(hFig, 'TsInfo', TsInfo);
+    % Redraw figure
+    UpdateFigurePlot(hFig, 1);
+end
+function ToggleGrid(hAxes, hFig, xy)
+    isSel = ToggleAxesProperty(hAxes, [xy 'Grid']);
+    ToggleAxesProperty(hAxes, [xy 'MinorGrid']);
+
+    TsInfo = getappdata(hFig, 'TsInfo');
+    TsInfo = setfield(TsInfo, ['Show' xy 'Grid'], isSel);
+    setappdata(hFig, 'TsInfo', TsInfo);
+
+    RefreshGridBtnDisplay(hFig, TsInfo);
+end
+function ToggleLogScaleX(hAxes, hFig, loglin)
+    set(hAxes, 'XScale', loglin);
+    TsInfo = getappdata(hFig, 'TsInfo');
+    TsInfo.XScale = loglin;
+    setappdata(hFig, 'TsInfo', TsInfo);
+    RefreshLogScaleBtnDisplay(hFig, TsInfo);
+    bst_set('XScale', loglin);
+end
+function RefreshLogScaleBtnDisplay(hFig, TsInfo)
+    % Toggle selection of associated button if possible
+    buttonContainer = findobj(hFig, '-depth', 1, 'Tag', 'ButtonSetScaleLog');
+    if ~isempty(buttonContainer)
+        button = get(buttonContainer, 'UserData');
+        button.setSelected(strcmp(TsInfo.XScale, 'log'));
+    end
+end
+function RefreshGridBtnDisplay(hFig, TsInfo)
+    % Toggle selection of associated button if possible
+    buttonContainer = findobj(hFig, '-depth', 1, 'Tag', 'ButtonShowGrids');
+    if ~isempty(buttonContainer)
+        button = get(buttonContainer, 'UserData');
+        button.setSelected((TsInfo.ShowXGrid & TsInfo.ShowYGrid) || ...
+            (strcmpi(TsInfo.DisplayMode, 'column') & TsInfo.ShowXGrid));
+    end
+end
+
+
+%% ===== POPUP MENU =====
+function DisplayFigurePopup(hFig, menuTitle)
+    import java.awt.event.KeyEvent;
+    import javax.swing.KeyStroke;
+    import org.brainstorm.icon.*;
+    global GlobalData;
+    % If menuTitle not specified
+    if (nargin < 2)
+        menuTitle = '';
+    end
+    % Get figure description
+    [hFig, iFig, iDS] = bst_figures('GetFigure', hFig);
+    % Get axes handles
+    hAxes = getappdata(hFig, 'clickSource');
+    if isempty(hAxes)
+        return
+    end
+    % Get time freq information
+    TfInfo = getappdata(hFig, 'Timefreq');
+    TfFile = TfInfo.FileName;
+    if isempty(TfFile)
+        return;
+    end
+    TsInfo = getappdata(hFig, 'TsInfo');
+    % Get loaded information
+    iTimefreq = bst_memory('GetTimefreqInDataSet', iDS, TfFile);
+    % Create popup menu
+    jPopup = java_create('javax.swing.JPopupMenu');
+    % Menu title
+    if ~isempty(menuTitle)
+        jTitle = gui_component('Label', jPopup, [], ['<HTML><B>' menuTitle '</B>']);
+        jTitle.setBorder(javax.swing.BorderFactory.createEmptyBorder(5,35,0,0));
+        jPopup.addSeparator();
+    end
+    
+    % ==== DISPLAY OTHER FIGURES ====
+    % Only for MEG and EEG time series
+    if strcmpi(GlobalData.DataSet(iDS).Timefreq(iTimefreq).DataType, 'data')       
+        % === View RECORDINGS ===
+        if ~isempty(GlobalData.DataSet(iDS).DataFile)
+            jItem = gui_component('MenuItem', jPopup, [], 'Recordings', IconLoader.ICON_TS_DISPLAY, [], @(h,ev)view_timeseries(GlobalData.DataSet(iDS).DataFile, GlobalData.DataSet(iDS).Figure(iFig).Id.Modality));
+            jItem.setAccelerator(KeyStroke.getKeyStroke(KeyEvent.VK_R, KeyEvent.CTRL_MASK));
+        end
+        % === View TOPOGRAPHY ===
+        if ~isempty(GlobalData.DataSet(iDS).Figure(iFig).Id.Modality) && ismember(GlobalData.DataSet(iDS).Figure(iFig).Id.Modality, {'MEG MAG','MEG GRAD','MEG','EEG'})
+            jItem = gui_component('MenuItem', jPopup, [], '2D Sensor cap', IconLoader.ICON_TOPOGRAPHY, [], @(h,ev)bst_call(@view_topography, TfFile, [], '2DSensorCap', [], 0));
+            jItem.setAccelerator(KeyStroke.getKeyStroke(KeyEvent.VK_T, KeyEvent.CTRL_MASK));
+            jPopup.addSeparator();
+        end
+    end
+
+    % === VIEW SELECTED ===
+    jItem = gui_component('MenuItem', jPopup, [], 'View selected', IconLoader.ICON_SPECTRUM, [], @(h,ev)DisplaySelectedRows(hFig));
+    jItem.setAccelerator(KeyStroke.getKeyStroke(KeyEvent.VK_ENTER, 0)); % ENTER  
+    % === SET SELECTED AS BAD CHANNELS ===
+    % Get selected rows
+    SelChan = figure_timeseries('GetFigSelectedRows', hFig);
+    % Only for PSD attached directly to a data file
+    if ~isempty(SelChan) && ~isempty(GlobalData.DataSet(iDS).DataFile) && ...
+            (length(GlobalData.DataSet(iDS).Figure(iFig).SelectedChannels) ~= length(SelChan)) && ...
+            ~isempty(strfind(TfFile, '_psd')) && ...
+            strcmpi(file_gettype(GlobalData.DataSet(iDS).DataFile), 'data')
+        jItem = gui_component('MenuItem', jPopup, [], 'Mark selected as bad', IconLoader.ICON_BAD, [], @(h,ev)AddParentBadChannels(hFig, SelChan));
+        jItem.setAccelerator(KeyStroke.getKeyStroke(int32(KeyEvent.VK_DELETE), 0)); % DEL
+    end
+
+    % === RESET SELECTION ===
+    jItem = gui_component('MenuItem', jPopup, [], 'Reset selection', IconLoader.ICON_SURFACE, [], @(h,ev)bst_figures('SetSelectedRows',[]));
+    jItem.setAccelerator(KeyStroke.getKeyStroke(KeyEvent.VK_ESCAPE, 0)); % ESCAPE
+    jPopup.addSeparator();
+
+    % ==== MENU: SELECTION ====
+    % No time/freq bands
+    if ~iscell(GlobalData.DataSet(iDS).Timefreq(iTimefreq).Freqs) && isempty(GlobalData.DataSet(iDS).Timefreq(iTimefreq).TimeBands)
+        % Menu "Selection"
+        switch(TfInfo.DisplayMode)
+            case 'Spectrum',    strMenu = 'Frequency selection';
+            case 'TimeSeries',  strMenu = 'Time selection';
+        end
+        jMenuSelection = gui_component('Menu', jPopup, [], strMenu, IconLoader.ICON_TS_SELECTION);
+        % Set selection
+        gui_component('MenuItem', jMenuSelection, [], 'Set selection manually...', IconLoader.ICON_TS_SELECTION, [], @(h,ev)SetFreqSelection(hFig));
+        % Get current time selection
+        GraphSelection = getappdata(hFig, 'GraphSelection');
+        isSelection = ~isempty(GraphSelection) && ~any(isinf(GraphSelection(:)));
+        if isSelection
+            gui_component('MenuItem', jMenuSelection, [], 'Zoom into selection (Shift+click)', IconLoader.ICON_ZOOM_PLUS, [], @(h,ev)ZoomSelection(hFig));
+            jMenuSelection.addSeparator();
+            % === EXPORT TO DATABASE ===
+            if ~strcmpi(TfInfo.DisplayMode, 'TimeSeries')
+                gui_component('MenuItem', jMenuSelection, [], 'Export to database', IconLoader.ICON_SPECTRUM, [], @(h,ev)bst_call(@out_figure_timefreq, hFig, 'Database', 'Selection'));
+            end
+            % === EXPORT TO FILE ===
+            gui_component('MenuItem', jMenuSelection, [], 'Export to file', IconLoader.ICON_TS_EXPORT, [], @(h,ev)bst_call(@out_figure_timefreq, hFig, [], 'Selection'));
+            % === EXPORT TO MATLAB ===
+            gui_component('MenuItem', jMenuSelection, [], 'Export to Matlab', IconLoader.ICON_MATLAB_EXPORT, [], @(h,ev)bst_call(@out_figure_timefreq, hFig, 'Variable', 'Selection'));
+        end
+        jPopup.addSeparator();
+    end
+    
+    % ==== MENU: SNAPSHOT ====
+    jMenuSave = gui_component('Menu', jPopup, [], 'Snapshots', IconLoader.ICON_SNAPSHOT);
+        % === SAVE AS IMAGE ===
+        jItem = gui_component('MenuItem', jMenuSave, [], 'Save as image', IconLoader.ICON_SAVE, [], @(h,ev)bst_call(@out_figure_image, hFig));
+        jItem.setAccelerator(KeyStroke.getKeyStroke(KeyEvent.VK_I, KeyEvent.CTRL_MASK));
+        % === OPEN AS IMAGE ===
+        jItem = gui_component('MenuItem', jMenuSave, [], 'Open as image', IconLoader.ICON_IMAGE, [], @(h,ev)bst_call(@out_figure_image, hFig, 'Viewer'));
+        jItem.setAccelerator(KeyStroke.getKeyStroke(KeyEvent.VK_J, KeyEvent.CTRL_MASK));
+        jItem = gui_component('MenuItem', jMenuSave, [], 'Open as figure', IconLoader.ICON_IMAGE, [], @(h,ev)bst_call(@out_figure_image, hFig, 'Figure'));
+        jItem.setAccelerator(KeyStroke.getKeyStroke(KeyEvent.VK_F, KeyEvent.CTRL_MASK));
+        jMenuSave.addSeparator();
+        % === EXPORT TO DATABASE ===
+        gui_component('MenuItem', jMenuSave, [], 'Export to database (time-freq)', IconLoader.ICON_TIMEFREQ, [], @(h,ev)bst_call(@out_figure_timefreq, hFig, 'Database'));
+        gui_component('MenuItem', jMenuSave, [], 'Export to database (matrix)',    IconLoader.ICON_MATRIX, [], @(h,ev)bst_call(@out_figure_timefreq, hFig, 'Database', 'Matrix'));
+        % === EXPORT TO FILE ===
+        gui_component('MenuItem', jMenuSave, [], 'Export to file', IconLoader.ICON_TS_EXPORT, [], @(h,ev)bst_call(@out_figure_timefreq, hFig, []));
+        % === EXPORT TO MATLAB ===
+        gui_component('MenuItem', jMenuSave, [], 'Export to Matlab', IconLoader.ICON_MATLAB_EXPORT, [], @(h,ev)bst_call(@out_figure_timefreq, hFig, 'Variable'));
+        % === EXPORT TO PLOTLY ===
+        gui_component('MenuItem', jMenuSave, [], 'Export to Plotly', IconLoader.ICON_PLOTLY, [], @(h,ev)bst_call(@out_figure_plotly, hFig));
+        
+    % ==== MENU: FIGURE ====    
+    jMenuFigure = gui_component('Menu', jPopup, [], 'Figure', IconLoader.ICON_LAYOUT_SHOWALL);
+        % XScale
+        isXLog = strcmpi(get(hAxes, 'XScale'), 'log');
+        if isXLog
+            jItem = gui_component('CheckBoxMenuItem', jMenuFigure, [], 'X scale: linear', IconLoader.ICON_LOG, [], @(h,ev)ToggleLogScaleX(hAxes, hFig, 'linear'));
+        else
+            jItem = gui_component('CheckBoxMenuItem', jMenuFigure, [], 'X scale: log', IconLoader.ICON_LOG, [], @(h,ev)ToggleLogScaleX(hAxes, hFig, 'log'));
+        end
+        % YScale
+        isYLog = strcmpi(get(hAxes, 'YScale'), 'log');
+        if isYLog
+            jItem = gui_component('CheckBoxMenuItem', jMenuFigure, [], 'Y scale: linear', IconLoader.ICON_LOG, [], @(h,ev)figure_timeseries('SetScaleModeY', hFig, 'linear'));
+        else
+            jItem = gui_component('CheckBoxMenuItem', jMenuFigure, [], 'Y scale: log', IconLoader.ICON_LOG, [], @(h,ev)figure_timeseries('SetScaleModeY', hFig, 'log'));
+        end
+        jMenuFigure.addSeparator();
+        
+        % Legend
+        jItem = gui_component('CheckBoxMenuItem', jMenuFigure, [], 'Show legend', IconLoader.ICON_LABELS, [], @(h,ev)SetShowLegend(iDS, iFig, ~TsInfo.ShowLegend));
+        jItem.setSelected(TsInfo.ShowLegend);
+        % XGrid
+        isXGrid = strcmpi(get(hAxes(1), 'XGrid'), 'on');
+        jItem = gui_component('CheckBoxMenuItem', jMenuFigure, [], 'Show XGrid', IconLoader.ICON_GRID_X, [], @(h,ev)ToggleGrid(hAxes, hFig, 'X'));
+        jItem.setSelected(isXGrid);
+        % YGrid
+        isYGrid = strcmpi(get(hAxes(1), 'YGrid'), 'on');
+        jItem = gui_component('CheckBoxMenuItem', jMenuFigure, [], 'Show YGrid', IconLoader.ICON_GRID_Y, [], @(h,ev)ToggleGrid(hAxes, hFig, 'Y'));
+        jItem.setSelected(isYGrid);
+        % Change background color
+        jMenuFigure.addSeparator();
+        gui_component('MenuItem', jMenuFigure, [], 'Change background color', IconLoader.ICON_COLOR_SELECTION, [], @(h,ev)bst_figures('SetBackgroundColor', hFig));
+        jMenuFigure.addSeparator();
+        
+        % Show Matlab controls
+        isMatlabCtrl = ~strcmpi(get(hFig, 'MenuBar'), 'none') && ~strcmpi(get(hFig, 'ToolBar'), 'none');
+        jItem = gui_component('CheckBoxMenuItem', jMenuFigure, [], 'Matlab controls', IconLoader.ICON_MATLAB_CONTROLS, [], @(h,ev)bst_figures('ShowMatlabControls', hFig, ~isMatlabCtrl));
+        jItem.setSelected(isMatlabCtrl);
+        % Show plot edit toolbar
+        isPlotEditToolbar = getappdata(hFig, 'isPlotEditToolbar');
+        jItem = gui_component('CheckBoxMenuItem', jMenuFigure, [], 'Plot edit toolbar', IconLoader.ICON_PLOTEDIT, [], @(h,ev)bst_figures('TogglePlotEditToolbar', hFig));
+        jItem.setSelected(isPlotEditToolbar);
+        % Dock figure
+        isDocked = strcmpi(get(hFig, 'WindowStyle'), 'docked');
+        jItem = gui_component('CheckBoxMenuItem', jMenuFigure, [], 'Dock figure', IconLoader.ICON_DOCK, [], @(h,ev)bst_figures('DockFigure', hFig, ~isDocked));
+        jItem.setSelected(isDocked);
+        jItem.setAccelerator(KeyStroke.getKeyStroke(KeyEvent.VK_D, KeyEvent.CTRL_MASK)); 
+        % Clone figure
+        jMenuFigure.addSeparator();
+        gui_component('MenuItem', jMenuFigure, [], 'Clone figure', IconLoader.ICON_COPY, [], @(h,ev)bst_figures('CloneFigure', hFig));
+
+    % Display Popup menu
+    gui_popup(jPopup, hFig);
+end
+
+
+%% ===========================================================================
+%  ===== PLOT FUNCTIONS ======================================================
+%  ===========================================================================
+%% ===== PLOT FIGURE =====
+function UpdateFigurePlot(hFig, isForced)
+    global GlobalData;
+    if (nargin < 2) || isempty(isForced)
+        isForced = 0;
+    end
+    % ===== GET DATA =====
+    % Get figure description
+    [hFig, iFig, iDS] = bst_figures('GetFigure', hFig);
+    sFig = GlobalData.DataSet(iDS).Figure(iFig);
+    % If spectrum: get current time only
+    isSpectrum = strcmpi(sFig.Id.SubType, 'Spectrum');
+    if isSpectrum
+        TimeDef = 'CurrentTimeIndex';
+    else
+        TimeDef = [];
+    end
+    % Get data to plot
+    [Time, Freqs, TfInfo, TF, RowNames, FullTimeVector, DataType, tmp, iTimefreq] = figure_timefreq('GetFigureData', hFig, TimeDef);
+    if isempty(TF)
+        return;
+    end
+    % Row names
+    if ~isempty(RowNames) && ischar(RowNames)
+        RowNames = {RowNames};
+    end
+    % Exclude symmetric values (for producing simpler legends)
+    if isfield(GlobalData.DataSet(iDS).Timefreq(iTimefreq).Options, 'isSymmetric') && GlobalData.DataSet(iDS).Timefreq(iTimefreq).Options.isSymmetric ...
+            && (isequal(GlobalData.DataSet(iDS).Timefreq(iTimefreq).RefRowNames, GlobalData.DataSet(iDS).Timefreq(iTimefreq).RowNames) || ... 
+                isequal(GlobalData.DataSet(iDS).Timefreq(iTimefreq).RefRowNames, GlobalData.DataSet(iDS).Timefreq(iTimefreq).RowNames'))...
+            && (sqrt(length(RowNames)) == length(GlobalData.DataSet(iDS).Timefreq(iTimefreq).RowNames))
+        N = length(GlobalData.DataSet(iDS).Timefreq(iTimefreq).RowNames);
+        indKeep = [];
+        for ij = 1:N
+            for ii = ij:N
+                indKeep(end+1) = ii + (ij-1) * N;
+            end
+        end
+        RowNames = RowNames(indKeep);
+        TF = TF(indKeep,:,:);
+    end
+    % Line labels
+    if iscell(RowNames)
+        LinesLabels = RowNames(:);
+    elseif isnumeric(RowNames)
+        LinesLabels = cell(length(RowNames),1);
+        for i = 1:length(RowNames)
+            LinesLabels{i} = num2str(RowNames(i));
+        end
+    end
+    % Remove the first frequency bin (0) : SPECTRUM ONLY
+    if isSpectrum && ~iscell(Freqs) && (size(TF,3)>1)
+        iZero = find(Freqs == 0);
+        if ~isempty(iZero)
+            Freqs(iZero) = [];
+            TF(:,:,iZero) = [];
+        end
+    end
+    % Get figure time series
+    TsInfo = getappdata(hFig, 'TsInfo');
+    
+    % ===== X AXIS =====
+    switch (TfInfo.DisplayMode)
+        case 'TimeSeries'
+            X = Time;
+            XLegend = 'Time (s)';
+        case 'Spectrum'
+            X = Freqs;
+            if isfield(GlobalData.DataSet(iDS).Timefreq(iTimefreq).Options, 'PowerUnits') && ~isempty(GlobalData.DataSet(iDS).Timefreq(iTimefreq).Options.PowerUnits)
+                switch GlobalData.DataSet(iDS).Timefreq(iTimefreq).Options.PowerUnits
+                    case 'physical'
+                        XLegend = 'Frequency (Hz)';
+                        TfInfo.FreqUnits = 'Hz';
+                    case 'normalized'
+                        XLegend = 'Normalized frequency (Hz⋅s)';
+                        TfInfo.FreqUnits = 'Hz⋅s';
+                    case 'old'
+                        XLegend = 'Frequency (Hz)';
+                        TfInfo.FreqUnits = '"bin"';
+                    otherwise
+                        error('Unknown power spectrum units.');
+                end
+            else
+                XLegend = 'Frequency (Hz)';
+            end
+        otherwise
+            error('Invalid display mode');
+    end
+    % Case of one frequency point for spectrum: replicate frequency
+    if isSpectrum && (size(TF,3) == 1)
+        TF = cat(3,TF,TF);
+        replicateFreq = 1;
+    else
+        replicateFreq = 0;
+    end
+    % Bands (time/freq), or linear axes
+    if iscell(X)
+        Xbands = process_tf_bands('GetBounds', X);
+        if replicateFreq
+            Xbands(:, end) = Xbands(:, end) + 0.1;
+        end
+        if (size(Xbands,1) == 1)
+            X    = Xbands;
+            XLim = Xbands;
+        else
+            X    = mean(Xbands,2);
+            XLim = [min(Xbands(:)), max(Xbands(:))];
+        end
+    else
+        if replicateFreq
+            X = [X, X + 0.1];
+        end
+        XLim = [X(1), X(end)];
+    end
+    if (length(XLim) ~= 2) || any(isnan(XLim)) || (XLim(2) <= XLim(1))
+        disp('BST> Error: No data to display...');
+        XLim = [0 1];
+    end
+    % Auto-detect if legend should be displayed, reset if changed FOOOF display.
+    if isempty(TsInfo.ShowLegend) || (isfield(TfInfo, 'isFooofDispChanged') && TfInfo.isFooofDispChanged)
+        TsInfo.ShowLegend = (length(LinesLabels) <= 15);
+        setappdata(hFig, 'TsInfo', TsInfo);
+    end
+        
+    % ===== Y AXIS =====
+    % Get global maximum if not defined yet
+    if isempty(sFig.Handles.DataMinMax) || isForced
+        sFig.Handles.DataMinMax = [min(TF(:)), max(TF(:))];
+        % In case there are infinite values, due to the log10(0) operation that may happen: look only for non-empty values
+        if any(isinf(sFig.Handles.DataMinMax))
+            iNotInf = ~isinf(TF(:));
+            sFig.Handles.DataMinMax = [min(TF(iNotInf)), max(TF(iNotInf))];
+        end
+    end
+    % Display units
+    DisplayUnits = GlobalData.DataSet(iDS).Timefreq(iTimefreq).DisplayUnits;
+    DisplayFactor = 1;
+    if isempty(DisplayUnits)
+        % Get signal units and display factor
+        if ~isempty(GlobalData.DataSet(iDS).Timefreq(iTimefreq).Modality) && numel(GlobalData.DataSet(iDS).Timefreq(iTimefreq).AllModalities) == 1
+            [valScaled, DisplayFactor, DisplayUnits] = bst_getunits(mean(sFig.Handles.DataMinMax), GlobalData.DataSet(iDS).Timefreq(iTimefreq).Modality);
+        end
+    end
+    switch lower(TfInfo.Function)
+        case 'power'
+            DisplayFactor = DisplayFactor.^2;
+        case 'log'
+            % Force linear y scale for log-power dB
+            TsInfo.YScale = 'linear';
+            setappdata(hFig, 'TsInfo', TsInfo);
+    end
+    
+    % ===== DISPLAY =====
+    % Clear figure
+    clf(hFig);
+    % Plot data in the axes
+    PlotHandles = PlotAxes(hFig, X, XLim, TF, TfInfo, TsInfo, sFig.Handles.DataMinMax, LinesLabels, DisplayUnits, DisplayFactor);
+    hAxes = PlotHandles.hAxes;
+    % Store initial XLim and YLim
+    setappdata(hAxes, 'XLimInit', get(hAxes, 'XLim'));
+    setappdata(hAxes, 'YLimInit', get(hAxes, 'YLim'));
+    % Update figure list of handles
+    GlobalData.DataSet(iDS).Figure(iFig).Handles = PlotHandles;
+    % Hide high amplitudes for very low frequencies when linear y scale.
+    if isSpectrum && isequal(TsInfo.YScale, 'linear') && any(strcmpi(TfInfo.Function, {'power', 'magnitude'})) && all(TF(:)>=0)
+        figure_timeseries('ScaleToFitY', hFig);
+    end
+    % X Axis legend
+    xlabel(hAxes, XLegend, ...
+        'FontSize',    bst_get('FigFont'), ...
+        'FontUnits',   'points', ...
+        'Interpreter', 'none');
+
+    % ===== SCALE BAR =====
+    % For column displays: add a scale display
+    if strcmpi(TsInfo.DisplayMode, 'column')
+        % Get figure background color
+        bgColor = get(hFig, 'Color');
+        % Create axes
+        PlotHandles.hColumnScale = axes('Position', [0, 0, .01, .01]);
+        set(PlotHandles.hColumnScale, ...
+            'Interruptible', 'off', ...
+            'BusyAction',    'queue', ...
+            'Tag',           'AxesColumnScale', ...
+            'YGrid',      'off', ...
+            'YMinorGrid', 'off', ...
+            'XTick',      [], ...
+            'YTick',      [], ...
+            'TickLength', [0,0], ...
+            'Color',      bgColor, ...
+            'XLim',       [0 1], ...
+            'YLim',       get(hAxes, 'YLim'), ...
+            'Box',        'off');
+        % Update figure list of handles
+        GlobalData.DataSet(iDS).Figure(iFig).Handles = PlotHandles;
+    end
+    
+    % Update scale depending on settings
+    if TsInfo.ShowXGrid
+        set(hAxes, 'XGrid', 'on');
+        set(hAxes, 'XMinorGrid', 'on');
+    end
+    if TsInfo.ShowYGrid && ~strcmpi(TsInfo.DisplayMode, 'column')
+        set(hAxes, 'YGrid', 'on');
+        set(hAxes, 'YMinorGrid', 'on');
+    end
+    set(hAxes, 'XScale', TsInfo.XScale);
+    set(hAxes, 'YScale', TsInfo.YScale);
+
+    % Create scale buttons
+    if isempty(findobj(hFig, 'Tag', 'ButtonGainPlus'))
+        figure_timeseries('CreateScaleButtons', iDS, iFig);
+    else
+        RefreshGridBtnDisplay(hFig, TsInfo);
+        RefreshLogScaleBtnDisplay(hFig, TsInfo);
+    end
+    % Update stat clusters
+    if ~isempty(TfInfo) && ~isempty(TfInfo.FileName) && strcmpi(file_gettype(TfInfo.FileName), 'ptimefreq')
+        ViewStatClusters(hFig);
+    end
+    
+    % Resize callback if only one axes
+    figure_timeseries('ResizeCallback', hFig, []);
+    % Set current object/axes
+    set(hFig, 'CurrentAxes', hAxes, 'CurrentObject', hAxes);
+    % Update selected channels 
+    SelectedRowChangedCallback(iDS, iFig);
+end
+
+
+%% ===== PLOT AXES =====
+function PlotHandles = PlotAxes(hFig, X, XLim, TF, TfInfo, TsInfo, DataMinMax, LinesLabels, DisplayUnits, DisplayFactor)
+    % ===== CREATE AXES =====
+    % Look for existing axes
+    hAxes = findobj(hFig, '-depth', 1, 'Tag', 'AxesGraph');
+    % If nothing found: Create axes
+    if isempty(hAxes)
+        set(0, 'CurrentFigure', hFig);
+        hAxes = axes;
+        set(hAxes, 'Interruptible', 'off', ...
+                   'BusyAction',    'queue', ...
+                   'Tag',           'AxesGraph', ...
+                   'XLim',       XLim, ...
+                   'Box',        'on', ...
+                   'FontName',   'Default', ...
+                   'FontUnits',  'Points', ...
+                   'FontWeight', 'Normal',...
+                   'FontSize',   bst_get('FigFont'), ...
+                   'Units',     'pixels', ...
+                   'Visible',    'on');
+        % Remove the Tex interpreter
+        if isprop(hAxes, 'TickLabelInterpreter')
+            set(hAxes, 'TickLabelInterpreter', 'none');
+        end
+    else
+        cla(hAxes);
+        delete(legend(hAxes));
+    end
+    % Redimension TF according to what we want to display
+    switch (TfInfo.DisplayMode)
+        % Convert to [rows x time]
+        case 'TimeSeries'
+             TF = TF(:,:,1);
+        % Convert to [rows x freq]
+        case 'Spectrum'
+             TF = reshape(TF(:,1,:), [size(TF,1), size(TF,3)]);
+    end
+    % Set color table for lines
+    DefaultColor = [.2 .2 .2];
+    if (TsInfo.ShowLegend)
+        ColorOrder = panel_scout('GetScoutsColorTable');
+    else
+        ColorOrder = DefaultColor;
+    end
+    set(hAxes, 'ColorOrder', ColorOrder);
+
+    % Create handles structure
+    PlotHandles = db_template('DisplayHandlesTimeSeries');
+    PlotHandles.hAxes = hAxes;
+    PlotHandles.DataMinMax = DataMinMax;
+    PlotHandles.DisplayUnits = DisplayUnits;
+    PlotHandles.DisplayFactor = DisplayFactor;
+
+    % ===== SWITCH DISPLAY MODE =====
+    switch (lower(TsInfo.DisplayMode))
+        case 'butterfly'
+            PlotHandles = PlotAxesButterfly(hAxes, PlotHandles, TfInfo, TsInfo, X, TF, LinesLabels);
+        case 'column'
+            PlotHandles = PlotAxesColumn(hAxes, PlotHandles, X, TF, LinesLabels);
+        otherwise
+            error('Invalid display mode.');
+    end
+    % Lines labels
+    PlotHandles.LinesLabels = LinesLabels;
+    % Get lines initial colors
+    for i = 1:length(PlotHandles.hLines)
+        if (PlotHandles.hLines(i) ~= -1)
+            PlotHandles.LinesColor(i,:) = get(PlotHandles.hLines(i), 'Color');
+        end
+    end
+    
+    % ===== TIME OR FREQUENCY CURSOR =====
+    % Plot freq cursor
+    [PlotHandles.hCursor, PlotHandles.hTextCursor] = PlotCursor(hFig, hAxes);
+end
+
+
+%% ===== PLOT AXES BUTTERFLY =====
+function PlotHandles = PlotAxesButterfly(hAxes, PlotHandles, TfInfo, TsInfo, X, TF, LinesLabels)
+    % ===== NORMALIZE =====
+    % Get data maximum
+    TF = TF * PlotHandles.DisplayFactor;
+    Fmax = PlotHandles.DataMinMax * PlotHandles.DisplayFactor;
+    
+    % ===== PLOT TIME SERIES =====
+    % Plot lines
+    ZData = 1.5;
+    PlotHandles.hLines = line(X, TF', ZData * ones(size(TF)), ...
+                              'Parent', hAxes);
+    set(PlotHandles.hLines, 'Tag', 'DataLine');
+    
+    % ===== YLIM =====
+    % Get automatic YLim
+    if (Fmax(1) ~= Fmax(2))
+        % Compute the scale
+        if strcmpi(TsInfo.YScale, 'log')
+            % Avoid 0 for log scales.
+            if Fmax(1) <= 0
+                Fmax(1) = min(TF(TF(:)>0));
+            end
+            YLim = Fmax;
+        else
+            YLim = [Fmax(1), Fmax(2) + (Fmax(2) - Fmax(1)) * 0.02];
+        end
+    else
+        YLim = [-1, 1];
+    end
+    % Set axes legend for Y axis
+    if ~isfield(TfInfo, 'FreqUnits') || isempty(TfInfo.FreqUnits)
+        TfInfo.FreqUnits = 'Hz';
+    end
+    if isempty(PlotHandles.DisplayUnits)
+        PlotHandles.DisplayUnits = 'signal units';
+    end
+    switch lower(TfInfo.Function)
+        case 'power',      strAmp = ['Power   (' PlotHandles.DisplayUnits '^2/' TfInfo.FreqUnits ')'];
+        case 'magnitude',  strAmp = ['Magnitude   (' PlotHandles.DisplayUnits '/sqrt(' TfInfo.FreqUnits '))'];
+        case 'log',        strAmp = ['Log-power   (dB/' TfInfo.FreqUnits ')'];
+        case 'phase',      strAmp = 'Angle';
+        otherwise,         strAmp = 'No units';
+    end
+    ylabel(hAxes, strAmp, ...
+        'FontSize',    bst_get('FigFont'), ...
+        'FontUnits',   'points', ...
+        'Interpreter', 'tex');
+    % Set Y ticks in auto mode
+    set(hAxes, 'YLim',           YLim, ...
+               'YTickMode',      'auto', ...
+               'YTickLabelMode', 'auto');
+           
+    % ===== EXTRA LINES =====
+    % Y=0 Line
+    if (YLim(1) == 0)
+        hLineY0 = line(get(hAxes,'XLim'), [0 0], [ZData ZData], 'Color', [0 0 0], 'Parent', hAxes);
+    else
+        hLineY0 = line(get(hAxes,'XLim'), [0 0], [ZData ZData], 'Color', .8*[1 1 1], 'Parent', hAxes);
+    end
+    
+    % ===== LINES LEGENDS =====
+    % Plotting the names of the channels
+    if ~isempty(LinesLabels) && TsInfo.ShowLegend && ((length(LinesLabels) > 1) || ~isempty(LinesLabels{1}))
+        if (length(LinesLabels) == 1) && (length(PlotHandles.hLines) > 1)
+            [hLegend, hLegendObjects] = legend(PlotHandles.hLines(1), strrep(LinesLabels{1}, '_', '-'));
+        elseif (length(PlotHandles.hLines) == length(LinesLabels))
+            [hLegend, hLegendObjects] = legend(PlotHandles.hLines, strrep(LinesLabels(:), '_', '-'));
+        else
+            disp('BST> Error: Number of legend entries do not match the number of lines. Ignoring...');
+        end
+    end
+end
+
+
+%% ===== PLOT AXES: COLUMN =====
+function PlotHandles = PlotAxesColumn(hAxes, PlotHandles, X, TF, LinesLabels)
+    ZData = 1.5;
+    nLines = size(TF,1);
+    % ===== DISPLAY SETUP =====
+%     sMontage = panel_montage('GetCurrentMontage', Modality);
+%     if ~isempty(sMontage) && ~isempty(sMontage.ChanNames) && ~isempty(Modality) && (Modality(1) ~= '$')
+%         % Get channels that are selected for display
+%         selChan = sMontage.ChanNames;
+%         % Remove all the spaces
+%         selChan = cellfun(@(c)c(c~=' '), selChan, 'UniformOutput', 0);
+%         LinesLabels = cellfun(@(c)c(c~=' '), LinesLabels, 'UniformOutput', 0);
+%         % Look for each of these selected channels in the list of loaded channels
+%         iDispChan = [];
+%         for i = 1:length(selChan)
+%             iTmp = find(strcmpi(selChan{i}, LinesLabels));
+%             % If channel was found: add it to the display list
+%             if ~isempty(iTmp)
+%                 iDispChan(end+1) = iTmp;
+%             end
+%         end
+%         % Sort channels
+%         %iDispChan = sort(iDispChan);
+%         % If no channel displayed: display all
+%         if isempty(iDispChan)
+%             iDispChan = 1:nLines;
+%         end
+%     else
+%         iDispChan = 1:nLines;
+%     end
+    
+    % ===== SPLIT IN BLOCKS =====
+    % Normalized range of Y values
+    YLim = [0, 1];
+    % Data minumum/maximum
+    Fmax = PlotHandles.DataMinMax;
+    Frange = Fmax(2) - Fmax(1);
+    % Subdivide Y-range in nLines blocks
+    blockY = (YLim(2) - YLim(1)) / (nLines + 2);
+    rowOffsets = blockY * (nLines:-1:1)' + blockY / 2;
+    % Build an offset list for ALL channels (unselected channels: offset = -10)
+    PlotHandles.ChannelOffsets = rowOffsets;
+    % Normalize all channels to fit in one block only
+    PlotHandles.DisplayFactor = blockY ./ Frange;
+    % Add previous display factor
+    PlotHandles.DisplayFactor = PlotHandles.DisplayFactor * GetDefaultFactor('spectrum');
+    % Center each sensor line on its average over frequencies
+    TF = bst_bsxfun(@minus, TF, mean(TF,2));
+    % Apply final factor to recordings + Keep only the displayed lines
+    TF = TF .* PlotHandles.DisplayFactor;
+
+    % ===== PLOT TIME SERIES =====
+    % Add offset to each channel
+    TF = bst_bsxfun(@plus, TF, PlotHandles.ChannelOffsets);
+    % Display time series
+    PlotHandles.hLines = line(X, TF', ZData*ones(size(TF)), 'Parent', hAxes);
+    set(PlotHandles.hLines, 'Tag', 'DataLine');
+    
+    % ===== PLOT ZERO-LINES =====
+    Xzeros = repmat(get(hAxes,'XLim'), [nLines, 1]);
+    Yzeros = [PlotHandles.ChannelOffsets, PlotHandles.ChannelOffsets];
+    Zzeros = repmat(.5 * [1 1], [nLines, 1]);
+    hLineY0 = line(Xzeros', Yzeros', Zzeros', ...
+                   'Color', .9*[1 1 1], ...
+                   'Parent', hAxes);
+
+    % ===== CHANNELS LABELS ======
+    if ~isempty(LinesLabels)              
+        % Special case: If scout function is "All" 
+        if (length(nLines) > 1) && (length(LinesLabels) == 1)
+            YtickLabel = [];
+        else
+            % Remove all the common parts of the labels
+            YtickLabel = str_remove_common(LinesLabels);
+            if ~isempty(YtickLabel)
+                YtickLabel = LinesLabels;
+            end
+            % Scouts time series: remove everything after the @
+            for iLabel = 1:numel(YtickLabel)
+                iAt = find(YtickLabel{iLabel} == '@', 1);
+                if ~isempty(iAt)
+                    YtickLabel{iLabel} = strtrim(YtickLabel{iLabel}(1:iAt-1));
+                end
+            end
+            % Limit the size of the comments to 15 characters
+            YtickLabel = cellfun(@(c)c(max(1,length(c)-14):end), YtickLabel, 'UniformOutput', 0);
+        end
+        % Set Y Legend
+        set(hAxes, 'YTickMode',      'manual', ...
+                   'YTickLabelMode', 'manual', ...
+                   'YTick',          bst_flip(rowOffsets,1), ...
+                   'Yticklabel',     bst_flip(YtickLabel,1));
+    end
+    
+    % Set Y axis scale
+    set(hAxes, 'YLim', YLim);
+    % Remove axes legend for Y axis
+    ylabel('');
+end
+
+%% ===== PLOT TIME CURSOR =====
+function [hCursor,hTextCursor] = PlotCursor(hFig, hAxes)
+    global GlobalData;
+    ZData = 1.6;
+    % Get display mode
+    TfInfo = getappdata(get(hAxes,'Parent'), 'Timefreq');
+    % Get current time
+    switch (TfInfo.DisplayMode)
+        case 'Spectrum'
+            if iscell(GlobalData.UserFrequencies.Freqs)
+                BandBounds = process_tf_bands('GetBounds', GlobalData.UserFrequencies.Freqs(GlobalData.UserFrequencies.iCurrentFreq, :));
+                curX = mean(BandBounds);
+            else
+                curX = GlobalData.UserFrequencies.Freqs(GlobalData.UserFrequencies.iCurrentFreq);
+            end
+            textCursor = sprintf('%1.2f Hz', curX);
+        case 'TimeSeries'
+            curX = GlobalData.UserTimeWindow.CurrentTime;
+            textCursor = sprintf('%1.4f s', curX);
+    end
+    YLim = get(hAxes, 'YLim');
+    
+    % ===== VERTICAL LINE =====
+    hCursor = findobj(hAxes, '-depth', 1, 'Tag', 'Cursor');
+    if ~isempty(curX)
+        if isempty(hCursor)
+            % EraseMode: Only for Matlab <= 2014a
+            if (bst_get('MatlabVersion') <= 803)
+                optErase = {'EraseMode', 'xor'};   % INCOMPATIBLE WITH OPENGL RENDERER (BUG), REMOVED IN MATLAB 2014b
+            else
+                optErase = {};
+            end
+            % Create line
+            hCursor = line([curX curX], YLim, [ZData ZData], ...
+                               'LineWidth', 1, ...  
+                               optErase{:}, ...
+                               'Color',     'r', ...
+                               'Tag',       'Cursor', ...
+                               'Parent',    hAxes);
+        else
+            set(hCursor, 'XData', [curX curX], 'YData', YLim, 'ZData', [ZData ZData]);
+        end
+    end
+    % Get background color
+    bgcolor = get(hFig, 'Color');
+
+    % ===== TEXT CURSOR =====
+    hTextCursor = findobj(hFig, '-depth', 1, 'Tag', 'TextCursor');
+    if isempty(hTextCursor)
+        % Create text object
+        hTextCursor = uicontrol(...
+            'Style',               'text', ...
+            'String',              textCursor, ...
+            'Units',               'Pixels', ...
+            'HorizontalAlignment', 'left', ...
+            'FontUnits',           'points', ...
+            'FontSize',            bst_get('FigFont'), ...
+            'FontWeight',          'bold', ...
+            'ForegroundColor',     [0 0 0], ...
+            'BackgroundColor',     bgcolor, ...
+            'Parent',              hFig, ...
+            'Tag',                'TextCursor', ...
+            'Visible',             get(hFig, 'Visible'));
+    else
+        set(hTextCursor, 'String', textCursor);
+    end
+    
+    % ===== SELECTION TEXT =====
+    hTextTimeSel = findobj(hFig, '-depth', 1, 'Tag', 'TextTimeSel');
+    if isempty(hTextTimeSel)
+        hTextTimeSel = uicontrol(...
+            'Style',               'text', ...
+            'String',              'Selection', ...
+            'Units',               'Pixels', ...
+            'HorizontalAlignment', 'center', ...
+            'FontUnits',           'points', ...
+            'FontSize',            bst_get('FigFont') + 1, ...
+            'FontWeight',          'normal', ...
+            'ForegroundColor',     [0 0 0], ...
+            'BackgroundColor',     bgcolor, ...
+            'Parent',              hFig, ...
+            'Tag',                 'TextTimeSel', ...
+            'Visible',             'off');
+    end
+end
+
+
+%% ===== VIEW STAT CLUSTERS =====
+function ViewStatClusters(hFig)
+    global GlobalData;
+    % Get figure description
+    [hFig, iFig, iDS] = bst_figures('GetFigure', hFig);
+    if isempty(iDS)
+        return
+    end
+    % Get axes
+    hAxes = findobj(hFig, '-depth', 1, 'Tag', 'AxesGraph');
+    YLim = get(hAxes, 'YLim');
+    % Delete existing markers
+    hClusterMarkers = findobj(hAxes, '-depth', 1, 'Tag', 'ClusterMarkers');
+    if ~isempty(hClusterMarkers)
+        delete(hClusterMarkers);
+    end
+    
+    % Get active clusters
+    sClusters = panel_stat('GetDisplayedClusters', hFig);
+    if isempty(sClusters)
+        return;
+    end
+    % Get TimeVector
+    [TimeVector, iTime] = bst_memory('GetTimeVector', iDS);
+    % Get frequency vector
+    if iscell(GlobalData.UserFrequencies.Freqs)
+        BandBounds = process_tf_bands('GetBounds', GlobalData.UserFrequencies.Freqs);
+        FreqVector = mean(BandBounds,2);
+    else
+        FreqVector = GlobalData.UserFrequencies.Freqs;
+    end
+    % Constants
+    yOffset = 0.99;
+    % Plot each cluster separately
+    for iClust = 1:length(sClusters)
+        % If there is only one time point: ignore current time
+        if (size(sClusters(iClust).mask,2) == 1) || (iTime > size(sClusters(iClust).mask,2))
+            iTime = 1;
+        end
+        % Get the time frequencies for which the cluster is significative
+        iSelFreq = find(any(sClusters(iClust).mask(:,iTime,:), 1));
+        if ~isempty(iSelFreq)
+            % Get the coordinates of the cluster markers
+            if (length(iSelFreq) > 1)
+                X = [FreqVector(iSelFreq(1)), FreqVector(iSelFreq(end))];
+            else
+                X = FreqVector(iSelFreq(1)) + [0, 0.01] * (FreqVector(end)-FreqVector(1));
+            end
+            Y = yOffset * YLim(2) * [1 1];
+            Z = [4 4];
+            % Plot a line at the top of the figure
+            line(X, Y, Z, ...
+                'Parent',     hAxes, ...
+                'LineWidth',  3, ...
+                'LineStyle',  '-', ...
+                'Color',      sClusters(iClust).color, ...
+                'Tag',        'ClusterMarkers');
+            % Print each cluster lower in the figure
+            yOffset = yOffset - 0.02;
+        end
+    end
+end
+
+