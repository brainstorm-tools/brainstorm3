function varargout = figure_spectrum( varargin )
% FIGURE_SPECTRUM: Creation and callbacks for power density spectrums figures (x-axis = frequency).
%
% USAGE:  hFig = figure_spectrum('CreateFigure', FigureId)

% @=============================================================================
% This function is part of the Brainstorm software:
% https://neuroimage.usc.edu/brainstorm
% 
% Copyright (c)2000-2020 University of Southern California & McGill University
% This software is distributed under the terms of the GNU General Public License
% as published by the Free Software Foundation. Further details on the GPLv3
% license can be found at http://www.gnu.org/copyleft/gpl.html.
% 
% FOR RESEARCH PURPOSES ONLY. THE SOFTWARE IS PROVIDED "AS IS," AND THE
% UNIVERSITY OF SOUTHERN CALIFORNIA AND ITS COLLABORATORS DO NOT MAKE ANY
% WARRANTY, EXPRESS OR IMPLIED, INCLUDING BUT NOT LIMITED TO WARRANTIES OF
% MERCHANTABILITY AND FITNESS FOR A PARTICULAR PURPOSE, NOR DO THEY ASSUME ANY
% LIABILITY OR RESPONSIBILITY FOR THE USE OF THIS SOFTWARE.
%
% For more information type "brainstorm license" at command prompt.
% =============================================================================@
%
% Authors: Francois Tadel, 2012-2019; Martin Cousineau, 2017

eval(macro_method);
end


%% ===== CREATE FIGURE =====
function hFig = CreateFigure(FigureId) %#ok<DEFNU>
    import org.brainstorm.icon.*;
    MatlabVersion = bst_get('MatlabVersion');
    % Get renderer name
    if (MatlabVersion <= 803)   % zbuffer was removed in Matlab 2014b
        rendererName = 'zbuffer';
    elseif (bst_get('DisableOpenGL') == 1)
        rendererName = 'painters';
    else
        rendererName = 'opengl';
    end
    % Create new figure
    hFig = figure('Visible',       'off', ...
                  'NumberTitle',   'off', ...
                  'IntegerHandle', 'off', ...
                  'MenuBar',       'none', ...
                  'Toolbar',       'none', ...
                  'DockControls',  'on', ...
                  'Units',         'pixels', ...
                  'Interruptible', 'off', ...
                  'BusyAction',    'queue', ...
                  'Tag',           FigureId.Type, ...
                  'Renderer',      rendererName, ...
                  'Color',         [.8 .8 .8], ...
                  'Pointer',       'arrow', ...
                  'CloseRequestFcn',         @(h,ev)bst_figures('DeleteFigure',h,ev), ...
                  'KeyPressFcn',             @FigureKeyPressedCallback, ...
                  'WindowButtonDownFcn',     @FigureMouseDownCallback, ...
                  'WindowButtonUpFcn',       @FigureMouseUpCallback, ...
                  bst_get('ResizeFunction'), @(h,ev)figure_timeseries('ResizeCallback',h,ev));
    % Define Mouse wheel callback separately (not supported by old versions of Matlab)
    if isprop(hFig, 'WindowScrollWheelFcn')
        set(hFig, 'WindowScrollWheelFcn',  @FigureMouseWheelCallback);
    end
    % Disable automatic legends (after 2017a)
    if (MatlabVersion >= 902) 
        set(hFig, 'defaultLegendAutoUpdate', 'off');
    end
    
    % Prepare figure appdata
    setappdata(hFig, 'FigureId', FigureId);
    setappdata(hFig, 'hasMoved', 0);
    setappdata(hFig, 'isPlotEditToolbar', 0);
    setappdata(hFig, 'isSensorsOnly', 0);
    setappdata(hFig, 'GraphSelection', []);
    setappdata(hFig, 'isStatic', 0);
    setappdata(hFig, 'isStaticFreq', 1);
    setappdata(hFig, 'Colormap', db_template('ColormapInfo'));
    % Time-freq specific appdata
    TfInfo = db_template('TfInfo');
    setappdata(hFig, 'Timefreq', TfInfo);
end


%% ===========================================================================
%  ===== FIGURE CALLBACKS ====================================================
%  ===========================================================================
%% ===== CURRENT FREQ CHANGED =====
function CurrentTimeChangedCallback(hFig) %#ok<DEFNU>
    % If no time in this figure
    if getappdata(hFig, 'isStatic')
        return;
    end
    TfInfo = getappdata(hFig, 'Timefreq');
    switch (TfInfo.DisplayMode)
        % Spectrum: redraw everything
        case 'Spectrum'
            UpdateFigurePlot(hFig, 1);
        % Time series: Move cursor
        case 'TimeSeries'
            hAxes = findobj(hFig, '-depth', 1, 'Tag', 'AxesGraph');
            if ~isempty(hAxes)
                PlotCursor(hFig, hAxes);
            end
    end
end

%% ===== CURRENT FREQ CHANGED =====
function CurrentFreqChangedCallback(hFig) %#ok<DEFNU>
    global GlobalData;
    % If no frequencies for this figure
    if getappdata(hFig, 'isStaticFreq')
        return;
    end
    TfInfo = getappdata(hFig, 'Timefreq');
    switch (TfInfo.DisplayMode)
        % Spectrum: Move cursor
        case 'Spectrum'
            hAxes = findobj(hFig, '-depth', 1, 'Tag', 'AxesGraph');
            if ~isempty(hAxes)
                PlotCursor(hFig, hAxes);
            end
        % Time series: redraw everything
        case 'TimeSeries'
            TfInfo.iFreqs = GlobalData.UserFrequencies.iCurrentFreq;
            setappdata(hFig, 'Timefreq', TfInfo);
            UpdateFigurePlot(hFig, 1);
    end
end

%% ===== DISPLAY OPTIONS CHANGED =====
function DisplayOptionsChangedCallback(hFig) %#ok<DEFNU>
    % Restore intial view
    %ResetView(hFig);
    % Update display
    UpdateFigurePlot(hFig, 1);
end

%% ===== SELECTED ROW CHANGED =====
function SelectedRowChangedCallback(iDS, iFig)
    global GlobalData;
    % Get figure appdata
    hFig = GlobalData.DataSet(iDS).Figure(iFig).hFigure;
    % Get current selection for the figure
    curSelRows = figure_timeseries('GetFigSelectedRows', hFig);
    % Get new selection that the figure should show (keep only the ones available for this figure)
    allFigRows = GlobalData.DataSet(iDS).Figure(iFig).Handles.LinesLabels;
    % Remove spaces
    allFigRows = cellfun(@(c)strrep(c,' ',''), allFigRows, 'UniformOutput', 0);
    % Get new selection that the figure should show (keep only the ones available for this figure)
    newSelRows = intersect(GlobalData.DataViewer.SelectedRows, allFigRows);
    % Sensors to select
    rowsToSel = setdiff(newSelRows, curSelRows);
    if ~isempty(rowsToSel)
        figure_timeseries('SetFigSelectedRows', hFig, rowsToSel, 1);
    end
    % Sensors to unselect
    rowsToUnsel = setdiff(curSelRows, newSelRows);
    if ~isempty(rowsToUnsel)
        figure_timeseries('SetFigSelectedRows', hFig, rowsToUnsel, 0);
    end
end


%% ===========================================================================
%  ===== KEYBOARD AND MOUSE CALLBACKS ========================================
%  ===========================================================================
%% ===== FIGURE MOUSE DOWN =====
function FigureMouseDownCallback(hFig, ev)
    % Get selected object in this figure
    hObj = get(hFig,'CurrentObject');
    if isempty(hObj)
        return;
    end
    % Get object tag
    objTag = get(hObj, 'Tag');
    % Re-select main axes
    drawnow;
    hAxes = findobj(hFig, '-depth', 1, 'tag', 'AxesGraph');
    set(hFig,'CurrentObject', hAxes(1), 'CurrentAxes', hAxes(1));      
    % Get figure properties
    MouseStatus = get(hFig, 'SelectionType');
    
    % Switch between available graphic objects
    switch (objTag)
        case 'Spectrum'
            % Figure: Keep the main axes as clicked object
            hAxes = hAxes(1);
        case 'AxesGraph'
            % Axes: selectec axes = the one that was clicked
            hAxes = hObj;
        case 'DataLine'
            % Time series lines: select
            if (~strcmpi(MouseStatus, 'alt') || (get(hObj, 'LineWidth') > 1))
                LineClickedCallback(hObj);
                return;
            end
        case 'SelectionPatch'
            % Shift+click: zoom into selection (otherwise, regular click)
            if strcmpi(MouseStatus, 'extend')
                ZoomSelection(hFig);
                return;
            else
                hAxes = get(hObj, 'Parent');
            end
        case {'Cursor', 'TextCursor'}
            hAxes = get(hObj, 'Parent');
        case 'legend'
            legendButtonDownFcn = get(hObj, 'ButtonDownFcn');
            if ~isempty(legendButtonDownFcn)
                if iscell(legendButtonDownFcn)
                    legendButtonDownFcn{1}(hObj, ev, legendButtonDownFcn{2});
                else
                    % After Matlab 2014b.... 
                end
            end
            return
        otherwise
            % Any other object: consider as a click on the main axes
    end

    % ===== PROCESS CLICKS ON MAIN TS AXES =====
    % Start an action (Move time cursor, pan)
    switch(MouseStatus)
        % Left click
        case 'normal'
            clickAction = 'selection'; 
            % Initialize time selection
            [Xcur, iXcur, Xvector] = GetMouseX(hFig, hAxes);
            if (length(Xvector) > 1)
                setappdata(hFig, 'GraphSelection', [Xcur, Inf]);
            else
                setappdata(hFig, 'GraphSelection', []);
            end
        % CTRL+Mouse, or Mouse right
        case 'alt'
            clickAction = 'gzoom';
            set(hFig, 'Pointer', 'top');
        % SHIFT+Mouse
        case 'extend'
            clickAction = 'pan';
            set(hFig, 'Pointer', 'fleur');
        % DOUBLE CLICK
        case 'open'
            ResetView(hFig);
            return;
        % OTHER : nothing to do
        otherwise
            return
    end

    % Reset the motion flag
    setappdata(hFig, 'hasMoved', 0);
    % Record mouse location in the figure coordinates system
    setappdata(hFig, 'clickPositionFigure', get(hFig, 'CurrentPoint'));
    % Record action to perform when the mouse is moved
    setappdata(hFig, 'clickAction', clickAction);
    % Record axes ibject that was clicked (usefull when more than one axes object in figure)
    setappdata(hFig, 'clickSource', hAxes);
    % Register MouseMoved callbacks for current figure
    set(hFig, 'WindowButtonMotionFcn', @FigureMouseMoveCallback);
end


%% ===== FIGURE MOUSE MOVE =====
function FigureMouseMoveCallback(hFig, ev)  
    % Get current mouse action
    clickAction = getappdata(hFig, 'clickAction');
    hAxes = getappdata(hFig, 'clickSource');
    if isempty(clickAction) || isempty(hAxes)
        return
    end
    % Set the motion flag
    setappdata(hFig, 'hasMoved', 1);
    % Get current mouse location
    curptFigure = get(hFig, 'CurrentPoint');
    motionFigure = (curptFigure - getappdata(hFig, 'clickPositionFigure')) / 100;
    % Update click point location
    setappdata(hFig, 'clickPositionFigure', curptFigure);

    % Switch between different actions (Pan, Rotate, Contrast)
    switch(clickAction)                          
        case 'pan' % maybe could use figure_timeseries.FigurePan
            % Get initial XLim and YLim
            XLimInit = getappdata(hAxes, 'XLimInit');
            YLimInit = getappdata(hAxes, 'YLimInit');
            
            % Move view along X axis
            XLim = get(hAxes, 'XLim');
            isXLog = strcmpi(get(hAxes, 'XScale'), 'log');
            if isXLog
                XLim = log10(XLim);
                XLimInit = log10(XLimInit);
            end
            XLim = XLim - (XLim(2) - XLim(1)) * motionFigure(1);
            XLim = bst_saturate(XLim, XLimInit, 1);
            if isXLog
                XLim = 10.^XLim;
            end
            set(hAxes, 'XLim', XLim);
            
            % Move view along Y axis
            YLim = get(hAxes, 'YLim');
            isYLog = strcmpi(get(hAxes, 'YScale'), 'log');
            if isYLog
                YLim = log10(YLim);
                YLimInit = log10(YLimInit);
            end
            YLim = YLim - (YLim(2) - YLim(1)) * motionFigure(2);
            YLim = bst_saturate(YLim, YLimInit, 1);
            if isYLog
                YLim = 10.^YLim;
            end
            set(hAxes, 'YLim', YLim);
            % Set the cursor height
            hCursor = findobj(hAxes, '-depth', 1, 'Tag', 'Cursor');
            set(hCursor, 'YData', YLim);
            % Set the selection rectangle dimensions
            hSelectionPatch = findobj(hAxes, '-depth', 1, 'Tag', 'SelectionPatch');
            if ~isempty(hSelectionPatch)
                set(hSelectionPatch, 'YData', [YLim(1), YLim(1), YLim(2), YLim(2)]);
            end

        case 'selection'
            % Get time selection
            GraphSelection = getappdata(hFig, 'GraphSelection');
            % Time selection
            if ~isempty(GraphSelection)
                % Update time selection
                Xcur = GetMouseX(hFig, hAxes);
                GraphSelection(2) = Xcur;
                setappdata(hFig, 'GraphSelection', GraphSelection);
                % Redraw time selection
                DrawSelection(hFig);
            end
            
        case 'gzoom'
            % Gain zoom
            ScrollCount = -motionFigure(2) * 10;
            figure_timeseries('FigureScroll', hFig, ScrollCount, 'vertical');
            % Apply same limits as when panning
            YLimInit = getappdata(hAxes, 'YLimInit');
            YLim = get(hAxes, 'YLim');
            isYLog = strcmpi(get(hAxes, 'YScale'), 'log');
            if isYLog
                YLim = log10(YLim);
                YLimInit = log10(YLimInit);
            end
            YLim = bst_saturate(YLim, YLimInit, 1);
            if isYLog
                YLim = 10.^YLim;
            end
            set(hAxes, 'YLim', YLim);
    end
end
            

%% ===== FIGURE MOUSE UP =====        
function FigureMouseUpCallback(hFig, event)   
    % Get mouse state
    hasMoved    = getappdata(hFig, 'hasMoved');
    MouseStatus = get(hFig, 'SelectionType');
    % Reset figure mouse fields
    setappdata(hFig, 'clickAction', '');
    setappdata(hFig, 'hasMoved', 0);
    % Restore mouse pointer
    set(hFig, 'Pointer', 'arrow');
    drawnow;
    % Get axes handles
    hAxes = getappdata(hFig, 'clickSource');
    if isempty(hAxes) || ~ishandle(hAxes)
        return
    end
    
    % If mouse has not moved: popup or time change
    Xmode = 'unknown';
    if ~hasMoved && ~isempty(MouseStatus)
        if strcmpi(MouseStatus, 'normal')
            % Get current frequency
            [Xcur, iXcur, Xvector, Xmode] = GetMouseX(hFig, hAxes);
            % Update plot
            if ~isempty(Xcur)
                % Move time cursor to new time
                hCursor = findobj(hAxes, '-depth', 1, 'Tag', 'Cursor');
                set(hCursor, 'XData', Xcur.*[1 1]);
                drawnow;
                % Update the current time in the whole application      
                switch(Xmode)
                    case 'Spectrum'
                        panel_freq('SetCurrentFreq', iXcur);
                    case 'TimeSeries'
                        panel_time('SetCurrentTime', Xcur);
                end
                % Remove previous time selection patch
                setappdata(hFig, 'GraphSelection', []);
                DrawSelection(hFig);
            end
        else 
            % Popup
            DisplayFigurePopup(hFig);
        end
    end
    
    % Reset MouseMove callbacks for current figure
    set(hFig, 'WindowButtonMotionFcn', []); 
    % Remove mouse callbacks appdata
    setappdata(hFig, 'clickSource', []);
    setappdata(hFig, 'clickAction', []);
    % Update figure selection
    bst_figures('SetCurrentFigure', hFig, 'TF');
    bst_figures('SetCurrentFigure', hFig, '2D');
end


%% ===== GET MOUSE X =====
function [Xcur, iXcur, Xvector, Xmode] = GetMouseX(hFig, hAxes)
    % Get current point in axes
    Xcur    = get(hAxes, 'CurrentPoint');
    XLim = get(hAxes, 'XLim');
    TfInfo = getappdata(hFig, 'Timefreq');
    % Check whether cursor is out of display time bounds
    Xcur= bst_saturate(Xcur(1,1), XLim);
    % Get the X vector
    [Time, Freqs] = figure_timefreq('GetFigureData', hFig);
    switch (TfInfo.DisplayMode)
        case 'Spectrum',   Xvector = Freqs;
        case 'TimeSeries', Xvector = Time;
    end
    Xmode = TfInfo.DisplayMode;
    % Bands (time or freq)
    if iscell(Xvector)
        CenterBand = mean(process_tf_bands('GetBounds', Freqs), 2);
        iXcur = bst_closest(Xcur, CenterBand);
        Xcur = CenterBand(iXcur);
    else
        iXcur = bst_closest(Xcur, Xvector);
        Xcur = Xvector(iXcur);
    end
end

%% ===== DRAW SELECTION =====
function DrawSelection(hFig)
    % Get axes (can have more than one)
    hAxesList = findobj(hFig, '-depth', 1, 'Tag', 'AxesGraph');
    % Get time selection
    GraphSelection = getappdata(hFig, 'GraphSelection');
    % Get display mode
    TfInfo = getappdata(hFig, 'Timefreq');
    % Process all the axes
    for i = 1:length(hAxesList)
        hAxes = hAxesList(i);
        % Draw new time selection patch
        if ~isempty(GraphSelection) && ~isinf(GraphSelection(2))
            % Get axes limits 
            YLim = get(hAxes, 'YLim');
            % Get previous patch
            hSelPatch = findobj(hAxes, '-depth', 1, 'Tag', 'SelectionPatch');
            % Position of the square patch
            XData = [GraphSelection(1), GraphSelection(2), GraphSelection(2), GraphSelection(1)];
            YData = [YLim(1), YLim(1), YLim(2), YLim(2)];
            ZData = [0.01 0.01 0.01 0.01];
            % If patch do not exist yet: create it
            if isempty(hSelPatch)
                % EraseMode: Only for Matlab <= 2014a
                if (bst_get('MatlabVersion') <= 803)
                    optErase = {'EraseMode', 'xor'};   % INCOMPATIBLE WITH OPENGL RENDERER (BUG), REMOVED IN MATLAB 2014b
                    patchColor = [.3 .3 1];
                else
                    optErase = {};
                    patchColor = [.7 .7 1];
                end
                % Draw patch
                hSelPatch = patch('XData', XData, ...
                                  'YData', YData, ...
                                  'ZData', ZData, ...
                                  'LineWidth', 1, ...
                                  optErase{:}, ...
                                  'FaceColor', patchColor, ...
                                  'FaceAlpha', 1, ...
                                  'EdgeColor', patchColor, ...
                                  'EdgeAlpha', 1, ...
                                  'Tag',       'SelectionPatch', ...
                                  'Parent',    hAxes);
            % Else, patch already exist: update it
            else
                % Change patch limits
                set(hSelPatch, ...
                    'XData', XData, ...
                    'YData', YData, ...
                    'ZData', ZData, ...
                    'Visible', 'on');
            end
            
            % === UPDATE X-LABEL ===
            switch (TfInfo.DisplayMode)
                case 'Spectrum'
                    strSelection = sprintf('Selection: [%1.2f Hz - %1.2f Hz]', min(GraphSelection), max(GraphSelection));
                case 'TimeSeries'
                    % Get current time units
                    timeUnit = panel_time('GetTimeUnit');
                    % Update label according to the time units
                    switch (timeUnit)
                        case 'ms'
                            strSelection = sprintf('Selection: [%1.2f ms - %1.2f ms]', min(GraphSelection)*1000, max(GraphSelection)*1000);
                        case 's'
                            strSelection = sprintf('Selection: [%1.4f s - %1.4f s]', min(GraphSelection), max(GraphSelection));
                    end
                    strLength = sprintf('         Duration: [%d ms]', round(abs(GraphSelection(2) - GraphSelection(1)) * 1000));
                    strSelection = [strSelection, strLength];
            end
            % Get selection label
            hTextTimeSel = findobj(hFig, '-depth', 1, 'Tag', 'TextTimeSel');
            if ~isempty(hTextTimeSel)
                % Update label
                set(hTextTimeSel, 'Visible', 'on', 'String', strSelection);
            end
            
        else
            % Remove previous selection patch
            set(findobj(hAxes, '-depth', 1, 'Tag', 'SelectionPatch'), 'Visible', 'off');
            set(findobj(hFig, '-depth', 1, 'Tag', 'TextTimeSel'), 'Visible', 'off');
        end
    end
end


%% ===== SET FREQ SELECTION =====
% Define manually the freq selection for a given Spectrum figure
% 
% USAGE:  SetFreqSelection(hFig, Xsel)
%         SetFreqSelection(hFig)
function SetFreqSelection(hFig, Xsel)
    % Get figure display mode
    TfInfo = getappdata(hFig, 'Timefreq');
    % Get the X vector for this figure
    [Time, Freqs] = figure_timefreq('GetFigureData', hFig);
    switch (TfInfo.DisplayMode)
        case 'Spectrum'
            Xvector = Freqs;
            strUnits = 'Hz';
        case 'TimeSeries'
            Xvector = Time;
            strUnits = 's';
    end
    if (length(Xvector) <= 1) || iscell(Xvector)
        return;
    end
    % Ask for a frequency range
    if (nargin < 2) || isempty(Xsel)
        Xsel = panel_freq('InputSelectionWindow', Xvector([1,end]), 'Set frequency selection', strUnits);
        if isempty(Xsel)
            return
        end
    end
    % Select the closest point in time vector
    Xsel = Xvector(bst_closest(Xsel, Xvector));
    % Draw new time selection
    setappdata(hFig, 'GraphSelection', Xsel);
    DrawSelection(hFig);
end


%% ===== ZOOM INTO SELECTION =====
function ZoomSelection(hFig)
    % Get time selection
	GraphSelection = getappdata(hFig, 'GraphSelection');
    if isempty(GraphSelection) || isinf(GraphSelection(2))
        return;
    end
    % Set axes bounds to selection
    hAxesList = findobj(hFig, '-depth', 1, 'Tag', 'AxesGraph');
    set(hAxesList, 'XLim', [min(GraphSelection), max(GraphSelection)]);
    % Draw new time selection
    setappdata(hFig, 'GraphSelection', []);
    DrawSelection(hFig);
end


%% ===== FIGURE MOUSE WHEEL =====
function FigureMouseWheelCallback(hFig, event)
    if isempty(event)
        return;
    end
    % SHIFT + Scroll
    if ismember('shift', get(hFig,'CurrentModifier'))
        figure_timeseries('FigureScroll', hFig, event.VerticalScrollCount, 'gzoom');
    % CTRL + Scroll
    elseif ismember('control', get(hFig,'CurrentModifier'))
        figure_timeseries('FigureScroll', hFig, event.VerticalScrollCount, 'vertical');
    % Regular scroll
    else
        figure_timeseries('FigureScroll', hFig, event.VerticalScrollCount, 'horizontal');
    end
end


%% ===== KEYBOARD CALLBACK =====
function FigureKeyPressedCallback(hFig, ev)
    global GlobalData;
    % Convert event to Matlab (in case it's coming from a java callback)
    [keyEvent, isControl, isShift] = gui_brainstorm('ConvertKeyEvent', ev);
    if isempty(keyEvent.Key)
        return
    end
    % Prevent multiple executions
    hAxes = findobj(hFig, '-depth', 1, 'Tag', 'AxesGraph')';
    set([hFig hAxes], 'BusyAction', 'cancel');
    % Get time freq information
    TfInfo = getappdata(hFig, 'Timefreq');
    TfFile = TfInfo.FileName;
    if isempty(TfFile)
        return;
    end
    
    % Process event
    switch (keyEvent.Key)
        % Arrows
        case {'leftarrow', 'rightarrow', 'pageup', 'pagedown', 'home', 'end'}
            switch (TfInfo.DisplayMode)
                case 'Spectrum',     panel_freq('FreqKeyCallback', keyEvent);
                case 'TimeSeries',   panel_time('TimeKeyCallback', keyEvent);
            end
        case {'uparrow', 'downarrow'}
            % UP/DOWN: Change data row
            if ~isempty(TfInfo.RowName) && (ischar(TfInfo.RowName) || (length(TfInfo.RowName) == 1))
                panel_display('SetSelectedRowName', hFig, keyEvent.Key);
            else
                switch (TfInfo.DisplayMode)
                    case 'Spectrum',     panel_freq('FreqKeyCallback', keyEvent);
                    case 'TimeSeries',   panel_time('TimeKeyCallback', keyEvent);
                end
            end
        % CTRL+D : Dock figure
        case 'd'
            if isControl
                isDocked = strcmpi(get(hFig, 'WindowStyle'), 'docked');
                bst_figures('DockFigure', hFig, ~isDocked);
            end
        % CTRL+I : Save as image
        case 'i'
            if isControl
                out_figure_image(hFig);
            end
        % CTRL+J : Open as image
        case 'j'
            if isControl
                out_figure_image(hFig, 'Viewer');
            end
        % CTRL+F : Open as figure
        case 'f'
            if isControl
                out_figure_image(hFig, 'Figure');
            end
        % CTRL+R : Recordings time series
        case 'r'
            if isControl
                % Get figure description
                [hFig, iFig, iDS] = bst_figures('GetFigure', hFig);
                % If there is an associated an available DataFile
                if ~isempty(GlobalData.DataSet(iDS).DataFile)
                    view_timeseries(GlobalData.DataSet(iDS).DataFile, GlobalData.DataSet(iDS).Figure(iFig).Id.Modality);
                end
            end
        % CTRL+T : Default topography
        case 't'           
            if isControl
                view_topography(TfFile, [], '2DSensorCap', [], 0);
            end
        % Y : Scale to fit Y axis
        case 'y'
            TsInfo = getappdata(hFig, 'TsInfo');
            if strcmpi(TsInfo.DisplayMode, 'butterfly')
                figure_timeseries('ScaleToFitY', hFig, ev);
            end
        % RETURN: VIEW SELECTED CHANNELS
        case 'return'
            DisplaySelectedRows(hFig);
        % DELETE: SET CHANNELS AS BAD
        case {'delete', 'backspace'}
            % Get figure description
            [hFig, iFig, iDS] = bst_figures('GetFigure', hFig);
            % Get selected rows
            SelChan = figure_timeseries('GetFigSelectedRows', hFig);
            % Only for PSD attached directly to a data file
            if ~isempty(SelChan) && ~isempty(GlobalData.DataSet(iDS).DataFile) && ...
                    (length(GlobalData.DataSet(iDS).Figure(iFig).SelectedChannels) ~= length(SelChan)) && ...
                    ~isempty(strfind(TfFile, '_psd')) && ...
                    strcmpi(file_gettype(GlobalData.DataSet(iDS).DataFile), 'data')
                AddParentBadChannels(hFig, SelChan);
            end
        % ESCAPE: CLEAR SELECTION
        case 'escape'
            bst_figures('SetSelectedRows', []);
        % OTHER
        otherwise
            % Not found: test based on the character that was generated
            if isfield(keyEvent, 'Character') && ~isempty(keyEvent.Character)
                switch(keyEvent.Character)
                    % PLUS/MINUS: GAIN CONTROL
                    case '+'
                        figure_timeseries('UpdateTimeSeriesFactor', hFig, 1.1);
                    case '-'
                        figure_timeseries('UpdateTimeSeriesFactor', hFig, .9091);
                end
            end
    end
    % Restore events
    if ~isempty(hFig) && ishandle(hFig)
        hAxes = findobj(hFig, '-depth', 1, 'Tag', 'AxesGraph')';
        set([hFig hAxes], 'BusyAction', 'queue');
    end
end


%% ===== ADD BAD CHANNELS =====
function AddParentBadChannels(hFig, BadChan)
    global GlobalData;
    % Get figure description
    [hFig, iFig, iDS] = bst_figures('GetFigure', hFig);
    if isempty(hFig)
        return;
    end
    % Get indices in the channel file
    iBad = [];
    for i = 1:length(BadChan)
        iBad = [iBad, find(strcmpi(BadChan{i}, {GlobalData.DataSet(iDS).Channel.Name}))];
    end
    % Get selected rows
    if ~isempty(iBad) && strcmpi(file_gettype(GlobalData.DataSet(iDS).DataFile), 'data') && ~isempty(GlobalData.DataSet(iDS).DataFile)
        % Add new bad channels
        newChannelFlag = GlobalData.DataSet(iDS).Measures.ChannelFlag;
        newChannelFlag(iBad) = -1;
        % Update channel flag
        panel_channel_editor('UpdateChannelFlag', GlobalData.DataSet(iDS).DataFile, newChannelFlag);
        % Reset selection (done in UpdateChannelFlag)
        %bst_figures('SetSelectedRows', []);
    end
end

%% ===== GET DEFAULT FACTOR =====
function defaultFactor = GetDefaultFactor(Modality)
    global GlobalData
    if isempty(GlobalData.DataViewer.DefaultFactor)
        defaultFactor = 1;
    else
        iMod = find(cellfun(@(c)isequal(c,Modality), GlobalData.DataViewer.DefaultFactor(:,1)));
        if isempty(iMod)
            defaultFactor = 1;
        else
            defaultFactor = GlobalData.DataViewer.DefaultFactor{iMod,2};
        end
    end
end


%% ===== LINE CLICKED =====
function LineClickedCallback(hLine, ev)
    global GlobalData;
    % Get figure handle
    hFig = get(hLine, 'Parent');
    while ~strcmpi(get(hFig, 'Type'), 'figure') || isempty(hFig)
        hFig = get(hFig, 'Parent');
    end
    if isempty(hFig)
        return;
    end
    hAxes = get(hLine, 'Parent');
    setappdata(hFig, 'clickSource', []);
    % Get figure description
    [hFig, iFig, iDS] = bst_figures('GetFigure', hFig);
    sFig = GlobalData.DataSet(iDS).Figure(iFig);
    % Get row indice
    iRow = find(sFig.Handles.hLines == hLine);
    if isempty(iRow)
        return
    end
    RowName = sFig.Handles.LinesLabels{iRow};
    % Get click type
    isRightClick = strcmpi(get(hFig, 'SelectionType'), 'alt');
    % Right click : display popup menu
    if isRightClick
        setappdata(hFig, 'clickSource', hAxes);
        DisplayFigurePopup(hFig, RowName);   
        setappdata(hFig, 'clickSource', []);
    % Left click: Select/unselect line
    else
        bst_figures('ToggleSelectedRow', RowName);
    end             
    % Update figure selection
    bst_figures('SetCurrentFigure', hFig, '2D');
    bst_figures('SetCurrentFigure', hFig, 'TF');
end


%% ===== DISPLAY SELECTED CHANNELS =====
% USAGE:  DisplaySelectedRows(hFig)
function DisplaySelectedRows(hFig)
    % Get selected rows
    RowNames = figure_timeseries('GetFigSelectedRows', hFig);
    if isempty(RowNames)
        return;
    end
    % Reset selection
    bst_figures('SetSelectedRows', []);
    % Get figure info
    TfInfo = getappdata(hFig, 'Timefreq');
    % Plot figure
    view_spectrum(TfInfo.FileName, TfInfo.DisplayMode, RowNames, 1);
end


%% ===== RESET VIEW =====
function ResetView(hFig)
    % Get list of axes in this figure
    hAxes = findobj(hFig, '-depth', 1, 'Tag', 'AxesGraph');
    % Restore initial X and Y zooms
    XLim = getappdata(hAxes, 'XLimInit');
    YLim = getappdata(hAxes, 'YLimInit');
    set(hAxes, 'XLim', XLim);
    set(hAxes, 'YLim', YLim);
    % Set the time cursor height to the maximum of the display
    hCursor = findobj(hAxes, '-depth', 1, 'Tag', 'Cursor');
    set(hCursor, 'YData', YLim);
    % Set the selection rectangle dimensions
    hSelectionPatch = findobj(hAxes, '-depth', 1, 'Tag', 'SelectionPatch');
    if ~isempty(hSelectionPatch)
        set(hSelectionPatch, 'YData', [YLim(1), YLim(1), YLim(2), YLim(2)]);
    end
end


%% ===== HIDE/SHOW LEGENDS =====
function newPropVal = ToggleAxesProperty(hAxes, propName)
    switch get(hAxes(1), propName)
        case 'on'
            set(hAxes, propName, 'off');
            newPropVal = 0;
        case 'off'
            set(hAxes, propName, 'on');
            newPropVal = 1;
    end
end
function SetShowLegend(iDS, iFig, ShowLegend)
    global GlobalData;
    % Update TsInfo field
    hFig = GlobalData.DataSet(iDS).Figure(iFig).hFigure;
    TsInfo = getappdata(hFig, 'TsInfo');
    TsInfo.ShowLegend = ShowLegend;
    setappdata(hFig, 'TsInfo', TsInfo);
    % Redraw figure
    UpdateFigurePlot(hFig, 1);
end
function ToggleGrid(hAxes, hFig, xy)
    isSel = ToggleAxesProperty(hAxes, [xy 'Grid']);
    ToggleAxesProperty(hAxes, [xy 'MinorGrid']);

    TsInfo = getappdata(hFig, 'TsInfo');
    TsInfo = setfield(TsInfo, ['Show' xy 'Grid'], isSel);
    setappdata(hFig, 'TsInfo', TsInfo);

    RefreshGridBtnDisplay(hFig, TsInfo);
end
function ToggleLogScaleX(hAxes, hFig, loglin)
    set(hAxes, 'XScale', loglin);
    TsInfo = getappdata(hFig, 'TsInfo');
    TsInfo.XScale = loglin;
    setappdata(hFig, 'TsInfo', TsInfo);
    RefreshLogScaleBtnDisplay(hFig, TsInfo);
    bst_set('XScale', loglin);
end
function RefreshLogScaleBtnDisplay(hFig, TsInfo)
    % Toggle selection of associated button if possible
    buttonContainer = findobj(hFig, '-depth', 1, 'Tag', 'ButtonSetScaleLog');
    if ~isempty(buttonContainer)
        button = get(buttonContainer, 'UserData');
        button.setSelected(strcmp(TsInfo.XScale, 'log'));
    end
end
function RefreshGridBtnDisplay(hFig, TsInfo)
    % Toggle selection of associated button if possible
    buttonContainer = findobj(hFig, '-depth', 1, 'Tag', 'ButtonShowGrids');
    if ~isempty(buttonContainer)
        button = get(buttonContainer, 'UserData');
        button.setSelected((TsInfo.ShowXGrid & TsInfo.ShowYGrid) || ...
            (strcmpi(TsInfo.DisplayMode, 'column') & TsInfo.ShowXGrid));
    end
end


%% ===== POPUP MENU =====
function DisplayFigurePopup(hFig, menuTitle)
    import java.awt.event.KeyEvent;
    import javax.swing.KeyStroke;
    import org.brainstorm.icon.*;
    global GlobalData;
    % If menuTitle not specified
    if (nargin < 2)
        menuTitle = '';
    end
    % Get figure description
    [hFig, iFig, iDS] = bst_figures('GetFigure', hFig);
    % Get axes handles
    hAxes = getappdata(hFig, 'clickSource');
    if isempty(hAxes)
        return
    end
    % Get time freq information
    TfInfo = getappdata(hFig, 'Timefreq');
    TfFile = TfInfo.FileName;
    if isempty(TfFile)
        return;
    end
    TsInfo = getappdata(hFig, 'TsInfo');
    % Get loaded information
    iTimefreq = bst_memory('GetTimefreqInDataSet', iDS, TfFile);
    % Create popup menu
    jPopup = java_create('javax.swing.JPopupMenu');
    % Menu title
    if ~isempty(menuTitle)
        jTitle = gui_component('Label', jPopup, [], ['<HTML><B>' menuTitle '</B>']);
        jTitle.setBorder(javax.swing.BorderFactory.createEmptyBorder(5,35,0,0));
        jPopup.addSeparator();
    end
    
    % ==== DISPLAY OTHER FIGURES ====
    % Only for MEG and EEG time series
    if strcmpi(GlobalData.DataSet(iDS).Timefreq(iTimefreq).DataType, 'data')       
        % === View RECORDINGS ===
        if ~isempty(GlobalData.DataSet(iDS).DataFile)
            jItem = gui_component('MenuItem', jPopup, [], 'Recordings', IconLoader.ICON_TS_DISPLAY, [], @(h,ev)view_timeseries(GlobalData.DataSet(iDS).DataFile, GlobalData.DataSet(iDS).Figure(iFig).Id.Modality));
            jItem.setAccelerator(KeyStroke.getKeyStroke(KeyEvent.VK_R, KeyEvent.CTRL_MASK));
        end
        % === View TOPOGRAPHY ===
        if ~isempty(GlobalData.DataSet(iDS).Figure(iFig).Id.Modality) && ismember(GlobalData.DataSet(iDS).Figure(iFig).Id.Modality, {'MEG MAG','MEG GRAD','MEG','EEG'})
            jItem = gui_component('MenuItem', jPopup, [], '2D Sensor cap', IconLoader.ICON_TOPOGRAPHY, [], @(h,ev)bst_call(@view_topography, TfFile, [], '2DSensorCap', [], 0));
            jItem.setAccelerator(KeyStroke.getKeyStroke(KeyEvent.VK_T, KeyEvent.CTRL_MASK));
            jPopup.addSeparator();
        end
    end

    % === VIEW SELECTED ===
    jItem = gui_component('MenuItem', jPopup, [], 'View selected', IconLoader.ICON_SPECTRUM, [], @(h,ev)DisplaySelectedRows(hFig));
    jItem.setAccelerator(KeyStroke.getKeyStroke(KeyEvent.VK_ENTER, 0)); % ENTER  
    % === SET SELECTED AS BAD CHANNELS ===
    % Get selected rows
    SelChan = figure_timeseries('GetFigSelectedRows', hFig);
    % Only for PSD attached directly to a data file
    if ~isempty(SelChan) && ~isempty(GlobalData.DataSet(iDS).DataFile) && ...
            (length(GlobalData.DataSet(iDS).Figure(iFig).SelectedChannels) ~= length(SelChan)) && ...
            ~isempty(strfind(TfFile, '_psd')) && ...
            strcmpi(file_gettype(GlobalData.DataSet(iDS).DataFile), 'data')
        jItem = gui_component('MenuItem', jPopup, [], 'Mark selected as bad', IconLoader.ICON_BAD, [], @(h,ev)AddParentBadChannels(hFig, SelChan));
        jItem.setAccelerator(KeyStroke.getKeyStroke(int32(KeyEvent.VK_DELETE), 0)); % DEL
    end

    % === RESET SELECTION ===
    jItem = gui_component('MenuItem', jPopup, [], 'Reset selection', IconLoader.ICON_SURFACE, [], @(h,ev)bst_figures('SetSelectedRows',[]));
    jItem.setAccelerator(KeyStroke.getKeyStroke(KeyEvent.VK_ESCAPE, 0)); % ESCAPE
    jPopup.addSeparator();

    % ==== MENU: SELECTION ====
    % No time/freq bands
    if ~iscell(GlobalData.DataSet(iDS).Timefreq(iTimefreq).Freqs) && isempty(GlobalData.DataSet(iDS).Timefreq(iTimefreq).TimeBands)
        % Menu "Selection"
        switch(TfInfo.DisplayMode)
            case 'Spectrum',    strMenu = 'Frequency selection';
            case 'TimeSeries',  strMenu = 'Time selection';
        end
        jMenuSelection = gui_component('Menu', jPopup, [], strMenu, IconLoader.ICON_TS_SELECTION);
        % Set selection
        gui_component('MenuItem', jMenuSelection, [], 'Set selection manually...', IconLoader.ICON_TS_SELECTION, [], @(h,ev)SetFreqSelection(hFig));
        % Get current time selection
        GraphSelection = getappdata(hFig, 'GraphSelection');
        isSelection = ~isempty(GraphSelection) && ~any(isinf(GraphSelection(:)));
        if isSelection
            gui_component('MenuItem', jMenuSelection, [], 'Zoom into selection (Shift+click)', IconLoader.ICON_ZOOM_PLUS, [], @(h,ev)ZoomSelection(hFig));
            jMenuSelection.addSeparator();
            % === EXPORT TO DATABASE ===
            if ~strcmpi(TfInfo.DisplayMode, 'TimeSeries')
                gui_component('MenuItem', jMenuSelection, [], 'Export to database', IconLoader.ICON_SPECTRUM, [], @(h,ev)bst_call(@out_figure_timefreq, hFig, 'Database', 'Selection'));
            end
            % === EXPORT TO FILE ===
            gui_component('MenuItem', jMenuSelection, [], 'Export to file', IconLoader.ICON_TS_EXPORT, [], @(h,ev)bst_call(@out_figure_timefreq, hFig, [], 'Selection'));
            % === EXPORT TO MATLAB ===
            gui_component('MenuItem', jMenuSelection, [], 'Export to Matlab', IconLoader.ICON_MATLAB_EXPORT, [], @(h,ev)bst_call(@out_figure_timefreq, hFig, 'Variable', 'Selection'));
        end
        jPopup.addSeparator();
    end
    
    % ==== MENU: SNAPSHOT ====
    jMenuSave = gui_component('Menu', jPopup, [], 'Snapshots', IconLoader.ICON_SNAPSHOT);
        % === SAVE AS IMAGE ===
        jItem = gui_component('MenuItem', jMenuSave, [], 'Save as image', IconLoader.ICON_SAVE, [], @(h,ev)bst_call(@out_figure_image, hFig));
        jItem.setAccelerator(KeyStroke.getKeyStroke(KeyEvent.VK_I, KeyEvent.CTRL_MASK));
        % === OPEN AS IMAGE ===
        jItem = gui_component('MenuItem', jMenuSave, [], 'Open as image', IconLoader.ICON_IMAGE, [], @(h,ev)bst_call(@out_figure_image, hFig, 'Viewer'));
        jItem.setAccelerator(KeyStroke.getKeyStroke(KeyEvent.VK_J, KeyEvent.CTRL_MASK));
        jItem = gui_component('MenuItem', jMenuSave, [], 'Open as figure', IconLoader.ICON_IMAGE, [], @(h,ev)bst_call(@out_figure_image, hFig, 'Figure'));
        jItem.setAccelerator(KeyStroke.getKeyStroke(KeyEvent.VK_F, KeyEvent.CTRL_MASK));
        jMenuSave.addSeparator();
        % === EXPORT TO DATABASE ===
        gui_component('MenuItem', jMenuSave, [], 'Export to database (time-freq)', IconLoader.ICON_TIMEFREQ, [], @(h,ev)bst_call(@out_figure_timefreq, hFig, 'Database'));
        gui_component('MenuItem', jMenuSave, [], 'Export to database (matrix)',    IconLoader.ICON_MATRIX, [], @(h,ev)bst_call(@out_figure_timefreq, hFig, 'Database', 'Matrix'));
        % === EXPORT TO FILE ===
        gui_component('MenuItem', jMenuSave, [], 'Export to file', IconLoader.ICON_TS_EXPORT, [], @(h,ev)bst_call(@out_figure_timefreq, hFig, []));
        % === EXPORT TO MATLAB ===
        gui_component('MenuItem', jMenuSave, [], 'Export to Matlab', IconLoader.ICON_MATLAB_EXPORT, [], @(h,ev)bst_call(@out_figure_timefreq, hFig, 'Variable'));
        % === EXPORT TO PLOTLY ===
        gui_component('MenuItem', jMenuSave, [], 'Export to Plotly', IconLoader.ICON_PLOTLY, [], @(h,ev)bst_call(@out_figure_plotly, hFig));
        
    % ==== MENU: FIGURE ====    
    jMenuFigure = gui_component('Menu', jPopup, [], 'Figure', IconLoader.ICON_LAYOUT_SHOWALL);
        % XScale
        isXLog = strcmpi(get(hAxes, 'XScale'), 'log');
        if isXLog
            jItem = gui_component('CheckBoxMenuItem', jMenuFigure, [], 'X scale: linear', IconLoader.ICON_LOG, [], @(h,ev)ToggleLogScaleX(hAxes, hFig, 'linear'));
        else
            jItem = gui_component('CheckBoxMenuItem', jMenuFigure, [], 'X scale: log', IconLoader.ICON_LOG, [], @(h,ev)ToggleLogScaleX(hAxes, hFig, 'log'));
        end
        % YScale
        isYLog = strcmpi(get(hAxes, 'YScale'), 'log');
        if isYLog
            jItem = gui_component('CheckBoxMenuItem', jMenuFigure, [], 'Y scale: linear', IconLoader.ICON_LOG, [], @(h,ev)figure_timeseries('SetScaleModeY', hFig, 'linear'));
        else
            jItem = gui_component('CheckBoxMenuItem', jMenuFigure, [], 'Y scale: log', IconLoader.ICON_LOG, [], @(h,ev)figure_timeseries('SetScaleModeY', hFig, 'log'));
        end
        jMenuFigure.addSeparator();
        
        % Legend
        jItem = gui_component('CheckBoxMenuItem', jMenuFigure, [], 'Show legend', IconLoader.ICON_LABELS, [], @(h,ev)SetShowLegend(iDS, iFig, ~TsInfo.ShowLegend));
        jItem.setSelected(TsInfo.ShowLegend);
        % XGrid
        isXGrid = strcmpi(get(hAxes(1), 'XGrid'), 'on');
        jItem = gui_component('CheckBoxMenuItem', jMenuFigure, [], 'Show XGrid', IconLoader.ICON_GRID_X, [], @(h,ev)ToggleGrid(hAxes, hFig, 'X'));
        jItem.setSelected(isXGrid);
        % YGrid
        isYGrid = strcmpi(get(hAxes(1), 'YGrid'), 'on');
        jItem = gui_component('CheckBoxMenuItem', jMenuFigure, [], 'Show YGrid', IconLoader.ICON_GRID_Y, [], @(h,ev)ToggleGrid(hAxes, hFig, 'Y'));
        jItem.setSelected(isYGrid);
        % Change background color
        jMenuFigure.addSeparator();
        gui_component('MenuItem', jMenuFigure, [], 'Change background color', IconLoader.ICON_COLOR_SELECTION, [], @(h,ev)bst_figures('SetBackgroundColor', hFig));
        jMenuFigure.addSeparator();
        
        % Show Matlab controls
        isMatlabCtrl = ~strcmpi(get(hFig, 'MenuBar'), 'none') && ~strcmpi(get(hFig, 'ToolBar'), 'none');
        jItem = gui_component('CheckBoxMenuItem', jMenuFigure, [], 'Matlab controls', IconLoader.ICON_MATLAB_CONTROLS, [], @(h,ev)bst_figures('ShowMatlabControls', hFig, ~isMatlabCtrl));
        jItem.setSelected(isMatlabCtrl);
        % Show plot edit toolbar
        isPlotEditToolbar = getappdata(hFig, 'isPlotEditToolbar');
        jItem = gui_component('CheckBoxMenuItem', jMenuFigure, [], 'Plot edit toolbar', IconLoader.ICON_PLOTEDIT, [], @(h,ev)bst_figures('TogglePlotEditToolbar', hFig));
        jItem.setSelected(isPlotEditToolbar);
        % Dock figure
        isDocked = strcmpi(get(hFig, 'WindowStyle'), 'docked');
        jItem = gui_component('CheckBoxMenuItem', jMenuFigure, [], 'Dock figure', IconLoader.ICON_DOCK, [], @(h,ev)bst_figures('DockFigure', hFig, ~isDocked));
        jItem.setSelected(isDocked);
        jItem.setAccelerator(KeyStroke.getKeyStroke(KeyEvent.VK_D, KeyEvent.CTRL_MASK)); 
        % Clone figure
        jMenuFigure.addSeparator();
        gui_component('MenuItem', jMenuFigure, [], 'Clone figure', IconLoader.ICON_COPY, [], @(h,ev)bst_figures('CloneFigure', hFig));

    % Display Popup menu
    gui_popup(jPopup, hFig);
end


%% ===========================================================================
%  ===== PLOT FUNCTIONS ======================================================
%  ===========================================================================
%% ===== PLOT FIGURE =====
function UpdateFigurePlot(hFig, isForced)
    global GlobalData;
    if (nargin < 2) || isempty(isForced)
        isForced = 0;
    end
    % ===== GET DATA =====
    % Get figure description
    [hFig, iFig, iDS] = bst_figures('GetFigure', hFig);
    sFig = GlobalData.DataSet(iDS).Figure(iFig);
    % If spectrum: get current time only
    isSpectrum = strcmpi(sFig.Id.SubType, 'Spectrum');
    if isSpectrum
        TimeDef = 'CurrentTimeIndex';
    else
        TimeDef = [];
    end
    % Get data to plot
    [Time, Freqs, TfInfo, TF, RowNames, FullTimeVector, DataType, tmp, iTimefreq] = figure_timefreq('GetFigureData', hFig, TimeDef);
    if isempty(TF)
        return;
    end
    % Row names
    if ~isempty(RowNames) && ischar(RowNames)
        RowNames = {RowNames};
    end
    % Exclude symmetric values (for producing simpler legends)
    if isfield(GlobalData.DataSet(iDS).Timefreq(iTimefreq).Options, 'isSymmetric') && GlobalData.DataSet(iDS).Timefreq(iTimefreq).Options.isSymmetric ...
            && (isequal(GlobalData.DataSet(iDS).Timefreq(iTimefreq).RefRowNames, GlobalData.DataSet(iDS).Timefreq(iTimefreq).RowNames) || ... 
                isequal(GlobalData.DataSet(iDS).Timefreq(iTimefreq).RefRowNames, GlobalData.DataSet(iDS).Timefreq(iTimefreq).RowNames'))...
            && (sqrt(length(RowNames)) == length(GlobalData.DataSet(iDS).Timefreq(iTimefreq).RowNames))
        N = length(GlobalData.DataSet(iDS).Timefreq(iTimefreq).RowNames);
        indKeep = [];
        for ij = 1:N
            for ii = ij:N
                indKeep(end+1) = ii + (ij-1) * N;
            end
        end
        RowNames = RowNames(indKeep);
        TF = TF(indKeep,:,:);
    end
    % Line labels
    if iscell(RowNames)
        LinesLabels = RowNames(:);
    elseif isnumeric(RowNames)
        LinesLabels = cell(length(RowNames),1);
        for i = 1:length(RowNames)
            LinesLabels{i} = num2str(RowNames(i));
        end
    end
    % Remove the first frequency bin (0) : SPECTRUM ONLY, EXCLUDE CONNECTIVITY
    if isSpectrum && ~iscell(Freqs) && (size(TF,3)>1) && isempty(GlobalData.DataSet(iDS).Timefreq(iTimefreq).RowNames)
        iZero = find(Freqs == 0);
        if ~isempty(iZero)
            Freqs(iZero) = [];
            TF(:,:,iZero) = [];
        end
    end
    % Get figure time series
    TsInfo = getappdata(hFig, 'TsInfo');
    
    % ===== X AXIS =====
    switch (TfInfo.DisplayMode)
        case 'TimeSeries'
            X = Time;
            XLegend = 'Time (s)';
        case 'Spectrum'
            X = Freqs;
            if isfield(GlobalData.DataSet(iDS).Timefreq(iTimefreq).Options, 'PowerUnits') && ~isempty(GlobalData.DataSet(iDS).Timefreq(iTimefreq).Options.PowerUnits)
                switch GlobalData.DataSet(iDS).Timefreq(iTimefreq).Options.PowerUnits
                    case 'physical'
                        XLegend = 'Frequency (Hz)';
                        TfInfo.FreqUnits = 'Hz';
                    case 'normalized'
                        XLegend = 'Normalized frequency (Hz⋅s)';
                        TfInfo.FreqUnits = 'Hz⋅s';
                    case 'old'
                        XLegend = 'Frequency (Hz)';
                        TfInfo.FreqUnits = '"bin"';
                    otherwise
                        error('Unknown power spectrum units.');
                end
            else
                XLegend = 'Frequency (Hz)';
            end
        otherwise
            error('Invalid display mode');
    end
    % Case of one frequency point for spectrum: replicate frequency
    if isSpectrum && (size(TF,3) == 1)
        TF = cat(3,TF,TF);
        replicateFreq = 1;
    else
        replicateFreq = 0;
    end
    % Bands (time/freq), or linear axes
    if iscell(X)
        Xbands = process_tf_bands('GetBounds', X);
        if replicateFreq
            Xbands(:, end) = Xbands(:, end) + 0.1;
        end
        if (size(Xbands,1) == 1)
            X    = Xbands;
            XLim = Xbands;
        else
            X    = mean(Xbands,2);
            XLim = [min(Xbands(:)), max(Xbands(:))];
        end
    else
        if replicateFreq
            X = [X, X + 0.1];
        end
        XLim = [X(1), X(end)];
    end
    if (length(XLim) ~= 2) || any(isnan(XLim)) || (XLim(2) <= XLim(1))
        disp('BST> Error: No data to display...');
        XLim = [0 1];
    end
    % Auto-detect if legend should be displayed, reset if changed FOOOF display.
    if isempty(TsInfo.ShowLegend) || (isfield(TfInfo, 'isFooofDispChanged') && TfInfo.isFooofDispChanged)
        TsInfo.ShowLegend = (length(LinesLabels) <= 15);
        setappdata(hFig, 'TsInfo', TsInfo);
    end
        
    % ===== Y AXIS =====
    % Get global maximum if not defined yet
    if isempty(sFig.Handles.DataMinMax) || isForced
        sFig.Handles.DataMinMax = [min(TF(:)), max(TF(:))];
        % In case there are infinite values, due to the log10(0) operation that may happen: look only for non-empty values
        if any(isinf(sFig.Handles.DataMinMax))
            iNotInf = ~isinf(TF(:));
            sFig.Handles.DataMinMax = [min(TF(iNotInf)), max(TF(iNotInf))];
        end
    end
    % Display units
    DisplayUnits = GlobalData.DataSet(iDS).Timefreq(iTimefreq).DisplayUnits;
    DisplayFactor = 1;
    % Check measure for baseline normalized data.
    if ~isfield(TfInfo, 'Measure') || isempty(TfInfo.Measure)
        TfInfo.Measure = GlobalData.DataSet(iDS).Timefreq(iTimefreq).Measure;
    end
    if ~isfield(TfInfo, 'OrigMeasure') || isempty(TfInfo.OrigMeasure)
        TfInfo.OrigMeasure = GlobalData.DataSet(iDS).Timefreq(iTimefreq).Options.Measure;
    end
    if isempty(DisplayUnits)
        % Get signal units and display factor 
        if ~isempty(GlobalData.DataSet(iDS).Timefreq(iTimefreq).Modality) && numel(GlobalData.DataSet(iDS).Timefreq(iTimefreq).AllModalities) == 1
            [valScaled, DisplayFactor, DisplayUnits] = bst_getunits(mean(sFig.Handles.DataMinMax), GlobalData.DataSet(iDS).Timefreq(iTimefreq).Modality);
        else
            DisplayUnits = 'signal units';
        end
    end
    if isequal(TfInfo.Function, 'power')
        DisplayFactor = DisplayFactor.^2;
    end
    
    % ===== DISPLAY =====
    % Clear figure
    % clf(hFig);   => Commented out by FT on 17-nov-2020: not sure why this is needed
    % Plot data in the axes
    PlotHandles = PlotAxes(hFig, X, XLim, TF, TfInfo, TsInfo, sFig.Handles.DataMinMax, LinesLabels, DisplayUnits, DisplayFactor);
    hAxes = PlotHandles.hAxes;
    % Store initial XLim and YLim
    setappdata(hAxes, 'XLimInit', get(hAxes, 'XLim'));
    setappdata(hAxes, 'YLimInit', get(hAxes, 'YLim'));
    % Update figure list of handles
    GlobalData.DataSet(iDS).Figure(iFig).Handles = PlotHandles;
    % X Axis legend
    xlabel(hAxes, XLegend, ...
        'FontSize',    bst_get('FigFont'), ...
        'FontUnits',   'points', ...
        'Interpreter', 'none');

    % ===== SCALE BAR =====
    % For column displays: add a scale display
    if strcmpi(TsInfo.DisplayMode, 'column')
        % Get figure background color
        bgColor = get(hFig, 'Color');
        % Create axes
        PlotHandles.hColumnScale = axes('Position', [0, 0, .01, .01]);
        set(PlotHandles.hColumnScale, ...
            'Interruptible', 'off', ...
            'BusyAction',    'queue', ...
            'Tag',           'AxesColumnScale', ...
            'YGrid',      'off', ...
            'YMinorGrid', 'off', ...
            'XTick',      [], ...
            'YTick',      [], ...
            'TickLength', [0,0], ...
            'Color',      bgColor, ...
            'XLim',       [0 1], ...
            'YLim',       get(hAxes, 'YLim'), ...
            'Box',        'off');
        % Update figure list of handles
        GlobalData.DataSet(iDS).Figure(iFig).Handles = PlotHandles;
    end
    
    % Update scale depending on settings
    if TsInfo.ShowXGrid
        set(hAxes, 'XGrid', 'on');
        set(hAxes, 'XMinorGrid', 'on');
    end
    if TsInfo.ShowYGrid && ~strcmpi(TsInfo.DisplayMode, 'column')
        set(hAxes, 'YGrid', 'on');
        set(hAxes, 'YMinorGrid', 'on');
    end
    set(hAxes, 'XScale', TsInfo.XScale);
    % Hide high amplitudes for very low frequencies when linear y scale.
    if isSpectrum && isequal(TsInfo.YScale, 'linear') && any(strcmpi(TfInfo.Function, {'power', 'magnitude'})) && all(TF(:)>=0)
        figure_timeseries('SetScaleModeY', hFig, TsInfo.YScale); % also calls ScaleToFitY
    else
        set(hAxes, 'YScale', TsInfo.YScale);
    end

    % Create scale buttons
    if isempty(findobj(hFig, 'Tag', 'ButtonGainPlus'))
        figure_timeseries('CreateScaleButtons', iDS, iFig);
    else
        RefreshGridBtnDisplay(hFig, TsInfo);
        RefreshLogScaleBtnDisplay(hFig, TsInfo);
    end
    % Update stat clusters
    if ~isempty(TfInfo) && ~isempty(TfInfo.FileName) && strcmpi(file_gettype(TfInfo.FileName), 'ptimefreq')
        ViewStatClusters(hFig);
    end
    
    % Resize callback if only one axes
    figure_timeseries('ResizeCallback', hFig, []);
    % Set current object/axes
    set(hFig, 'CurrentAxes', hAxes, 'CurrentObject', hAxes);
    % Update selected channels 
    SelectedRowChangedCallback(iDS, iFig);
end


%% ===== PLOT AXES =====
function PlotHandles = PlotAxes(hFig, X, XLim, TF, TfInfo, TsInfo, DataMinMax, LinesLabels, DisplayUnits, DisplayFactor)
    % ===== CREATE AXES =====
    % Look for existing axes
    hAxes = findobj(hFig, '-depth', 1, 'Tag', 'AxesGraph');
    % If nothing found: Create axes
    if isempty(hAxes)
        set(0, 'CurrentFigure', hFig);
        hAxes = axes;
        set(hAxes, 'Interruptible', 'off', ...
                   'BusyAction',    'queue', ...
                   'Tag',           'AxesGraph', ...
                   'XLim',       XLim, ...
                   'Box',        'on', ...
                   'FontName',   'Default', ...
                   'FontUnits',  'Points', ...
                   'FontWeight', 'Normal',...
                   'FontSize',   bst_get('FigFont'), ...
                   'Units',     'pixels', ...
                   'Visible',    'on');
        % Remove the Tex interpreter
        if isprop(hAxes, 'TickLabelInterpreter')
            set(hAxes, 'TickLabelInterpreter', 'none');
        end
    else
        cla(hAxes);
        delete(legend(hAxes));
    end
    % Redimension TF according to what we want to display
    switch (TfInfo.DisplayMode)
        % Convert to [rows x time]
        case 'TimeSeries'
             TF = TF(:,:,1);
        % Convert to [rows x freq]
        case 'Spectrum'
             TF = reshape(TF(:,1,:), [size(TF,1), size(TF,3)]);
    end
    % Set color table for lines
    DefaultColor = [.2 .2 .2];
    if (TsInfo.ShowLegend)
        ColorOrder = panel_scout('GetScoutsColorTable');
    else
        ColorOrder = DefaultColor;
    end
    set(hAxes, 'ColorOrder', ColorOrder);

    % Create handles structure
    PlotHandles = db_template('DisplayHandlesTimeSeries');
    PlotHandles.hAxes = hAxes;
    PlotHandles.DataMinMax = DataMinMax;
    PlotHandles.DisplayUnits = DisplayUnits;
    PlotHandles.DisplayFactor = DisplayFactor;

    % ===== SWITCH DISPLAY MODE =====
    switch (lower(TsInfo.DisplayMode))
        case 'butterfly'
            PlotHandles = PlotAxesButterfly(hAxes, PlotHandles, TfInfo, TsInfo, X, TF, LinesLabels);
        case 'column'
            PlotHandles = PlotAxesColumn(hAxes, PlotHandles, X, TF, LinesLabels);
        otherwise
            error('Invalid display mode.');
    end
    % Lines labels
    PlotHandles.LinesLabels = LinesLabels;
    % Get lines initial colors
    for i = 1:length(PlotHandles.hLines)
        if (PlotHandles.hLines(i) ~= -1)
            PlotHandles.LinesColor(i,:) = get(PlotHandles.hLines(i), 'Color');
        end
    end
    
    % ===== TIME OR FREQUENCY CURSOR =====
    % Plot freq cursor
    [PlotHandles.hCursor, PlotHandles.hTextCursor] = PlotCursor(hFig, hAxes);
end


%% ===== PLOT AXES BUTTERFLY =====
function PlotHandles = PlotAxesButterfly(hAxes, PlotHandles, TfInfo, TsInfo, X, TF, LinesLabels)
    % ===== NORMALIZE =====
    % Get data maximum
    TF = TF * PlotHandles.DisplayFactor;
    Fmax = PlotHandles.DataMinMax * PlotHandles.DisplayFactor;
    
    % ===== PLOT TIME SERIES =====
    % Plot lines
    ZData = 1.5;
    PlotHandles.hLines = line(X, TF', ZData * ones(size(TF)), ...
                              'Parent', hAxes);
    set(PlotHandles.hLines, 'Tag', 'DataLine');
    
    % ===== YLIM =====
    % Get automatic YLim
    if (Fmax(1) ~= Fmax(2))
        % Default YLim: range to cover all values
        YLim = [Fmax(1), Fmax(2) + (Fmax(2) - Fmax(1)) * 0.02];
        % For log display: avoid zero values
        if strcmpi(TsInfo.YScale, 'log')
<<<<<<< HEAD
            % Avoid 0 for log scales.
            if Fmax(1) <= 0 
                if any(TF(:)>0)
                    Fmax(1) = min(TF(TF(:)>0));
                else
                    % All negative, just set default scale, user should turn off log scale.
                    % Should not happen normally, as we force lin scale if all negative.
                    Fmax = [0.1, 1];
                end
=======
            tmpMax = min(TF(TF(:)>0));
            if (Fmax(1) <= 0) && (tmpMax < Fmax(2))
                YLim = [tmpMax, Fmax(2)];
>>>>>>> 913752ba
            end
        end
    else
        YLim = [-1, 1];
    end
    % Set axes legend for Y axis
    if ~isfield(TfInfo, 'FreqUnits') || isempty(TfInfo.FreqUnits)
        TfInfo.FreqUnits = 'Hz';
    end
    if isempty(PlotHandles.DisplayUnits)
        PlotHandles.DisplayUnits = 'signal units';
    elseif isequal(PlotHandles.DisplayUnits, 't')
        % Make more readable.
        PlotHandles.DisplayUnits = 't-values';
    end
    % Detect non standard measures with provided units.
    if ~isfield(TfInfo, 'Measure') 
        TfInfo.Measure = '';
    end
    if ~isfield(TfInfo, 'OrigMeasure')
        TfInfo.OrigMeasure = '';
    end
    switch lower(TfInfo.Measure)
        case {'zscore', 'ersd', 'db'}
            strAmp = ['Baseline normalized ' TfInfo.OrigMeasure ' (' PlotHandles.DisplayUnits ')'];
        case 'divmean'
            strAmp = ['Baseline relative ' TfInfo.OrigMeasure ' (no units)'];
        case 'contrast'
            strAmp = ['Baseline contrasted ' TfInfo.OrigMeasure ' (no units)'];
        case 'bl'
            switch lower(TfInfo.OrigMeasure)
                case 'power',      strAmp = ['Baseline subtracted ' TfInfo.OrigMeasure ' (' PlotHandles.DisplayUnits '^2/' TfInfo.FreqUnits ')'];
                case 'magnitude',  strAmp = ['Baseline subtracted ' TfInfo.OrigMeasure ' (' PlotHandles.DisplayUnits '/sqrt(' TfInfo.FreqUnits ')'];
                otherwise,         strAmp = ['Baseline subtracted ' TfInfo.OrigMeasure ' (' PlotHandles.DisplayUnits ')'];
            end
        case {'power', 'magnitude'}
            switch TfInfo.Normalized
                case {'relative', 'relative2020'}
                    switch lower(TfInfo.Function)
                        % Relative is always compared to total power, then sqrt when magnitude.
                        case 'power',      strAmp = 'Relative power per bin   (no units)';
                        case 'magnitude',  strAmp = 'Sqrt relative power per bin  (no units)';
                        case 'log',        strAmp = 'Log relative power per bin  (dB)';
                        otherwise,         strAmp = 'No units';
                    end
                case 'multiply2020'
                    % Normalized by frequency.
                    switch lower(TfInfo.Function)
                        case 'power',      strAmp = ['Normalized power   (' PlotHandles.DisplayUnits '^2)'];
                        case 'magnitude',  strAmp = ['Sqrt normalized power   (' PlotHandles.DisplayUnits ')'];
                        case 'log',        strAmp = 'Log normalized power   (dB)';
                        otherwise,         strAmp = 'No units';
                    end
                case 'multiply'
                    % Normalized by frequency squared.
                    switch lower(TfInfo.Function)
                        case 'power',      strAmp = ['Normalized power   (' PlotHandles.DisplayUnits '^2*' TfInfo.FreqUnits ')'];
                        case 'magnitude',  strAmp = ['Normalized magnitude   (' PlotHandles.DisplayUnits '*sqrt(' TfInfo.FreqUnits '))'];
                        case 'log',        strAmp = 'Log normalized power   (dB)';
                        otherwise,         strAmp = 'No units';
                    end
                otherwise
                    switch lower(TfInfo.Function)
                        case 'power',      strAmp = ['Power   (' PlotHandles.DisplayUnits '^2/' TfInfo.FreqUnits ')'];
                        case 'magnitude',  strAmp = ['Magnitude   (' PlotHandles.DisplayUnits '/sqrt(' TfInfo.FreqUnits '))'];
                        case 'log',        strAmp = 'Log power   (dB)';
                        case 'phase',      strAmp = 'Angle';
                        otherwise,         strAmp = 'No units';
                    end
            end
        % Unknown measure (or not yet implemented)
        case ''
            strAmp = [TfInfo.OrigMeasure ' (' PlotHandles.DisplayUnits ')'];
        otherwise
            strAmp = [TfInfo.Measure ' (' PlotHandles.DisplayUnits ')'];
    end
    ylabel(hAxes, strAmp, ...
        'FontSize',    bst_get('FigFont'), ...
        'FontUnits',   'points', ...
        'Interpreter', 'tex');
    % Set Y ticks in auto mode
    set(hAxes, 'YLim',           YLim, ...
               'YTickMode',      'auto', ...
               'YTickLabelMode', 'auto');
           
    % ===== EXTRA LINES =====
    % Y=0 Line
    if (YLim(1) == 0)
        hLineY0 = line(get(hAxes,'XLim'), [0 0], [ZData ZData], 'Color', [0 0 0], 'Parent', hAxes);
    else
        hLineY0 = line(get(hAxes,'XLim'), [0 0], [ZData ZData], 'Color', .8*[1 1 1], 'Parent', hAxes);
    end
    
    % ===== LINES LEGENDS =====
    % Plotting the names of the channels
    if ~isempty(LinesLabels) && TsInfo.ShowLegend && ((length(LinesLabels) > 1) || ~isempty(LinesLabels{1}))
        if (length(LinesLabels) == 1) && (length(PlotHandles.hLines) > 1)
            [hLegend, hLegendObjects] = legend(PlotHandles.hLines(1), strrep(LinesLabels{1}, '_', '-'));
        elseif (length(PlotHandles.hLines) == length(LinesLabels))
            [hLegend, hLegendObjects] = legend(PlotHandles.hLines, strrep(LinesLabels(:), '_', '-'));
        else
            disp('BST> Error: Number of legend entries do not match the number of lines. Ignoring...');
        end
    end
end


%% ===== PLOT AXES: COLUMN =====
function PlotHandles = PlotAxesColumn(hAxes, PlotHandles, X, TF, LinesLabels)
    ZData = 1.5;
    nLines = size(TF,1);
    % ===== DISPLAY SETUP =====
%     sMontage = panel_montage('GetCurrentMontage', Modality);
%     if ~isempty(sMontage) && ~isempty(sMontage.ChanNames) && ~isempty(Modality) && (Modality(1) ~= '$')
%         % Get channels that are selected for display
%         selChan = sMontage.ChanNames;
%         % Remove all the spaces
%         selChan = cellfun(@(c)c(c~=' '), selChan, 'UniformOutput', 0);
%         LinesLabels = cellfun(@(c)c(c~=' '), LinesLabels, 'UniformOutput', 0);
%         % Look for each of these selected channels in the list of loaded channels
%         iDispChan = [];
%         for i = 1:length(selChan)
%             iTmp = find(strcmpi(selChan{i}, LinesLabels));
%             % If channel was found: add it to the display list
%             if ~isempty(iTmp)
%                 iDispChan(end+1) = iTmp;
%             end
%         end
%         % Sort channels
%         %iDispChan = sort(iDispChan);
%         % If no channel displayed: display all
%         if isempty(iDispChan)
%             iDispChan = 1:nLines;
%         end
%     else
%         iDispChan = 1:nLines;
%     end
    
    % ===== SPLIT IN BLOCKS =====
    % Normalized range of Y values
    YLim = [0, 1];
    % Data minumum/maximum
    Fmax = PlotHandles.DataMinMax;
    Frange = Fmax(2) - Fmax(1);
    % Subdivide Y-range in nLines blocks
    blockY = (YLim(2) - YLim(1)) / (nLines + 2);
    rowOffsets = blockY * (nLines:-1:1)' + blockY / 2;
    % Build an offset list for ALL channels (unselected channels: offset = -10)
    PlotHandles.ChannelOffsets = rowOffsets;
    % Normalize all channels to fit in one block only
    PlotHandles.DisplayFactor = blockY ./ Frange;
    % Add previous display factor
    PlotHandles.DisplayFactor = PlotHandles.DisplayFactor * GetDefaultFactor('spectrum');
    % Center each sensor line on its average over frequencies
    TF = bst_bsxfun(@minus, TF, mean(TF,2));
    % Apply final factor to recordings + Keep only the displayed lines
    TF = TF .* PlotHandles.DisplayFactor;

    % ===== PLOT TIME SERIES =====
    % Add offset to each channel
    TF = bst_bsxfun(@plus, TF, PlotHandles.ChannelOffsets);
    % Display time series
    PlotHandles.hLines = line(X, TF', ZData*ones(size(TF)), 'Parent', hAxes);
    set(PlotHandles.hLines, 'Tag', 'DataLine');
    
    % ===== PLOT ZERO-LINES =====
    Xzeros = repmat(get(hAxes,'XLim'), [nLines, 1]);
    Yzeros = [PlotHandles.ChannelOffsets, PlotHandles.ChannelOffsets];
    Zzeros = repmat(.5 * [1 1], [nLines, 1]);
    hLineY0 = line(Xzeros', Yzeros', Zzeros', ...
                   'Color', .9*[1 1 1], ...
                   'Parent', hAxes);

    % ===== CHANNELS LABELS ======
    if ~isempty(LinesLabels)              
        % Special case: If scout function is "All" 
        if (length(nLines) > 1) && (length(LinesLabels) == 1)
            YtickLabel = [];
        else
            % Remove all the common parts of the labels
            YtickLabel = str_remove_common(LinesLabels);
            if ~isempty(YtickLabel)
                YtickLabel = LinesLabels;
            end
            % Scouts time series: remove everything after the @
            for iLabel = 1:numel(YtickLabel)
                iAt = find(YtickLabel{iLabel} == '@', 1);
                if ~isempty(iAt)
                    YtickLabel{iLabel} = strtrim(YtickLabel{iLabel}(1:iAt-1));
                end
            end
            % Limit the size of the comments to 15 characters
            YtickLabel = cellfun(@(c)c(max(1,length(c)-14):end), YtickLabel, 'UniformOutput', 0);
        end
        % Set Y Legend
        set(hAxes, 'YTickMode',      'manual', ...
                   'YTickLabelMode', 'manual', ...
                   'YTick',          bst_flip(rowOffsets,1), ...
                   'Yticklabel',     bst_flip(YtickLabel,1));
    end
    
    % Set Y axis scale
    set(hAxes, 'YLim', YLim);
    % Remove axes legend for Y axis
    ylabel('');
end

%% ===== PLOT TIME CURSOR =====
function [hCursor,hTextCursor] = PlotCursor(hFig, hAxes)
    global GlobalData;
    ZData = 1.6;
    % Get display mode
    TfInfo = getappdata(get(hAxes,'Parent'), 'Timefreq');
    % Get current time
    switch (TfInfo.DisplayMode)
        case 'Spectrum'
            if iscell(GlobalData.UserFrequencies.Freqs)
                BandBounds = process_tf_bands('GetBounds', GlobalData.UserFrequencies.Freqs(GlobalData.UserFrequencies.iCurrentFreq, :));
                curX = mean(BandBounds);
            else
                curX = GlobalData.UserFrequencies.Freqs(GlobalData.UserFrequencies.iCurrentFreq);
            end
            textCursor = sprintf('%1.2f Hz', curX);
        case 'TimeSeries'
            curX = GlobalData.UserTimeWindow.CurrentTime;
            textCursor = sprintf('%1.4f s', curX);
    end
    YLim = get(hAxes, 'YLim');
    
    % ===== VERTICAL LINE =====
    hCursor = findobj(hAxes, '-depth', 1, 'Tag', 'Cursor');
    if ~isempty(curX)
        if isempty(hCursor)
            % EraseMode: Only for Matlab <= 2014a
            if (bst_get('MatlabVersion') <= 803)
                optErase = {'EraseMode', 'xor'};   % INCOMPATIBLE WITH OPENGL RENDERER (BUG), REMOVED IN MATLAB 2014b
            else
                optErase = {};
            end
            % Create line
            hCursor = line([curX curX], YLim, [ZData ZData], ...
                               'LineWidth', 1, ...  
                               optErase{:}, ...
                               'Color',     'r', ...
                               'Tag',       'Cursor', ...
                               'Parent',    hAxes);
        else
            set(hCursor, 'XData', [curX curX], 'YData', YLim, 'ZData', [ZData ZData]);
        end
    end
    % Get background color
    bgcolor = get(hFig, 'Color');

    % ===== TEXT CURSOR =====
    hTextCursor = findobj(hFig, '-depth', 1, 'Tag', 'TextCursor');
    if isempty(hTextCursor)
        % Create text object
        hTextCursor = uicontrol(...
            'Style',               'text', ...
            'String',              textCursor, ...
            'Units',               'Pixels', ...
            'HorizontalAlignment', 'left', ...
            'FontUnits',           'points', ...
            'FontSize',            bst_get('FigFont'), ...
            'FontWeight',          'bold', ...
            'ForegroundColor',     [0 0 0], ...
            'BackgroundColor',     bgcolor, ...
            'Parent',              hFig, ...
            'Tag',                'TextCursor', ...
            'Visible',             get(hFig, 'Visible'));
    else
        set(hTextCursor, 'String', textCursor);
    end
    
    % ===== SELECTION TEXT =====
    hTextTimeSel = findobj(hFig, '-depth', 1, 'Tag', 'TextTimeSel');
    if isempty(hTextTimeSel)
        hTextTimeSel = uicontrol(...
            'Style',               'text', ...
            'String',              'Selection', ...
            'Units',               'Pixels', ...
            'HorizontalAlignment', 'center', ...
            'FontUnits',           'points', ...
            'FontSize',            bst_get('FigFont') + 1, ...
            'FontWeight',          'normal', ...
            'ForegroundColor',     [0 0 0], ...
            'BackgroundColor',     bgcolor, ...
            'Parent',              hFig, ...
            'Tag',                 'TextTimeSel', ...
            'Visible',             'off');
    end
end


%% ===== VIEW STAT CLUSTERS =====
function ViewStatClusters(hFig)
    global GlobalData;
    % Get figure description
    [hFig, iFig, iDS] = bst_figures('GetFigure', hFig);
    if isempty(iDS)
        return
    end
    % Get axes
    hAxes = findobj(hFig, '-depth', 1, 'Tag', 'AxesGraph');
    YLim = get(hAxes, 'YLim');
    % Delete existing markers
    hClusterMarkers = findobj(hAxes, '-depth', 1, 'Tag', 'ClusterMarkers');
    if ~isempty(hClusterMarkers)
        delete(hClusterMarkers);
    end
    
    % Get active clusters
    sClusters = panel_stat('GetDisplayedClusters', hFig);
    if isempty(sClusters)
        return;
    end
    % Get TimeVector
    [TimeVector, iTime] = bst_memory('GetTimeVector', iDS);
    % Get frequency vector
    if iscell(GlobalData.UserFrequencies.Freqs)
        BandBounds = process_tf_bands('GetBounds', GlobalData.UserFrequencies.Freqs);
        FreqVector = mean(BandBounds,2);
    else
        FreqVector = GlobalData.UserFrequencies.Freqs;
    end
    % Constants
    yOffset = 0.99;
    % Plot each cluster separately
    for iClust = 1:length(sClusters)
        % If there is only one time point: ignore current time
        if (size(sClusters(iClust).mask,2) == 1) || (iTime > size(sClusters(iClust).mask,2))
            iTime = 1;
        end
        % Get the time frequencies for which the cluster is significative
        iSelFreq = find(any(sClusters(iClust).mask(:,iTime,:), 1));
        if ~isempty(iSelFreq)
            % Get the coordinates of the cluster markers
            if (length(iSelFreq) > 1)
                X = [FreqVector(iSelFreq(1)), FreqVector(iSelFreq(end))];
            else
                X = FreqVector(iSelFreq(1)) + [0, 0.01] * (FreqVector(end)-FreqVector(1));
            end
            Y = yOffset * YLim(2) * [1 1];
            Z = [4 4];
            % Plot a line at the top of the figure
            line(X, Y, Z, ...
                'Parent',     hAxes, ...
                'LineWidth',  3, ...
                'LineStyle',  '-', ...
                'Color',      sClusters(iClust).color, ...
                'Tag',        'ClusterMarkers');
            % Print each cluster lower in the figure
            yOffset = yOffset - 0.02;
        end
    end
end


<|MERGE_RESOLUTION|>--- conflicted
+++ resolved
@@ -1117,7 +1117,8 @@
             LinesLabels{i} = num2str(RowNames(i));
         end
     end
-    % Remove the first frequency bin (0) : SPECTRUM ONLY, EXCLUDE CONNECTIVITY
+%% Check for fooof    
+% Remove the first frequency bin (0) : SPECTRUM ONLY, EXCLUDE CONNECTIVITY
     if isSpectrum && ~iscell(Freqs) && (size(TF,3)>1) && isempty(GlobalData.DataSet(iDS).Timefreq(iTimefreq).RowNames)
         iZero = find(Freqs == 0);
         if ~isempty(iZero)
@@ -1395,30 +1396,23 @@
     
     % ===== YLIM =====
     % Get automatic YLim
+    % For log display: avoid zero values
+    if strcmpi(TsInfo.YScale, 'log') && Fmax(1) <= 0 
+            if Fmax(2) > 0
+                Fmax(1) = min(TF(TF(:)>0));
+            else
+                % All negative, just set default scale, user should turn off log scale.
+                % Should not happen normally, as we force lin scale if any negative.
+                Fmax = [0.1, 1];
+            end
+
+    end
     if (Fmax(1) ~= Fmax(2))
         % Default YLim: range to cover all values
         YLim = [Fmax(1), Fmax(2) + (Fmax(2) - Fmax(1)) * 0.02];
-        % For log display: avoid zero values
-        if strcmpi(TsInfo.YScale, 'log')
-<<<<<<< HEAD
-            % Avoid 0 for log scales.
-            if Fmax(1) <= 0 
-                if any(TF(:)>0)
-                    Fmax(1) = min(TF(TF(:)>0));
-                else
-                    % All negative, just set default scale, user should turn off log scale.
-                    % Should not happen normally, as we force lin scale if all negative.
-                    Fmax = [0.1, 1];
-                end
-=======
-            tmpMax = min(TF(TF(:)>0));
-            if (Fmax(1) <= 0) && (tmpMax < Fmax(2))
-                YLim = [tmpMax, Fmax(2)];
->>>>>>> 913752ba
-            end
-        end
+
     else
-        YLim = [-1, 1];
+        YLim = [Fmax(1), Fmax(2) + abs(Fmax(2)) * 0.01];
     end
     % Set axes legend for Y axis
     if ~isfield(TfInfo, 'FreqUnits') || isempty(TfInfo.FreqUnits)
@@ -1772,4 +1766,3 @@
     end
 end
 
-
