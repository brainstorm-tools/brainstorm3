--- conflicted
+++ resolved
@@ -2806,7 +2806,6 @@
     % Refresh
     RefreshTextDisplay(hFig);
 end
-<<<<<<< HEAD
  
 %% ===== BLENDING =====
 % Blending functions has defined by OpenGL
@@ -2854,8 +2853,6 @@
 %     end
 %     SetBlendingMode(hFig, 1 - BlendingEnabled);
 end
-=======
->>>>>>> 6feca692
 
 %% ===== NODE SIZE =====
      % NOTE: JAN 2020
