function ChannelMat = in_channel_curry_pom(ChannelFile)
% IN_CHANNEL_CURRY_POM:  Read 3D cartesian positions for a set of points from a Curry .pom file.
%
% USAGE:  ChannelMat = in_channel_curry_pom(ChannelFile)
%
% INPUTS: 
%     - ChannelFile : Full path to the file

% @=============================================================================
% This function is part of the Brainstorm software:
% https://neuroimage.usc.edu/brainstorm
% 
% Copyright (c) University of Southern California & McGill University
% This software is distributed under the terms of the GNU General Public License
% as published by the Free Software Foundation. Further details on the GPLv3
% license can be found at http://www.gnu.org/copyleft/gpl.html.
% 
% FOR RESEARCH PURPOSES ONLY. THE SOFTWARE IS PROVIDED "AS IS," AND THE
% UNIVERSITY OF SOUTHERN CALIFORNIA AND ITS COLLABORATORS DO NOT MAKE ANY
% WARRANTY, EXPRESS OR IMPLIED, INCLUDING BUT NOT LIMITED TO WARRANTIES OF
% MERCHANTABILITY AND FITNESS FOR A PARTICULAR PURPOSE, NOR DO THEY ASSUME ANY
% LIABILITY OR RESPONSIBILITY FOR THE USE OF THIS SOFTWARE.
%
% For more information type "brainstorm license" at command prompt.
% =============================================================================@
%
% Authors: Francois Tadel, 2017

% Open file
fid = fopen(ChannelFile, 'r');
if (fid == -1)
    error('Cannot open file.');
end
% Initialize indices structure
iChannel = 1;
curBlock = '';
ChannelMat = db_template('channelmat');
ChannelMat.Channel = db_template('channeldesc');
ChannelMat.Comment = 'Curry pom';

% Read file line by line
while 1
    % Read line
    read_line = fgetl(fid);
    % Empty line: go to next line
    if isempty(read_line)
        continue
    end
    % End of file: stop reading
    if (read_line(1) == -1)
        break
    end

    % Check if beginning/end of block
    if ~isempty(strfind(read_line, 'LOCATION_LIST START_LIST'))
        curBlock = 'pos';
        iChannel = 1;
    elseif ~isempty(strfind(read_line, 'REMARK_LIST START_LIST'))
        curBlock = 'labels';
        iChannel = 1;
    elseif ~isempty(strfind(read_line, ' END_LIST'))
        curBlock = '';
    else
        switch (curBlock)
            case 'labels'
                ChannelMat.Channel(iChannel).Name = read_line;
                iChannel = iChannel + 1;
            case 'pos'
                xyz = sscanf(read_line, '%f %f %f') / 1000;
                ChannelMat.Channel(iChannel).Type    = 'EEG';
<<<<<<< HEAD
                % ChannelMat.Channel(iChannel).Loc     = [-xyz(2); xyz(1); xyz(3)];
=======
>>>>>>> a2faeda3
                ChannelMat.Channel(iChannel).Loc     = [xyz(2); -xyz(1); xyz(3)];
                ChannelMat.Channel(iChannel).Orient  = [];
                ChannelMat.Channel(iChannel).Comment = '';
                ChannelMat.Channel(iChannel).Weight  = 1;
                if isempty(ChannelMat.Channel(iChannel).Name)
                    ChannelMat.Channel(iChannel).Name = sprintf('e%03d', iChannel);
                end
                iChannel = iChannel + 1;
        end
    end
end
% Close file
fclose(fid);




<|MERGE_RESOLUTION|>--- conflicted
+++ resolved
@@ -68,10 +68,6 @@
             case 'pos'
                 xyz = sscanf(read_line, '%f %f %f') / 1000;
                 ChannelMat.Channel(iChannel).Type    = 'EEG';
-<<<<<<< HEAD
-                % ChannelMat.Channel(iChannel).Loc     = [-xyz(2); xyz(1); xyz(3)];
-=======
->>>>>>> a2faeda3
                 ChannelMat.Channel(iChannel).Loc     = [xyz(2); -xyz(1); xyz(3)];
                 ChannelMat.Channel(iChannel).Orient  = [];
                 ChannelMat.Channel(iChannel).Comment = '';
