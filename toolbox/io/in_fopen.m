--- conflicted
+++ resolved
@@ -1,290 +1,273 @@
-function [sFile, ChannelMat, errMsg, DataMat, ImportOptions] = in_fopen(DataFile, FileFormat, ImportOptions)
-% IN_FOPEN:  Open a file for reading in Brainstorm.
-%
-% USAGE:  [sFile, ChannelMat, errMsg, DataMat] = in_fopen(DataFile, FileFormat, ImportOptions)
-%         [sFile, ChannelMat, errMsg, DataMat] = in_fopen(DataFile, FileFormat)
-%         [sFile, ChannelMat, errMsg, DataMat] = in_fopen(DataMat,  'BST-DATA')
-%
-% INPUT:
-%     - DataFile      : Full path to file to open
-%     - FileFormat    : Description of the file format (look in import_data.m for list of supported formats)
-%     - ImportOptions : Structure that describes how to import the recordings (look in db_template.m for a description of all the fields).
-%       => Fields used: ChannelAlign, ChannelReplace, DisplayMessages, EventsMode, EventsTrackMode
-%
-% OUTPUT:
-%     - sFile      : Brainstorm structure to pass to the in_fread() function.
-%     - ChannelMat : Channel structure
-
-% @=============================================================================
-% This function is part of the Brainstorm software:
-% https://neuroimage.usc.edu/brainstorm
-% 
-% Copyright (c) University of Southern California & McGill University
-% This software is distributed under the terms of the GNU General Public License
-% as published by the Free Software Foundation. Further details on the GPLv3
-% license can be found at http://www.gnu.org/copyleft/gpl.html.
-% 
-% FOR RESEARCH PURPOSES ONLY. THE SOFTWARE IS PROVIDED "AS IS," AND THE
-% UNIVERSITY OF SOUTHERN CALIFORNIA AND ITS COLLABORATORS DO NOT MAKE ANY
-% WARRANTY, EXPRESS OR IMPLIED, INCLUDING BUT NOT LIMITED TO WARRANTIES OF
-% MERCHANTABILITY AND FITNESS FOR A PARTICULAR PURPOSE, NOR DO THEY ASSUME ANY
-% LIABILITY OR RESPONSIBILITY FOR THE USE OF THIS SOFTWARE.
-%
-% For more information type "brainstorm license" at command prompt.
-% =============================================================================@
-%
-% Authors: Francois Tadel, 2009-2021
-
-if (nargin < 3) || isempty(ImportOptions)
-    ImportOptions = db_template('ImportOptions');
-end
-sFile = [];
-ChannelMat = [];
-DataMat = [];
-errMsg = [];
-
-% SEEG: Detect file format
-if ismember(FileFormat, {'SEEG-ALL', 'ECOG-ALL'})
-    [fPath,fBase,fExt] = bst_fileparts(DataFile);
-    switch lower(fExt)
-        case '.trc',  FileFormat = 'EEG-MICROMED';
-        case '.eeg'
-            if file_exist(fullfile(fPath, [fBase, '.vhdr'])) || file_exist(fullfile(fPath, [fBase, '.ahdr']))
-                FileFormat = 'EEG-BRAINAMP';
-            else
-                FileFormat = 'EEG-NK';
-            end
-        case '.e',    FileFormat = 'EEG-NICOLET';
-        case '.bin',  FileFormat = 'EEG-DELTAMED';
-        case '.rda',  FileFormat = 'EEG-COMPUMEDICS-PFS';
-        case '.edf',  FileFormat = 'EEG-EDF';
-        case '.bdf',  FileFormat = 'EEG-BDF';
-    end
-end
-
-switch (FileFormat)
-    % ===== SUPPORTED AS CONTINUOUS FILES =====
-    case 'FIF'
-        [sFile, ChannelMat] = in_fopen_fif(DataFile, ImportOptions);
-        % Multiple FIF linked: add number of files to the folder name in the database
-        if strcmpi(FileFormat, 'FIF') && isfield(sFile, 'header') && isfield(sFile.header, 'fif_list') && (length(sFile.header.fif_list) >= 2)
-            [fPath,fBase] = bst_fileparts(DataFile);
-            sFile.condition = sprintf('%s_(%d)', fBase, length(sFile.header.fif_list));
-        end
-    case {'CTF', 'CTF-CONTINUOUS'}
-        [sFile, ChannelMat] = in_fopen_ctf(DataFile);
-    case '4D'
-        [sFile, ChannelMat] = in_fopen_4d(DataFile, ImportOptions);
-    case 'KIT'
-        [sFile, ChannelMat, errMsg] = in_fopen_kit(DataFile);
-    case 'RICOH'
-        [sFile, ChannelMat, errMsg] = in_fopen_ricoh(DataFile);
-    case 'KDF'
-        [sFile, ChannelMat] = in_fopen_kdf(DataFile);
-    case 'ITAB'
-        [sFile, ChannelMat] = in_fopen_itab(DataFile);
-    case 'MEGSCAN-HDF5'
-        [sFile, ChannelMat] = in_fopen_megscan(DataFile);
-    case 'EEG-ADICHT'
-        [sFile, ChannelMat] = in_fopen_adicht(DataFile, ImportOptions.DisplayMessages);
-    case 'EEG-ANT-CNT'
-        [sFile, ChannelMat] = in_fopen_ant(DataFile);
-    case 'EEG-ANT-MSR'
-        [sFile, ChannelMat] = in_fopen_msr(DataFile);
-    case 'EEG-AXION'
-        [sFile, ChannelMat] = in_fopen_axion(DataFile);
-    case {'EEG-BLACKROCK', 'EEG-RIPPLE'}
-        [sFile, ChannelMat] = in_fopen_blackrock(DataFile);
-    case 'EEG-BRAINAMP'
-        [sFile, ChannelMat] = in_fopen_brainamp(DataFile);
-    case 'EEG-DELTAMED'
-        [sFile, ChannelMat] = in_fopen_deltamed(DataFile);
-    case 'EEG-COMPUMEDICS-PFS'
-        [sFile, ChannelMat] = in_fopen_compumedics_pfs(DataFile);
-    case 'EEG-CURRY'
-        [sFile, ChannelMat] = in_fopen_curry(DataFile);
-    case {'EEG-EDF', 'EEG-BDF'}
-        [sFile, ChannelMat, ImportOptions] = in_fopen_edf(DataFile, ImportOptions);
-    case 'EEG-EEGLAB'
-        [sFile, ChannelMat] = in_fopen_eeglab(DataFile, ImportOptions);
-    case 'EEG-EGI-RAW'
-        sFile = in_fopen_egi(DataFile, [], [], ImportOptions);
-    case 'EEG-EMOTIV'
-        [sFile, ChannelMat] = in_fopen_emotiv(DataFile);
-    case 'EEG-GTEC'
-        [sFile, ChannelMat] = in_fopen_gtec(DataFile);
-    case 'EEG-MANSCAN'
-        [sFile, ChannelMat] = in_fopen_manscan(DataFile);
-    case 'EEG-EGI-MFF'
-        [sFile, ChannelMat] = in_fopen_mff(DataFile, ImportOptions, 0);
-    case 'EEG-MICROMED'
-        [sFile, ChannelMat] = in_fopen_micromed(DataFile, ImportOptions);
-    case 'EEG-NEURONE'
-        [sFile, ChannelMat] = in_fopen_neurone(DataFile);
-    case 'EEG-NEUROSCAN-CNT'
-        [sFile, ChannelMat] = in_fopen_cnt(DataFile, ImportOptions);
-    case 'EEG-NEUROSCAN-EEG'
-        [sFile, ChannelMat] = in_fopen_eeg(DataFile);
-    case 'EEG-NEUROSCAN-AVG'
-        [sFile, ChannelMat] = in_fopen_avg(DataFile);
-    case 'EEG-NEUROSCOPE'
-        [sFile, ChannelMat] = in_fopen_neuroscope(DataFile);
-    case 'EEG-NEURALYNX'
-        [sFile, ChannelMat] = in_fopen_neuralynx(DataFile);
-    case 'EEG-NICOLET'
-        [sFile, ChannelMat] = in_fopen_nicolet(DataFile);
-    case 'EEG-NK'
-        [sFile, ChannelMat] = in_fopen_nk(DataFile);
-    case 'EEG-OEBIN'
-        [sFile, ChannelMat] = in_fopen_oebin(DataFile);
-    case 'EEG-SMR'
-        [sFile, ChannelMat] = in_fopen_smr(DataFile);
-    case 'EEG-SMRX'
-        [sFile, ChannelMat] = in_fopen_smrx(DataFile);
-    case 'EYELINK'
-        [sFile, ChannelMat] = in_fopen_eyelink(DataFile);
-    case 'NIRS-BRS'
-        [sFile, ChannelMat] = in_fopen_nirs_brs(DataFile);
-    case 'BST-BIN'
-        [sFile, ChannelMat] = in_fopen_bst(DataFile);
-    case 'SPM-DAT'
-        [sFile, ChannelMat] = in_fopen_spm(DataFile);
-    case 'EEG-INTAN'
-<<<<<<< HEAD
-%         [sFile, ChannelMat] = in_fopen_intan(DataFile);
-        [fPath, fBase, fExt] = bst_fileparts(DataFile);
-        switch lower(fExt)
-            case '.rhd'
-                [DataMat, ChannelMat] = in_data_rhd(DataFile);
-            case '.pl2'
-=======
-        [fPath, fBase, fExt] = bst_fileparts(DataFile);
-        switch lower(fExt)
-            case '.rhd'  % New Intan reader, with conversion to .bst format for faster access
-                [DataMat, ChannelMat] = in_data_rhd(DataFile);
-            case '.rhs'  % Old Intan reader
->>>>>>> 9c0fbc6c
-                [sFile, ChannelMat] = in_fopen_intan(DataFile);
-        end
-    case 'EEG-PLEXON'
-%         [sFile, ChannelMat] = in_fopen_plexon(DataFile);
-        [fPath, fBase, fExt] = bst_fileparts(DataFile);
-        switch lower(fExt)
-            case '.plx'
-                [DataMat, ChannelMat] = in_data_plx(DataFile);
-            case '.pl2'
-                [sFile, ChannelMat] = in_fopen_plexon(DataFile);
-        end
-        
-    case 'EEG-TDT'
-        [sFile, ChannelMat] = in_fopen_tdt(DataFile);
-    case {'NWB', 'NWB-CONTINUOUS'}
-        [sFile, ChannelMat] = in_fopen_nwb(DataFile);
-        
-    % ===== IMPORTED STRUCTURES =====
-    case 'BST-DATA'
-        [sFile, ChannelMat, DataMat] = in_fopen_bstmat(DataFile);
-        
-    % ===== OBJECTS IN MEMORY =====
-    case 'MNE-PYTHON'
-        [sFile, ChannelMat] = in_fopen_mne(DataFile, ImportOptions);
-        
-    % ===== CONVERT TO CONTINUOUS =====
-    case 'EEG-ASCII'
-        [DataMat, ChannelMat] = in_data_ascii(DataFile);
-    case 'EEG-BESA'
-        [DataMat, ChannelMat] = in_data_besa(DataFile);
-    case 'EEG-BRAINVISION'
-        DataMat = in_data_ascii(DataFile);
-    case 'EEG-CARTOOL'
-        DataMat = in_data_cartool(DataFile);
-    case 'EEG-ERPCENTER'
-        DataMat = in_data_erpcenter(DataFile);
-    case 'EEG-ERPLAB'
-        [DataMat, ChannelMat] = in_data_erplab(DataFile);
-    case 'EEG-MUSE-CSV'
-        [DataMat, ChannelMat] = in_data_muse_csv(DataFile, [], ImportOptions.DisplayMessages);
-    case 'EEG-WS-CSV'
-        [DataMat, ChannelMat] = in_data_ws_csv(DataFile);
-    case 'EEG-MAT'
-        DataMat = in_data_mat(DataFile);
-    case 'EEG-NEUROELECTRICS'
-        [DataMat, ChannelMat] = in_data_neuroelectrics(DataFile);
-    case 'EEG-NEUROSCAN-DAT'
-        DataMat = in_data_neuroscan_dat(DataFile);
-    case 'EEG-TVB'
-        [DataMat, ChannelMat] = in_data_tvb(DataFile);
-    case 'FT-TIMELOCK'
-        [DataMat, ChannelMat] = in_data_fieldtrip(DataFile, ImportOptions.DisplayMessages);
-        % Check that time is linear
-        if ~isempty(DataMat) && (length(DataMat(1).Time) > 2) && any(abs((DataMat(1).Time(2) - DataMat(1).Time(1)) - diff(DataMat(1).Time)) > 1e-3)
-            error(['The input file has a non-linear time vector.' 10 'This is currently not supported, please interpolate your recordings on continuous time vector first.']);
-        end
-    case 'NIRS-SNIRF'
-        [DataMat, ChannelMat] = in_data_snirf(DataFile);
-    case 'EYE-TOBII-TSV'
-        [DataMat, ChannelMat] = in_data_tobii_tsv(DataFile, ImportOptions.DisplayMessages, []);
-    otherwise
-        error('Unknown file format');
-end
-
-% Replicate data points if only one
-if ~isempty(DataMat)
-    for i = 1:length(DataMat)
-        if (length(DataMat(i).Time) == 1)
-            DataMat(i).Time = DataMat(i).Time + [0, 0.001];
-            DataMat(i).F = [DataMat(i).F, DataMat(i).F];
-        end
-    end
-end
-% File can only be read in one block (imported data)
-if isempty(sFile) && ~isempty(DataMat)
-    sFile = in_fopen_bstmat(DataMat);
-end
-% File could not be opened
-if isempty(sFile) && ischar(DataFile)
-    error(['Cannot open data file: ', 10, DataFile]);
-end
-
-% ===== EVENTS =====
-if isfield(sFile, 'events') && ~isempty(sFile.events)
-    % Fix structure
-    sFile.events = struct_fix_events(sFile.events);
-    
-    % === SORT BY NAME ===
-    % Remove the common components
-    [tmp__, evtLabels] = str_common_path({sFile.events.label});
-    % Try to convert all the names to numbers
-    evtNumber = cellfun(@str2num, evtLabels, 'UniformOutput', 0);
-    % If all the events names are numbers: sort numerically
-    if ~any(cellfun(@isempty, evtNumber))
-        [tmp__, iSort] = sort([evtNumber{:}]);
-        sFile.events = sFile.events(iSort);
-    % Else: sort alphabetically by names
-    else
-        % [tmp__, iSort] = sort(evtLabels);
-        % sFile.events = sFile.events(iSort);
-    end
-   
-    % === ADD COLOR ===
-    if isempty(sFile.events(1).color)
-        ColorTable = panel_record('GetEventColorTable');
-        for i = 1:length(sFile.events)
-            iColor = mod(i-1, length(ColorTable)) + 1;
-            sFile.events(i).color = ColorTable(iColor,:);
-        end
-    end
-end
-
-% Fix output datamat structure if necessary
-if (nargout >= 4) && ~isempty(DataMat) && isfield(DataMat(1), 'Events')
-    for i = 1:length(DataMat)
-        if ~isempty(DataMat(i).Events)
-            DataMat(i).Events = struct_fix_events(DataMat(i).Events);
-        end
-    end
-end
-
-
-
-
+function [sFile, ChannelMat, errMsg, DataMat, ImportOptions] = in_fopen(DataFile, FileFormat, ImportOptions)
+% IN_FOPEN:  Open a file for reading in Brainstorm.
+%
+% USAGE:  [sFile, ChannelMat, errMsg, DataMat] = in_fopen(DataFile, FileFormat, ImportOptions)
+%         [sFile, ChannelMat, errMsg, DataMat] = in_fopen(DataFile, FileFormat)
+%         [sFile, ChannelMat, errMsg, DataMat] = in_fopen(DataMat,  'BST-DATA')
+%
+% INPUT:
+%     - DataFile      : Full path to file to open
+%     - FileFormat    : Description of the file format (look in import_data.m for list of supported formats)
+%     - ImportOptions : Structure that describes how to import the recordings (look in db_template.m for a description of all the fields).
+%       => Fields used: ChannelAlign, ChannelReplace, DisplayMessages, EventsMode, EventsTrackMode
+%
+% OUTPUT:
+%     - sFile      : Brainstorm structure to pass to the in_fread() function.
+%     - ChannelMat : Channel structure
+
+% @=============================================================================
+% This function is part of the Brainstorm software:
+% https://neuroimage.usc.edu/brainstorm
+% 
+% Copyright (c) University of Southern California & McGill University
+% This software is distributed under the terms of the GNU General Public License
+% as published by the Free Software Foundation. Further details on the GPLv3
+% license can be found at http://www.gnu.org/copyleft/gpl.html.
+% 
+% FOR RESEARCH PURPOSES ONLY. THE SOFTWARE IS PROVIDED "AS IS," AND THE
+% UNIVERSITY OF SOUTHERN CALIFORNIA AND ITS COLLABORATORS DO NOT MAKE ANY
+% WARRANTY, EXPRESS OR IMPLIED, INCLUDING BUT NOT LIMITED TO WARRANTIES OF
+% MERCHANTABILITY AND FITNESS FOR A PARTICULAR PURPOSE, NOR DO THEY ASSUME ANY
+% LIABILITY OR RESPONSIBILITY FOR THE USE OF THIS SOFTWARE.
+%
+% For more information type "brainstorm license" at command prompt.
+% =============================================================================@
+%
+% Authors: Francois Tadel, 2009-2021
+
+if (nargin < 3) || isempty(ImportOptions)
+    ImportOptions = db_template('ImportOptions');
+end
+sFile = [];
+ChannelMat = [];
+DataMat = [];
+errMsg = [];
+
+% SEEG: Detect file format
+if ismember(FileFormat, {'SEEG-ALL', 'ECOG-ALL'})
+    [fPath,fBase,fExt] = bst_fileparts(DataFile);
+    switch lower(fExt)
+        case '.trc',  FileFormat = 'EEG-MICROMED';
+        case '.eeg'
+            if file_exist(fullfile(fPath, [fBase, '.vhdr'])) || file_exist(fullfile(fPath, [fBase, '.ahdr']))
+                FileFormat = 'EEG-BRAINAMP';
+            else
+                FileFormat = 'EEG-NK';
+            end
+        case '.e',    FileFormat = 'EEG-NICOLET';
+        case '.bin',  FileFormat = 'EEG-DELTAMED';
+        case '.rda',  FileFormat = 'EEG-COMPUMEDICS-PFS';
+        case '.edf',  FileFormat = 'EEG-EDF';
+        case '.bdf',  FileFormat = 'EEG-BDF';
+    end
+end
+
+switch (FileFormat)
+    % ===== SUPPORTED AS CONTINUOUS FILES =====
+    case 'FIF'
+        [sFile, ChannelMat] = in_fopen_fif(DataFile, ImportOptions);
+        % Multiple FIF linked: add number of files to the folder name in the database
+        if strcmpi(FileFormat, 'FIF') && isfield(sFile, 'header') && isfield(sFile.header, 'fif_list') && (length(sFile.header.fif_list) >= 2)
+            [fPath,fBase] = bst_fileparts(DataFile);
+            sFile.condition = sprintf('%s_(%d)', fBase, length(sFile.header.fif_list));
+        end
+    case {'CTF', 'CTF-CONTINUOUS'}
+        [sFile, ChannelMat] = in_fopen_ctf(DataFile);
+    case '4D'
+        [sFile, ChannelMat] = in_fopen_4d(DataFile, ImportOptions);
+    case 'KIT'
+        [sFile, ChannelMat, errMsg] = in_fopen_kit(DataFile);
+    case 'RICOH'
+        [sFile, ChannelMat, errMsg] = in_fopen_ricoh(DataFile);
+    case 'KDF'
+        [sFile, ChannelMat] = in_fopen_kdf(DataFile);
+    case 'ITAB'
+        [sFile, ChannelMat] = in_fopen_itab(DataFile);
+    case 'MEGSCAN-HDF5'
+        [sFile, ChannelMat] = in_fopen_megscan(DataFile);
+    case 'EEG-ADICHT'
+        [sFile, ChannelMat] = in_fopen_adicht(DataFile, ImportOptions.DisplayMessages);
+    case 'EEG-ANT-CNT'
+        [sFile, ChannelMat] = in_fopen_ant(DataFile);
+    case 'EEG-ANT-MSR'
+        [sFile, ChannelMat] = in_fopen_msr(DataFile);
+    case 'EEG-AXION'
+        [sFile, ChannelMat] = in_fopen_axion(DataFile);
+    case {'EEG-BLACKROCK', 'EEG-RIPPLE'}
+        [sFile, ChannelMat] = in_fopen_blackrock(DataFile);
+    case 'EEG-BRAINAMP'
+        [sFile, ChannelMat] = in_fopen_brainamp(DataFile);
+    case 'EEG-DELTAMED'
+        [sFile, ChannelMat] = in_fopen_deltamed(DataFile);
+    case 'EEG-COMPUMEDICS-PFS'
+        [sFile, ChannelMat] = in_fopen_compumedics_pfs(DataFile);
+    case 'EEG-CURRY'
+        [sFile, ChannelMat] = in_fopen_curry(DataFile);
+    case {'EEG-EDF', 'EEG-BDF'}
+        [sFile, ChannelMat, ImportOptions] = in_fopen_edf(DataFile, ImportOptions);
+    case 'EEG-EEGLAB'
+        [sFile, ChannelMat] = in_fopen_eeglab(DataFile, ImportOptions);
+    case 'EEG-EGI-RAW'
+        sFile = in_fopen_egi(DataFile, [], [], ImportOptions);
+    case 'EEG-EMOTIV'
+        [sFile, ChannelMat] = in_fopen_emotiv(DataFile);
+    case 'EEG-GTEC'
+        [sFile, ChannelMat] = in_fopen_gtec(DataFile);
+    case 'EEG-MANSCAN'
+        [sFile, ChannelMat] = in_fopen_manscan(DataFile);
+    case 'EEG-EGI-MFF'
+        [sFile, ChannelMat] = in_fopen_mff(DataFile, ImportOptions, 0);
+    case 'EEG-MICROMED'
+        [sFile, ChannelMat] = in_fopen_micromed(DataFile, ImportOptions);
+    case 'EEG-NEURONE'
+        [sFile, ChannelMat] = in_fopen_neurone(DataFile);
+    case 'EEG-NEUROSCAN-CNT'
+        [sFile, ChannelMat] = in_fopen_cnt(DataFile, ImportOptions);
+    case 'EEG-NEUROSCAN-EEG'
+        [sFile, ChannelMat] = in_fopen_eeg(DataFile);
+    case 'EEG-NEUROSCAN-AVG'
+        [sFile, ChannelMat] = in_fopen_avg(DataFile);
+    case 'EEG-NEUROSCOPE'
+        [sFile, ChannelMat] = in_fopen_neuroscope(DataFile);
+    case 'EEG-NEURALYNX'
+        [sFile, ChannelMat] = in_fopen_neuralynx(DataFile);
+    case 'EEG-NICOLET'
+        [sFile, ChannelMat] = in_fopen_nicolet(DataFile);
+    case 'EEG-NK'
+        [sFile, ChannelMat] = in_fopen_nk(DataFile);
+    case 'EEG-OEBIN'
+        [sFile, ChannelMat] = in_fopen_oebin(DataFile);
+    case 'EEG-SMR'
+        [sFile, ChannelMat] = in_fopen_smr(DataFile);
+    case 'EEG-SMRX'
+        [sFile, ChannelMat] = in_fopen_smrx(DataFile);
+    case 'EYELINK'
+        [sFile, ChannelMat] = in_fopen_eyelink(DataFile);
+    case 'NIRS-BRS'
+        [sFile, ChannelMat] = in_fopen_nirs_brs(DataFile);
+    case 'BST-BIN'
+        [sFile, ChannelMat] = in_fopen_bst(DataFile);
+    case 'SPM-DAT'
+        [sFile, ChannelMat] = in_fopen_spm(DataFile);
+    case 'EEG-INTAN'
+        [fPath, fBase, fExt] = bst_fileparts(DataFile);
+        switch lower(fExt)
+            case '.rhd'  % New Intan reader, with conversion to .bst format for faster access
+                [DataMat, ChannelMat] = in_data_rhd(DataFile);
+            case '.rhs'  % Old Intan reader
+                [sFile, ChannelMat] = in_fopen_intan(DataFile);
+        end
+    case 'EEG-PLEXON'
+        [sFile, ChannelMat] = in_fopen_plexon(DataFile);
+    case 'EEG-TDT'
+        [sFile, ChannelMat] = in_fopen_tdt(DataFile);
+    case {'NWB', 'NWB-CONTINUOUS'}
+        [sFile, ChannelMat] = in_fopen_nwb(DataFile);
+        
+    % ===== IMPORTED STRUCTURES =====
+    case 'BST-DATA'
+        [sFile, ChannelMat, DataMat] = in_fopen_bstmat(DataFile);
+        
+    % ===== OBJECTS IN MEMORY =====
+    case 'MNE-PYTHON'
+        [sFile, ChannelMat] = in_fopen_mne(DataFile, ImportOptions);
+        
+    % ===== CONVERT TO CONTINUOUS =====
+    case 'EEG-ASCII'
+        [DataMat, ChannelMat] = in_data_ascii(DataFile);
+    case 'EEG-BESA'
+        [DataMat, ChannelMat] = in_data_besa(DataFile);
+    case 'EEG-BRAINVISION'
+        DataMat = in_data_ascii(DataFile);
+    case 'EEG-CARTOOL'
+        DataMat = in_data_cartool(DataFile);
+    case 'EEG-ERPCENTER'
+        DataMat = in_data_erpcenter(DataFile);
+    case 'EEG-ERPLAB'
+        [DataMat, ChannelMat] = in_data_erplab(DataFile);
+    case 'EEG-MUSE-CSV'
+        [DataMat, ChannelMat] = in_data_muse_csv(DataFile, [], ImportOptions.DisplayMessages);
+    case 'EEG-WS-CSV'
+        [DataMat, ChannelMat] = in_data_ws_csv(DataFile);
+    case 'EEG-MAT'
+        DataMat = in_data_mat(DataFile);
+    case 'EEG-NEUROELECTRICS'
+        [DataMat, ChannelMat] = in_data_neuroelectrics(DataFile);
+    case 'EEG-NEUROSCAN-DAT'
+        DataMat = in_data_neuroscan_dat(DataFile);
+    case 'EEG-TVB'
+        [DataMat, ChannelMat] = in_data_tvb(DataFile);
+    case 'FT-TIMELOCK'
+        [DataMat, ChannelMat] = in_data_fieldtrip(DataFile, ImportOptions.DisplayMessages);
+        % Check that time is linear
+        if ~isempty(DataMat) && (length(DataMat(1).Time) > 2) && any(abs((DataMat(1).Time(2) - DataMat(1).Time(1)) - diff(DataMat(1).Time)) > 1e-3)
+            error(['The input file has a non-linear time vector.' 10 'This is currently not supported, please interpolate your recordings on continuous time vector first.']);
+        end
+    case 'NIRS-SNIRF'
+        [DataMat, ChannelMat] = in_data_snirf(DataFile);
+    case 'EYE-TOBII-TSV'
+        [DataMat, ChannelMat] = in_data_tobii_tsv(DataFile, ImportOptions.DisplayMessages, []);
+    otherwise
+        error('Unknown file format');
+end
+
+% Replicate data points if only one
+if ~isempty(DataMat)
+    for i = 1:length(DataMat)
+        if (length(DataMat(i).Time) == 1)
+            DataMat(i).Time = DataMat(i).Time + [0, 0.001];
+            DataMat(i).F = [DataMat(i).F, DataMat(i).F];
+        end
+    end
+end
+% File can only be read in one block (imported data)
+if isempty(sFile) && ~isempty(DataMat)
+    sFile = in_fopen_bstmat(DataMat);
+end
+% File could not be opened
+if isempty(sFile) && ischar(DataFile)
+    error(['Cannot open data file: ', 10, DataFile]);
+end
+
+% ===== EVENTS =====
+if isfield(sFile, 'events') && ~isempty(sFile.events)
+    % Fix structure
+    sFile.events = struct_fix_events(sFile.events);
+    
+    % === SORT BY NAME ===
+    % Remove the common components
+    [tmp__, evtLabels] = str_common_path({sFile.events.label});
+    % Try to convert all the names to numbers
+    evtNumber = cellfun(@str2num, evtLabels, 'UniformOutput', 0);
+    % If all the events names are numbers: sort numerically
+    if ~any(cellfun(@isempty, evtNumber))
+        [tmp__, iSort] = sort([evtNumber{:}]);
+        sFile.events = sFile.events(iSort);
+    % Else: sort alphabetically by names
+    else
+        % [tmp__, iSort] = sort(evtLabels);
+        % sFile.events = sFile.events(iSort);
+    end
+   
+    % === ADD COLOR ===
+    if isempty(sFile.events(1).color)
+        ColorTable = panel_record('GetEventColorTable');
+        for i = 1:length(sFile.events)
+            iColor = mod(i-1, length(ColorTable)) + 1;
+            sFile.events(i).color = ColorTable(iColor,:);
+        end
+    end
+end
+
+% Fix output datamat structure if necessary
+if (nargout >= 4) && ~isempty(DataMat) && isfield(DataMat(1), 'Events')
+    for i = 1:length(DataMat)
+        if ~isempty(DataMat(i).Events)
+            DataMat(i).Events = struct_fix_events(DataMat(i).Events);
+        end
+    end
+end
+
+
+
+