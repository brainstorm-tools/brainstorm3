function varargout = process_extract_scout( varargin )
% PROCESS_EXTRACT_SCOUT Extract scouts values.
%
% USAGE:  [sScoutsFinal, AllAtlasNames, sSurf] = process_extract_scout('GetScoutsInfo', sProcess, sInputs, SurfaceFile, AtlasList)

% @=============================================================================
% This function is part of the Brainstorm software:
% https://neuroimage.usc.edu/brainstorm
%
% Copyright (c) University of Southern California & McGill University
% This software is distributed under the terms of the GNU General Public License
% as published by the Free Software Foundation. Further details on the GPLv3
% license can be found at http://www.gnu.org/copyleft/gpl.html.
%
% FOR RESEARCH PURPOSES ONLY. THE SOFTWARE IS PROVIDED "AS IS," AND THE
% UNIVERSITY OF SOUTHERN CALIFORNIA AND ITS COLLABORATORS DO NOT MAKE ANY
% WARRANTY, EXPRESS OR IMPLIED, INCLUDING BUT NOT LIMITED TO WARRANTIES OF
% MERCHANTABILITY AND FITNESS FOR A PARTICULAR PURPOSE, NOR DO THEY ASSUME ANY
% LIABILITY OR RESPONSIBILITY FOR THE USE OF THIS SOFTWARE.
%
% For more information type "brainstorm license" at command prompt.
% =============================================================================@
%
% Authors: Francois Tadel, 2010-2022

    eval(macro_method);
end


%% ===== GET DESCRIPTION =====
function sProcess = GetDescription()
    % Description the process
    sProcess.Comment     = 'Scouts time series';
    sProcess.Category    = 'Custom';
    sProcess.SubGroup    = 'Extract';
    sProcess.Index       = 352;
    sProcess.Description = 'https://neuroimage.usc.edu/brainstorm/Tutorials/Scouts';
    % Definition of the input accepted by this process
    sProcess.InputTypes  = {'results', 'timefreq'};
    sProcess.OutputTypes = {'matrix',  'matrix'};
    sProcess.nInputs     = 1;
    sProcess.nMinFiles   = 1;

    % === TIME WINDOW
    sProcess.options.timewindow.Comment = 'Time window:';
    sProcess.options.timewindow.Type    = 'timewindow';
    sProcess.options.timewindow.Value   = [];
    % === SCOUTS
    sProcess.options.scouts.Comment = '';
    sProcess.options.scouts.Type    = 'scout';
    sProcess.options.scouts.Value   = {};
    % === SCOUT FUNCTION ===
    sProcess.options.scoutfunc.Comment    = {'Mean', 'Max', 'PCA', 'Std', 'All', 'Scout function:'; ...
                                             'mean', 'max', 'pca', 'std', 'all', ''};
    sProcess.options.scoutfunc.Type       = 'radio_linelabel';
    sProcess.options.scoutfunc.Value      = 'mean';
    sProcess.options.scoutfunc.Controller = struct('pca', 'pca', 'mean', 'notpca', 'max', 'notpca', 'std', 'notpca', 'all', 'notpca');
    % Options: PCA
    sProcess.options.pcaedit.Comment = {'panel_pca', ' PCA options: '}; 
    sProcess.options.pcaedit.Type    = 'editpref';
    sProcess.options.pcaedit.Value   = bst_get('PcaOptions'); % function that returns defaults.
    sProcess.options.pcaedit.Class   = 'pca';
    % === FLIP SIGN
    sProcess.options.isflip.Comment    = 'Flip the sign of sources with opposite directions';
    sProcess.options.isflip.Type       = 'checkbox';
    sProcess.options.isflip.Value      = 1;
    sProcess.options.isflip.InputTypes = {'results'};
    sProcess.options.isflip.Class   = 'notpca';
    % === NORM XYZ
    sProcess.options.isnorm.Comment = 'Unconstrained sources: Norm of the three orientations (x,y,z)';
    sProcess.options.isnorm.Type    = 'checkbox';
    sProcess.options.isnorm.Value   = 0;
    sProcess.options.isnorm.InputTypes = {'results'};
    sProcess.options.isnorm.Class   = 'notpca';
    % === CONCATENATE
    sProcess.options.concatenate.Comment = 'Concatenate output in one unique matrix';
    sProcess.options.concatenate.Type    = 'checkbox';
    sProcess.options.concatenate.Value   = 1;
    sProcess.options.concatenate.Class   = 'notpca';
    % === SAVE OUTPUT
    sProcess.options.save.Comment = '';
    sProcess.options.save.Type    = 'ignore';
    sProcess.options.save.Value   = 1;
    % === ADD ROW COMMENT IN THE DESCRIPTION
    sProcess.options.addrowcomment.Comment = '';
    sProcess.options.addrowcomment.Type    = 'ignore';
    sProcess.options.addrowcomment.Value   = 1;
    % === ADD FILE COMMENT IN THE DESCRIPTION
    sProcess.options.addfilecomment.Comment = '';
    sProcess.options.addfilecomment.Type    = 'ignore';
    sProcess.options.addfilecomment.Value   = 1;
end


%% ===== FORMAT COMMENT =====
function Comment = FormatComment(sProcess)
    % Get type of data
    Comment = [sProcess.Comment, ':'];
    % Get selected scouts
    ScoutsList = sProcess.options.scouts.Value;
    % Get scouts names
    if ~isempty(ScoutsList) && iscell(ScoutsList) && (size(ScoutsList, 2) >= 2) && ~isempty(ScoutsList{1,2}) && iscell(ScoutsList{1,2})
        ScoutsNames = ScoutsList{1,2};
    elseif ~isempty(ScoutsList) && isstruct(ScoutsList)
        ScoutsNames = {ScoutsList.Label};
    else
        ScoutsNames = [];
    end
    % Format comment
    if isempty(ScoutsNames)
        Comment = [Comment, ' [no selection]'];
    else
        if (length(ScoutsNames) > 15)
            Comment = [Comment, ' [', num2str(length(ScoutsNames)), ' scouts]'];
        else
            for i = 1:length(ScoutsNames)
                Comment = [Comment, ' ', ScoutsNames{i}];
            end
        end
    end
end


%% ===== RUN =====
function OutputFiles = Run(sProcess, sInputs)
    % Initialize returned variable
    OutputFiles = {};
    % Get scouts
    AtlasList = sProcess.options.scouts.Value;
    % Convert from older structure (keep for backward compatibility)
    if isstruct(AtlasList) && ~isempty(AtlasList)
        AtlasList = {'User scouts', {AtlasList.Label}};
    end
    % No scouts selected: exit
    if isempty(AtlasList) || ~iscell(AtlasList) || (size(AtlasList,2) < 2) || isempty(AtlasList{1,2})
        bst_report('Error', sProcess, [], 'No scout selected.');
        return;
    end
    % Override scouts function
    if ~isempty(sProcess.options.scoutfunc.Value)
        switch lower(sProcess.options.scoutfunc.Value)
            case {1, 'mean'}, ScoutFunc = 'mean';
            case {2, 'max'},  ScoutFunc = 'max';
            case {3, 'pca'},  ScoutFunc = 'pca';
            case {4, 'std'},  ScoutFunc = 'std';
            case {5, 'all'},  ScoutFunc = 'all';
            otherwise,  bst_report('Error', sProcess, [], 'Invalid scout function.');  return;
        end
    else
        ScoutFunc = [];
    end
    % Get time window
    if isfield(sProcess.options, 'timewindow') && ~isempty(sProcess.options.timewindow) && ~isempty(sProcess.options.timewindow.Value) && iscell(sProcess.options.timewindow.Value)
        TimeWindow = sProcess.options.timewindow.Value{1};
    else
        TimeWindow = [];
    end
    % Output options
    isConcatenate = sProcess.options.concatenate.Value && (length(sInputs) > 1);
    isSave = sProcess.options.save.Value;
    isNorm = isfield(sProcess.options, 'isnorm') && isfield(sProcess.options.isnorm, 'Value') && isequal(sProcess.options.isnorm.Value, 1);
    isFlip = isfield(sProcess.options, 'isflip') && isfield(sProcess.options.isflip, 'Value') && isequal(sProcess.options.isflip.Value, 1);
    AddRowComment  = sProcess.options.addrowcomment.Value; % only applicable to 'All' scout function
    AddFileComment = sProcess.options.addfilecomment.Value; 

    % PCA now treated in separate function, except if called without saving, e.g. through
    % bst_process('LoadInputFile'). In that case, go through usual process below, which is
    % appropriate for old deprecated 'pca' method, or for temporary atlas-based files (already
    % scouts) that only need to be loaded.
    if strcmpi(ScoutFunc, 'pca') && isfield(sProcess.options, 'pcaedit') && ...
            ~isempty(sProcess.options.pcaedit) && ~isempty(sProcess.options.pcaedit.Value)
        PcaOptions = sProcess.options.pcaedit.Value;
        if isSave % && ~strcmpi(PcaOptions.Method, 'pca')
<<<<<<< HEAD
            % Uncomment above to test legacy pca through extract_scout vs bst_pca
            
=======
            % (Uncomment condition above for testing old PCA through extract_scout vs bst_pca.)

>>>>>>> bde4bc00
            % Don't allow concatenating, for now. Option disabled in panel.
            % The other output options above are not used for PCA: isNorm=false (uses pca for
            % flattening), isFlip=true, AddRowComment n/a, AddFileComment=true.

            % Check if we have to first flatten unconstrained sources. We only check first file. Other
            % files will be checked for inconsistent dimensions in bst_pca, and if so there will be an error.
            isUnconstrained = any(CheckUnconstrained(sProcess, sInputs(1))); % any() needed for mixed models
            if isempty(isUnconstrained)
                return; % Error already reported;
            elseif isUnconstrained
                % Run PCA flattening of unconstrained sources (no scouts yet). Outputs temporary result files.
                FlatOutputFiles = bst_pca(sProcess, sInputs, PcaOptions, [], false);
                if isempty(FlatOutputFiles)
                    return; % Error already reported.
                end
                % Convert flattened files list back to input structure for second call.
                sInputs = bst_process('GetInputStruct', FlatOutputFiles);
                % isUnconstrained = false;
            end
            % Run PCA scout extraction on all files.
            % This process always saves matrix outputs: isOutMatrix=true
            OutputFiles = bst_pca(sProcess, sInputs, PcaOptions, AtlasList, true, TimeWindow);
            % Delete temporary flattened files.
            if isUnconstrained
                DeleteTempResultFiles(sProcess, sInputs);
            end
            return;
        elseif ~strcmpi(PcaOptions.Method, 'pca') % ~isSave
            % With the exception of the old deprecated per-file PCA method, which can be done in
            % this function, files should be already scouts if isSave is false.
            % Verify that the files are atlas-based result files.
            isAtlasBased = false;
            if strcmpi(sInputs(1).FileType, 'results')
                sResults = in_bst_results(sInputs(1).FileName, 0);
                if ~isempty(sResults.Atlas)
                    isAtlasBased = true;
                end
            end
            % Otherwise, PCA requires saving files.
            if ~isAtlasBased
                bst_report('Error', sProcess, sInputs, 'PCA for scouts requires saving files.');
                return;
            % else, proceed below where the atlas-based files will be loaded.
            end
        % else, proceed below with the deprecated pca method, without saving files.
        end
    end

    % If flip is not set: auto-detect and do not trigger errors
    if isempty(isFlip)
        isFlip = 1;
        isFlipWarning = 0;
    else
        isFlipWarning = 1;
    end
    % Unconstrained function
    if isNorm
        XyzFunction = 'norm';
    else
        XyzFunction = 'none';
    end

    % ===== LOOP ON THE FILES =====
    for iInput = 1:length(sInputs)
        % Progress bar
        if (length(sInputs) > 1)
            if iInput == 1
                bst_progress('start', 'Extract scouts', sprintf('Extracting scouts for file: %d/%d...', iInput, length(sInputs)), iInput, length(sInputs));
            else
                bst_progress('text', sprintf('Extracting scouts for file: %d/%d...', iInput, length(sInputs)));
                bst_progress('inc', 1);
            end
        end
        isAbs = ~isempty(strfind(sInputs(iInput).FileName, '_abs'));


        % === READ FILES ===
        [sResults, matSourceValues, matDataValues, fileComment] = LoadFile(sProcess, sInputs(iInput), TimeWindow);
        if isempty(sResults)
            if isConcatenate
                return; % Error already reported.
            else
                continue;
            end
        end
        % Check for consistency if concatenating.
        if isConcatenate
            if iInput == 1
                DisplayUnits = sResults.DisplayUnits;
                SurfaceFile = sResults.SurfaceFile;
                initTimeVector = sResults.Time;
                % Check units and surface file
            elseif ~isequal(DisplayUnits, sResults.DisplayUnits) || ~isequal(SurfaceFile, sResults.SurfaceFile)
                bst_report('Error', sProcess, sInputs(iInput), 'When concatenating, units and surface files should be the same for all files.');
                return;
                % Check time vectors
            elseif (length(initTimeVector) ~= length(sResults.Time))
                bst_report('Error', sProcess, sInputs(iInput), 'When concatenating, time should be the same for all files.');
                return;
            end
        end

        [sScoutsFinal, AllAtlasNames, sSurf, isVolumeAtlas] = GetScoutsInfo(sProcess, sInputs(iInput), ...
            sResults.SurfaceFile, AtlasList, sResults.Atlas, ScoutFunc);
        % Selected scout function now applied in GetScoutInfo (overrides the one from the scout panel).
        if isempty(sScoutsFinal)
            if isConcatenate
                return; % Error already reported.
            else
                continue;
            end
        end

        % === LOOP ON SCOUTS ===
        scoutValues  = [];
        scoutStd     = [];
        Description  = {};
        scoutComment = [];
        for iScout = 1:length(sScoutsFinal)
            % Get scout name
            ScoutName = sScoutsFinal(iScout).Label;

            % === GET ROWS INDICES ===
            [iRows, RowNames, ScoutOrient, nComponents] = GetScoutRows(sProcess, sInputs(iInput), ...
                sScoutsFinal(iScout), sResults, sSurf, isVolumeAtlas(iScout));
            if isempty(iRows)
                OutputFiles = {};
                return; % Error already reported.
            end

            % === GET SOURCES ===
            % Get source values for this scout. Works with full or kernel result files, including atlas-based.
            % Get all the sources values
            if ~isempty(matSourceValues)
                ScoutSourceValues = matSourceValues(iRows,:,:);
                if ~isempty(sResults.Std)
                    sourceStd = sResults.Std(iRows,:,:,:);
                else
                    sourceStd = [];
                end
            elseif (size(matDataValues,3) == 1)
                ScoutSourceValues = sResults.ImagingKernel(iRows,:) * matDataValues(sResults.GoodChannel,:);
                sourceStd = [];
            else
                % sourceValues = zeros(length(iRows), size(matDataValues,2), size(matDataValues,3));
                % for iFreq = 1:size(matDataValues,3)
                %     sourceValues(:,:,iFreq) = sResults.ImagingKernel(iRows,:) * matDataValues(:,:, iFreq);
                % end
                bst_report('Error', sProcess, sInputs(iInput), 'Kernel-based time-frequency files are not supported here.');
                OutputFiles = {};
                return;
            end

            % === APPLY DYNAMIC ZSCORE ===
            if isfield(sResults, 'ZScore') && ~isempty(sResults.ZScore)
                ZScore = sResults.ZScore;
                % Keep only the selected vertices
                if ~isempty(iRows) && ~isempty(ZScore.mean)
                    ZScore.mean = ZScore.mean(iRows,:);
                    ZScore.std  = ZScore.std(iRows,:);
                end
                % Calculate mean/std
                if isempty(ZScore.mean)
                    ScoutSourceValues = process_zscore_dynamic('Compute', ScoutSourceValues, ZScore, sResults.Time, sResults.ImagingKernel(iRows,:), matDataValues(sResults.GoodChannel,:,:));
                    if ~isempty(sourceStd)
                        for iBound1 = 1:size(sourceStd,4)
                            sourceStd(:,:,:,iBound1) = process_zscore_dynamic('Compute', sourceStd(:,:,:,iBound1), ZScore, sResults.Time, sResults.ImagingKernel(iRows,:), matDataValues(sResults.GoodChannel,:,:));
                        end
                    end
                    % Apply existing mean/std
                else
                    ScoutSourceValues = process_zscore_dynamic('Compute', ScoutSourceValues, ZScore);
                    if ~isempty(sourceStd)
                        for iBound1 = 1:size(sourceStd,4)
                            sourceStd(:,:,:,iBound1) = process_zscore_dynamic('Compute', sourceStd(:,:,:,iBound1), ZScore);
                        end
                    end
                end
            end

            % === COMPUTE SCOUT VALUES ===
            % For atlas-based files, we already have the scout values. 
            % GetScoutRows already warned if a different scout function was used. 
            if ~isempty(sResults.Atlas)
                scoutValues = cat(1, scoutValues, ScoutSourceValues);
                Description = cat(1, Description, ScoutName);
                continue;
            end

            % Process differently the unconstrained sources
            isUnconstrained = (nComponents ~= 1) && ~strcmpi(XyzFunction, 'norm');
            % If the flip was requested but not a good thing to do on this file
            wrnMsg = [];
            if isFlip && isUnconstrained
                % wrnMsg = 'Sign flip was not performed: it is only necessary for constrained orientations.';
                isFlipScout = 0;
            elseif isFlip && strcmpi(sInputs(iInput).FileType, 'timefreq')
                wrnMsg = 'Sign flip was not performed: not applicable for time-frequency files.';
                isFlipScout = 0;
            elseif isFlip && isAbs
                wrnMsg = 'Sign flip was not performed: an absolute value was already applied to the source maps.';
                isFlipScout = 0;
            else
                isFlipScout = isFlip;
            end
            % Warning
            if ~isempty(wrnMsg) && isFlipWarning
                disp(['BST> ' wrnMsg '. File: ' sInputs(iInput).FileName]);
                bst_report('Info', sProcess, sInputs(iInput), wrnMsg);
            end
            % Save the name of the scout
            scoutComment = [scoutComment, ' ', ScoutName];
            % Loop on frequencies
            nFreq = size(ScoutSourceValues,3);
            for iFreq = 1:nFreq
                % Apply scout function
                tmpScout = bst_scout_value(ScoutSourceValues(:,:,iFreq), sScoutsFinal(iScout).Function, ScoutOrient, nComponents, XyzFunction, isFlipScout, ScoutName);
                scoutValues = cat(1, scoutValues, tmpScout);
                if ~isempty(sourceStd)
                    tmpScoutStd = [];
                    for iBound = 1:size(sourceStd,4)
                        tmp = bst_scout_value(sourceStd(:,:,iFreq,iBound), sScoutsFinal(iScout).Function, ScoutOrient, nComponents, XyzFunction, 0);
                        if isempty(tmpScoutStd)
                            tmpScoutStd = tmp;
                        else
                            tmpScoutStd = cat(4, tmpScoutStd, tmp);
                        end
                    end
                    scoutStd = cat(1, scoutStd, tmpScoutStd);
                end
                % Loop on the rows to comment them
                for iRow = 1:size(tmpScout,1)
                    % Start with the scout name
                    scoutDesc = ScoutName;
                    % Add the row name
                    if AddRowComment && ~isempty(RowNames)
                        if isUnconstrained
                            iRowUnconstr = floor((iRow-1) / nComponents + 1);
                            scoutDesc = [scoutDesc '.' RowNames{iRowUnconstr}];
                        else
                            scoutDesc = [scoutDesc '.' RowNames{iRow}];
                        end
                    end
                    % Add the component index (unconstrained sources)
                    if isUnconstrained
                        iComp = mod(iRow-1,nComponents) + 1;
                        scoutDesc = [scoutDesc '.' num2str(iComp)];
                    end
                    % Add file comment
                    if AddFileComment
                        % Frequency comment
                        if (nFreq > 1)
                            if iscell(sResults.Freqs)
                                freqComment = [' ' sResults.Freqs{iFreq,1}];
                            else
                                freqComment = [' ' num2str(sResults.Freqs(iFreq)), 'Hz'];
                            end
                        else
                            freqComment = '';
                        end
                        % Add it to the scout comment
                        scoutDesc = [scoutDesc ' @ ' fileComment freqComment];
                    end
                    % Add the scout description
                    Description = cat(1, Description, scoutDesc);
                end
            end
        end
        % If nothing was found
        if isempty(scoutValues)
            return;
        end

        % === OUTPUT STRUCTURE ===
        if (iInput == 1)
            % Create structure
            newMat = db_template('matrixmat');
            newMat.Value       = [];
            newMat.ChannelFlag = ones(size(sResults.ChannelFlag));
        end
        newMat.Time = sResults.Time;
        % If the number of averaged files is defined: use it
        if isfield(sResults, 'nAvg') && ~isempty(sResults.nAvg)
            newMat.nAvg = sResults.nAvg;
        else
            newMat.nAvg = 1;
        end
        if isfield(sResults, 'Leff') && ~isempty(sResults.Leff)
            newMat.Leff = sResults.Leff;
        else
            newMat.Leff = 1;
        end
        % Concatenate new values to existing ones
        if isConcatenate
            newMat.Value       = cat(1, newMat.Value,       scoutValues);
            newMat.Description = cat(1, newMat.Description, Description);
            newMat.ChannelFlag(sResults.ChannelFlag == -1) = -1;
            if ~isempty(scoutStd)
                newMat.Std = cat(1, newMat.Std, scoutStd);
            end
        else
            newMat.Value       = scoutValues;
            newMat.Description = Description;
            newMat.ChannelFlag = sResults.ChannelFlag;
            if ~isempty(scoutStd)
                newMat.Std = scoutStd;
            end
        end
        % Save original surface file, verified consistent if concatenating
        newMat.SurfaceFile = sResults.SurfaceFile;
        % Save units, verified consistent if concatenating
        newMat.DisplayUnits = sResults.DisplayUnits;
        % Save the atlas in the file
        newMat.Atlas = db_template('atlas');
        if (size(AtlasList,1) == 1)
            newMat.Atlas.Name = AtlasList{1,1};
        else
            newMat.Atlas.Name = 'process_extract_scout';
        end
        newMat.Atlas.Scouts = sScoutsFinal;

        % === HISTORY ===
        if ~isConcatenate || (iInput == 1)
            % Re-use the history of the initial file
            newMat.History = sResults.History;
            % History: process name
            newMat = bst_history('add', newMat, 'process', FormatComment(sProcess));
        end
        % History: File name
        newMat = bst_history('add', newMat, 'process', [' - File: ' sInputs(iInput).FileName]);

        % === SAVE FILE ===
        % One file per input: save one matrix file per input file
        if ~isConcatenate
            % Comment: forced in the options
            if isfield(sProcess.options, 'Comment') && isfield(sProcess.options.Comment, 'Value') && ~isempty(sProcess.options.Comment.Value)
                newMat.Comment = sProcess.options.Comment.Value;
            % Comment: Process default (limit size of scout comment)
            elseif (length(sScoutsFinal) > 1) && (length(scoutComment) > 20)
                newMat.Comment = [sResults.Comment, ' | ' num2str(length(sScoutsFinal)) ' scouts'];
            elseif ~isempty(scoutComment)
                newMat.Comment = [sResults.Comment, ' | scouts (' scoutComment(2:end) ')'];
            else
                newMat.Comment = [sResults.Comment, ' | scouts'];
            end
            % Save new file in database
            if isSave
                % Output study = input study
                [sStudy, iStudy] = bst_get('Study', sInputs(iInput).iStudy);
                % Output filename
                OutFile = bst_process('GetNewFilename', bst_fileparts(sStudy.FileName), 'matrix_scout');
                % Save on disk
                bst_save(OutFile, newMat, 'v6');
                % Register in database
                db_add_data(iStudy, OutFile, newMat);
                % Out to list of output files
                OutputFiles{end+1} = OutFile;
            % Just return scout values
            else
                % Add nComponents to indicate how many components per vertex
                if (nComponents == 1) || strcmpi(XyzFunction, 'norm')
                    newMat.nComponents = 1;
                else
                    newMat.nComponents = nComponents;
                end
                % Return structure
                if isempty(OutputFiles)
                    OutputFiles = newMat;
                else
                    OutputFiles(end+1) = newMat;
                end
            end
        end
    end

    % === SAVE FILE ===
    % Only one concatenated output matrix
    if isConcatenate
        % Get output study
        [sStudy, iStudy, Comment] = bst_process('GetOutputStudy', sProcess, sInputs);
        % Comment: forced in the options
        if isfield(sProcess.options, 'Comment') && isfield(sProcess.options.Comment, 'Value') && ~isempty(sProcess.options.Comment.Value)
            newMat.Comment = sProcess.options.Comment.Value;
        % Comment: Process default
        else
            newMat.Comment = [strrep(FormatComment(sProcess), ' time series', ''), ' (' Comment ')'];
        end
        % Save new file in database
        if isSave
            % Output filename
            OutputFiles{1} = bst_process('GetNewFilename', bst_fileparts(sStudy.FileName), 'matrix_scout');
            % Save on disk
            bst_save(OutputFiles{1}, newMat, 'v6');
            % Register in database
            db_add_data(iStudy, OutputFiles{1}, newMat);
            % Just return scout values
        else
            OutputFiles = newMat;
        end
    end

end % Run function


%% ===== Check if any unconstrained sources =====
% isUnconstrained is true/false, or a list for mixed models.
function [isUnconstrained, nComponents] = CheckUnconstrained(sProcess, sInputs, sResults)
    % Function meant for 1 input file, but runs ok if list.
    isUnconstrained = [];
    nComponents = [];
    if nargin < 3 || isempty(sResults)
        % Load first file, without data.
        sResults = LoadFile(sProcess, sInputs);
        if isempty(sResults)
            return; % Error already reported.
        end
    end
    % Get the number of source orientations (components) per vertex
    if strcmpi(sInputs(1).FileType, 'results')
        nComponents = sResults.nComponents;
    elseif ~isempty(sResults.GridAtlas)
        nComponents = 0;
    else % treat as constrained, though maybe components still possible, "hidden" in timefreq.RowNames?
        nComponents = 1;
    end
    % Check each region if mixed model.
    if nComponents == 0
        if isempty(sResults.GridAtlas) || ~isfield(sResults.GridAtlas, 'Scouts') || isempty(sResults.GridAtlas.Scouts)
            Message = 'Missing mixed source model region description (GridAtlas).';
            bst_report('Error', sProcess, sInputs, Message);
            return;
        end
        isUnconstrained = ~arrayfun(@(Scout) ~strcmpi('C', Scout.Region(3)), sResults.GridAtlas.Scouts); % 'U' or 'L'
    else
        isUnconstrained = nComponents > 1;
    end
end


%% ===== LOAD INPUT FILE =====
% Accepts results (full or kernel, atlas-based ok) or timefreq of type result (not kernel, not atlas-based)
% For kernels, matSourceValues stays empty, but matDataValue is loaded.
% TimeWindow is optional and is applied to both Values matrices, and sResults.Time. 
% sResults is empty if an error occurs, after logging the error in the report.
function [sResults, matSourceValues, matDataValues, fileComment] = LoadFile(sProcess, sInputs, TimeWindow)
    % Function meant for 1 input file.
    iInput = 1;
    sResults = [];
    matDataValues = [];
    matSourceValues = [];
    fileComment = [];

    if nargin < 3 || isempty(TimeWindow)
        TimeWindow = [];
    end

    switch (sInputs(iInput).FileType)
        case 'results'
            % Load results
            sResults = in_bst_results(sInputs(iInput).FileName, 0);
            % Always load data file to recover its comment. Necessary for matrix to be identifiable in tree.
            sMat = in_bst(sResults.DataFile, TimeWindow);
            if ~isempty(sMat.Comment)
                sResults.Comment = sMat.Comment;
            end
            % FULL RESULTS
            if isfield(sResults, 'ImageGridAmp') && ~isempty(sResults.ImageGridAmp)
                if nargout > 1
                    matSourceValues = sResults.ImageGridAmp;
                end
                % Drop large data field.
                sResults = rmfield(sResults, 'ImageGridAmp');
            % KERNEL ONLY
            elseif isfield(sResults, 'ImagingKernel') && ~isempty(sResults.ImagingKernel) && nargout > 1
                matDataValues = sMat.F;
                % sResults already has a copy of the sMat (data file) fields: Time, nAvg, Leff, ChannelFlag.
                matSourceValues = [];
            end
            % Keep both data file and inverse model histories. 
            sResults.History = cat(1, sMat.History, sResults.History);
            % Input filename
            if isfield(sResults, 'DataFile') && ~isempty(sResults.DataFile)
                fileComment = [file_short(sResults.DataFile) '/' sInputs(iInput).Comment];
            else
                fileComment = sInputs(iInput).FileName;
            end

        case 'timefreq'
            % Load file
            sResults = in_bst_timefreq(sInputs(iInput).FileName, 0);
            if ~strcmpi(sResults.DataType, 'results')
                bst_report('Error', sProcess, sInputs(iInput), 'This file does not contain any valid cortical maps.');
                sResults = [];
                return;
            end
            % Do not accept complex values
            if strcmpi(sResults.Measure, 'none')
                bst_report('Error', sProcess, sInputs(iInput), 'Please apply a measure on these complex values first.');
                sResults = [];
                return;
            end
            % This could work if we ensure it finds all the rows correctly.
            % Error: cannot process atlas-based files
            if isfield(sResults, 'Atlas') && ~isempty(sResults.Atlas)
                bst_report('Error', sProcess, sInputs(iInput), 'Time-frequency file is already based on an atlas.');
                sResults = [];
                return;
            end
            % If this is a kernel-based result: need to load the kernel as well
            if ~isempty(strfind(sInputs(iInput).FileName, '_KERNEL_'))
                % sResults = in_bst_results(sResults.DataFile, 0);
                % matSourceValues = [];
                % matDataValues = sMat.TF;
                bst_report('Error', sProcess, sInputs(iInput), 'Kernel-based time-frequency files are not supported in this process. Please apply a measure on them first.');
                sResults = [];
                return;
            elseif nargout > 1
                matSourceValues = sResults.TF;
            end
            % Drop large data field.
            sResults = rmfield(sResults, 'TF');
            % Input filename
            fileComment = sInputs(iInput).FileName;

        otherwise
            bst_report('Error', sProcess, sInputs(iInput), 'Unsupported file type.');
            return;
    end
    % Nothing loaded
    if isempty(sResults) || (nargout > 1 && isempty(matSourceValues) && (isempty(matDataValues) || ~isfield(sResults, 'ImagingKernel') || isempty(sResults.ImagingKernel)))
        bst_report('Error', sProcess, sInputs(iInput), 'Could not load anything from the input file. Check the requested time window.');
        sResults = [];
        return;
    end
    % Do not accept time bands (unless there is only one)
    if isfield(sResults, 'TimeBands') && ~isempty(sResults.TimeBands) && ~((size(matSourceValues,2)==1) && (size(sResults.TimeBands,1)==1))
        bst_report('Error', sProcess, sInputs(iInput), 'Time bands are not supported yet by this process.');
        sResults = [];
        return;
    end
    % Add possibly missing fields
    if ~isfield(sResults, 'SurfaceFile')
        sResults.SurfaceFile = [];
    end
    if ~isfield(sResults, 'DisplayUnits')
        sResults.DisplayUnits = [];
    end
    if ~isfield(sResults, 'ChannelFlag')
        sResults.ChannelFlag = [];
    end
    if ~isfield(sResults, 'History')
        sResults.History = {};
    end
    % Atlas-based files, add field if missing for later check.
    if ~isfield(sResults, 'Atlas')
        sResults.Atlas = [];
    end
    % Replicate if no time
    if (length(sResults.Time) == 1)
        sResults.Time = [0,1];
    elseif isempty(sResults.Time)
        bst_report('Error', sProcess, sInputs(iInput), 'Invalid time selection.');
        sResults = [];
        return;
    end
    if ~isempty(matSourceValues) && (size(matSourceValues,2) == 1)
        matSourceValues = [matSourceValues, matSourceValues];
        if ~isempty(sResults.Std)
            sResults.Std = [sResults.Std, sResults.Std];
        end
    elseif ~isempty(matDataValues) && (size(matDataValues,2) == 1)
        matDataValues = [matDataValues, matDataValues];
    end
    % Option: Time window
    if ~isempty(TimeWindow)
        % Get time indices
        if (length(sResults.Time) <= 2) % can only be ==2 at this point
            iTime = 1:length(sResults.Time);
        else
            iTime = panel_time('GetTimeIndices', sResults.Time, TimeWindow);
            if isempty(iTime)
                bst_report('Error', sProcess, sInputs(iInput), 'Invalid time window option.');
                sResults = [];
                return;
            end
        end
        % If only one time point selected: double it
        if (length(iTime) == 1)
            iTime = [iTime, iTime];
        end
        % Keep only the requested time window
        if ~isempty(matSourceValues)
            matSourceValues = matSourceValues(:,iTime,:);
            if ~isempty(sResults.Std)
                sResults.Std = sResults.Std(:,iTime,:,:);
            end
        % else % matDataValues already had TimeWindow applied when loading.
        end
        sResults.Time = sResults.Time(iTime);
        % If there are only two time points, make sure they are not identical
        if (length(sResults.Time) == 2) && sResults.Time(2) == sResults.Time(1)
            sResults.Time(2) = sResults.Time(1) + 0.001;
        end
    end
end


%% ===== GET SCOUTS INFO =====
% USAGE:  [sScoutsFinal, AllAtlasNames, sSurf, isVolumeAtlas] = process_extract_scout('GetScoutsInfo', sProcess, sInput, SurfaceFile, AtlasList, ResultsAtlas)
% sProcess can be empty, only used for bst_report.
% sInput is only needed if SurfaceFile is missing. We assume all inputs use the same surface.
% ResultsAtlas is only used for (deprecated or temporary) atlas-based result files.
% AllAtlasNames and isVolumeAtlas have the same length as the scout list sScoutFinal.
% sScoutsFinal is empty if an error occurs, after logging the error in the report.
function [sScoutsFinal, AllAtlasNames, sSurf, isVolumeAtlas] = GetScoutsInfo(sProcess, sInputs, SurfaceFile, AtlasList, ResultsAtlas, ScoutFunc)

    sScoutsFinal  = [];
    AllAtlasNames = {};
    isVolumeAtlas = [];
    sSurf = [];

    if nargin < 5 || isempty(ResultsAtlas)
        ResultsAtlas = [];
    end
    % Convert from older structure (keep for backward compatibility)
    if isstruct(AtlasList) && ~isempty(AtlasList)
        AtlasList = {'User scouts', {AtlasList.Label}};
    end
    % No scouts selected: exit
    if isempty(AtlasList) || ~iscell(AtlasList) || (size(AtlasList,2) < 2) || isempty(AtlasList{1,2})
        bst_report('Error', sProcess, [], 'No scout selected.');
        return;
    end

    % === LOAD SURFACE ===
    % Surface file not defined in the file
    if isempty(SurfaceFile)
        % Get input subject
        if isempty(sInputs)
            bst_report('Error', sProcess, sInputs, 'sInputs or SurfaceFile are required.');
            return;
        end
        sSubject = bst_get('Subject', sInputs(1).SubjectFile);
        % Error: no default cortex
        if isempty(sSubject.iCortex) || (sSubject.iCortex > length(sSubject.Surface))
            bst_report('Error', sProcess, sInputs, ['Invalid surface file: ' SurfaceFile]);
            return;
        else
            bst_report('Warning', sProcess, sInputs, 'Surface file not specified, using the default cortex for this subject.');
        end
        % Get default cortex surface
        SurfaceFile = sSubject.Surface(sSubject.iCortex).FileName;
    end
    % Load surface
    sSurf = in_tess_bst(SurfaceFile);
    if isempty(sSurf) || ~isfield(sSurf, 'Atlas')
        bst_report('Error', sProcess, sInputs, ['Invalid surface file: ' SurfaceFile]);
        return;
    end

    % === LOOP ON SCOUTS ===
    sScoutsFinal = [];
    % Loop on all the atlases in the list
    for iAtlas = 1:size(AtlasList, 1)
        % Get the index of the atlas in the surface
        AtlasName = AtlasList{iAtlas,1};
        % Is this a volume atlas?
        isVolume = panel_scout('ParseVolumeAtlas', AtlasName);
        iAtlasSurf = find(strcmpi(AtlasList{iAtlas,1}, {sSurf.Atlas.Name}));
        % Loop on the scouts selected for this atlas
        for iScout = 1:length(AtlasList{iAtlas,2})
            sScout = [];
            % Get scout name
            ScoutName = AtlasList{iAtlas,2}{iScout};

            % === ATLAS-BASED FILES ===
            % Optionally check for these types of files.  From deprecated process or temporary files from scout PCA
            if ~isempty(ResultsAtlas)
                % Try to find the requested scout in the file
                iScoutRes = find(strcmpi(ScoutName, {ResultsAtlas(1).Scouts.Label}));
                % Multiple scouts with the same name in an atlas: Error
                if (length(iScoutRes) > 1)
                    bst_report('Error', sProcess, sInputs, ['File is already based on an atlas, but multiple scouts with name "' ScoutName '" found.']);
                    sScoutsFinal = [];
                    return;
                % If the scout names cannot be found: error
                elseif isempty(iScoutRes)
                    bst_report('Error', sProcess, sInputs, ['File is already based on an atlas, but scout "' ScoutName '" not found.']);
                    sScoutsFinal = [];
                    return;
                else
                    sScout = ResultsAtlas(1).Scouts(iScoutRes);
                end
            end

            % === FIND SCOUT NAMES IN SURFACE ATLASES ===
            % Search in selected atlas
            if isempty(sScout) && ~isempty(iAtlasSurf)
                % Search for scout name
                iScoutSurf = find(strcmpi(ScoutName, {sSurf.Atlas(iAtlasSurf).Scouts.Label}));
                % Multiple scouts with the same name in an atlas: Error
                if (length(iScoutSurf) > 1)
                    bst_report('Error', sProcess, sInputs, ['Multiple scouts have the name "' ScoutName '" in atlas "' AtlasName '", please fix this error.']);
                    sScoutsFinal = [];
                    return;
                % Scout was found
                elseif ~isempty(iScoutSurf)
                    sScout = sSurf.Atlas(iAtlasSurf).Scouts(iScoutSurf);
                end
            end
            % If either the selected atlas or the selected scout was not found: search in all the atlases
            if isempty(sScout)
                iAllAtlas = [];
                iAllScout = [];
                % Search all the other atlases
                for ia = 1:length(sSurf.Atlas)
                    if isempty(sSurf.Atlas(ia).Scouts)
                        continue;
                    end
                    % Search for scout name
                    iScoutSurf = find(strcmpi(ScoutName, {sSurf.Atlas(ia).Scouts.Label}));
                    % Multiple scouts with the same name in an atlas: Error
                    if (length(iScoutSurf) > 1)
                        bst_report('Error', sProcess, sInputs, ['Multiple scouts have the same name in atlas "' sSurf.Atlas(iAtlasSurf).Name '", please fix this error.']);
                        sScoutsFinal = [];
                        return;
                        % Scout was found
                    elseif ~isempty(iScoutSurf)
                        iAllAtlas(end+1) = ia;
                        iAllScout(end+1) = iScoutSurf;
                    end
                end
                % If the scout name was found in multiple atlases: Error
                if (length(iAllAtlas) > 1)
                    bst_report('Error', sProcess, sInputs, ['Scout "' ScoutName '" was not found in selected atlas "' AtlasName '", but exists in multiple other atlases. Please select the atlas you want to use.']);
                    sScoutsFinal = [];
                    return;
                    % Scout name was found in only one atlas: Use it with a warning
                elseif ~isempty(iAllAtlas)
                    bst_report('Warning', sProcess, sInputs, ['Scout "' ScoutName '" was not found in selected atlas "' AtlasName '". Using the one that was found in atlas "' sSurf.Atlas(iAllAtlas).Name '".']);
                    sScout = sSurf.Atlas(iAllAtlas).Scouts(iAllScout);
                end
            end
            % Scout was not found: Error
            if isempty(sScout)
                bst_report('Error', sProcess, sInputs, ['Scout "' ScoutName '" was not found in any atlas saved in the surface.']);
                sScoutsFinal = [];
                return;
            end
            % If provided, overwrite scout function from scout panel by process selection.
            sScout.Function = ScoutFunc;
            % Add to the list of selected scouts
            if isempty(sScoutsFinal)
                sScoutsFinal = sScout;
            else
                sScoutsFinal(end+1) = sScout;
            end
            AllAtlasNames{end+1} = AtlasName;
            isVolumeAtlas(end+1) = isVolume;
        end
    end
end


%% ===== FIND MATCHING RESULT ROWS FOR GIVEN SCOUT =====
% USAGE:  [iRows, RowNames, ScoutOrient, nComponents] = process_extract_scout('GetScoutRows', sProcess, sInput, sScout, sResults, sSurf, isVolumeAtlas, ScoutFunc)
% ScoutOrient is only used for "sign flipping" (based on anatomy) when combining sources with constrained orientations.
% iRows is empty if an error occurs, after logging the error in the report.
% nComponents is always 1 or 3. If a scout spans multiple regions, an error is returned.
% RowNames is empty or vertex numbers (cell array of str) only for 'All' scout function.
% ScoutFunc is only used to warn if a scout in an atlas-based result file was computed with a different function.
function [iRows, RowNames, ScoutOrient, nComponents] = GetScoutRows(sProcess, sInput, sScout, sResults, sSurf, isVolumeAtlas, ScoutFunc)
    % Add potentially missing fields.
    if ~isfield(sResults, 'GridAtlas')
        sResults.GridAtlas = [];
    end
    if ~isfield(sResults, 'GridLoc')
        sResults.GridLoc = [];
    end
    if ~isfield(sResults, 'GridOrient')
        sResults.GridOrient = [];
    end
    if nargin < 7 || isempty(ScoutFunc)
        ScoutFunc = [];
    end
    RowNames = {};
    ScoutOrient = [];

    % === GET ROWS INDICES ===
    % Get the number of components per vertex
    if strcmpi(sInput.FileType, 'results')
        nComponents = sResults.nComponents;
    elseif ~isempty(sResults.GridAtlas)
        nComponents = 0;
    else
        nComponents = 1;
    end

    % Atlas-based result files: find matching scout
    if ~isempty(sResults.Atlas)
        % Confirm this is not a mixed model: there should not be any process that create such files (mixed & atlas-based)
        if nComponents == 0
            error('Detected unsupported file type: mixed model and atlas-based result.');
        end
        % Atlas-based timefreq also not supported for now (error when loading).
        % Find the requested scout in the file
        iScoutRes = find(strcmpi(sScout.Label, {sResults.Atlas(1).Scouts.Label}));
        % Multiple scouts with the same name in an atlas: Error
        if (length(iScoutRes) > 1)
            bst_report('Error', sProcess, sInputs, ['File is already based on an atlas, but multiple scouts with name "' sScout.Label '" found.']);
            % If the scout names cannot be found: error
        elseif isempty(iScoutRes)
            bst_report('Error', sProcess, sInputs, ['File is already based on an atlas, but scout "' sScout.Label '" not found.']);
        elseif nComponents == 1
            iRows = iScoutRes;
        elseif nComponents == 3
            iRows = 3 * iScoutRes - [2, 1, 0];
        end
        % Warn if the scout function used doesn't match the one requested.
        if ~isempty(ScoutFunc) && ~strcmpi(sScout.Function, ScoutFunc)
            bst_report('Warning', sProcess, sInput, ['File is already based on an atlas, but ' sScout.Label ' was computed with scout function ' sScout.Function ' instead of ' ScoutFunc '.']);
        end
        return;
    end

    % Sort vertices indices
    iVertices = sort(unique(sScout.Vertices));
    % Make sure this is a row vector
    iVertices = iVertices(:)';
    % Get row names
    if strcmpi(sScout.Function, 'All')
        RowNames = cellfun(@num2str, num2cell(iVertices), 'UniformOutput', 0);
    else
        RowNames = [];
    end
    % Get the row and vertex or grid indices of the scout in ImageGridAmp/ImagingKernel
    [iRows, iRegionScouts, iVertices] = bst_convert_indices(iVertices, nComponents, sResults.GridAtlas, ~isVolumeAtlas);
    % Mixed headmodel results
    if (nComponents == 0)
        % Do not accept scouts that span over multiple regions
        if isempty(iRegionScouts)
            bst_report('Error', sProcess, sInput, ['Scout "' sScout.Label '" is not included in the source model.'  10 'If you use this region as a volume, create a volume scout instead (menu Atlas > New atlas > Volume scouts).']);
            iRows = [];
            return;
        elseif (length(iRegionScouts) > 1)
            bst_report('Error', sProcess, sInput, ['Scout "' sScout.Label '" spans over multiple regions of the "Source model" atlas.']);
            iRows = [];
            return;
        end
        % Do not accept volume atlases with non-volume head models
        if ~isVolumeAtlas && strcmpi(sResults.GridAtlas.Scouts(iRegionScouts).Region(2), 'V')
            bst_report('Error', sProcess, sInput, ['Scout "' sScout.Label '" is a surface scout but region "' sResults.GridAtlas.Scouts(iRegionScouts).Label '" is a volume region.']);
            iRows = [];
            return;
        elseif isVolumeAtlas && strcmpi(sResults.GridAtlas.Scouts(iRegionScouts).Region(2), 'S')
            bst_report('Error', sProcess, sInput, ['Scout "' sScout.Label '" is a volume scout but region "' sResults.GridAtlas.Scouts(iRegionScouts).Label '" is a surface region.']);
            iRows = [];
            return;
        end
        % Set the scout computation properties based on the information in the "Source model" atlas
        if strcmpi(sResults.GridAtlas.Scouts(iRegionScouts).Region(3), 'C')
            nComponents = 1;
            if ~isempty(sResults.GridOrient)
                ScoutOrient = sResults.GridOrient(iVertices,:);
            end
        else
            nComponents = 3;
            ScoutOrient = [];
        end
    % Simple head models
    else
        % Do not accept volume atlases with non-volume head models
        if ~isVolumeAtlas && ~isempty(sResults.GridLoc)
            bst_report('Error', sProcess, sInput, ['Scout "' sScout.Label '" is a surface scout but the sources are calculated on a volume grid.']);
            iRows = [];
            return;
        elseif isVolumeAtlas && isempty(sResults.GridLoc)
            bst_report('Error', sProcess, sInput, ['Scout "' sScout.Label '" is a volume scout but the sources are calculated on a surface.']);
            iRows = [];
            return;
        end
        % Get the scout orientation
        if ~isVolumeAtlas && isfield(sSurf, 'VertNormals') && ~isempty(sSurf.VertNormals)
            ScoutOrient = sSurf.VertNormals(iVertices,:);
        end
    end
end


%% ===== SAVE PCA TO TEMPORARY RESULT FILES - FOR OTHER PROCESSES =====
% Run PCA ('pcaa' or 'pcai') on group of inputs as a preliminary step in some processes (e.g.
% connectivity), instead of file-by-file through bst_process('LoadInputFile') for other scout
% methods (including deprecated 'pca', for efficiency). This saves temporary result files which are
% then substituted as inputs to the calling process.  These temporary files should be deleted at the
% very end of the process with DeleteTempResultFiles, defined below.  sProcess should NOT be
% modified, because the temporary atlas-based files need to be loaded with process_extract_scout,
% through bst_process('LoadInputFile'), so they are still treated as if scouts need to be extracted.

% function [sInputA, sInputB, isTempPcaA, isTempPcaB] = RunTempPca(sProcess, sInputA, sInputB)
%     if nargin < 3
%         sInputB = [];
%     elseif nargin < 2
%         error('Missing input arguments.');
%     end
%     isTempPcaA = false;
%     isTempPcaB = false;
%     % Verify PCA options were provided.
%     if ~strcmpi(sProcess.options.scoutfunc.Value, 'pca') || ~isfield(sProcess.options, 'pcaedit') || isempty(sProcess.options.pcaedit.Value)
%         error('Incorrect process options for running PCA with temporary files.');
%     end
% 
%     % Get scout selection.
%     % If both groups of files use the same scouts, concatenate inputs (A and B) and compute PCA across all files together.
%     isSameScouts = false;
%     if isfield(sProcess.options, 'scouts') && ~isempty(sProcess.options.scouts.Value)
%         isTempPcaA = true;
%         AtlasListA = sProcess.options.scouts.Value;
%         if ~isempty(sInputB) && ~isfield(sProcess.options, 'dest_scouts')
%             % Assume the single scout selection applies to both groups of files - though this case probably not expected with standard processes.
%             isTempPcaB = true;
%             % A and B, call together with same scouts: common PCA
%             isSameScouts = true;
%             nA = numel(sInputA);
%             sInputA = [sInputA, sInputB];
%         end
%     elseif ~isempty(sInputA) && isfield(sProcess.options, 'src_scouts') && ~isempty(sProcess.options.src_scouts.Value)
%         sProcess.options.scouts = sProcess.options.src_scouts;
%         isTempPcaA = true;
%         AtlasListA = sProcess.options.scouts.Value;
%         if ~isempty(sInputB) && isfield(sProcess.options, 'dest_scouts') && ~isempty(sProcess.options.dest_scouts.Value)
%             isTempPcaB = true;
%             AtlasListB = sProcess.options.dest_scouts.Value;
%             if iscell(AtlasListA) && iscell(AtlasListB) && numel([AtlasListA{:,2}]) == numel([AtlasListB{:,2}]) && ...
%                     all(ismember([AtlasListA{:,2}], [AtlasListB{:,2}]))
%                 % A and B, call together with same scouts: common PCA
%                 isSameScouts = true;
%                 nA = numel(sInputA);
%                 sInputA = [sInputA, sInputB];
%             else
%                 % Different scouts, run B separately.
%                 sProcessB = sProcess;
%                 sProcessB.options.scouts = sProcessB.options.dest_scouts;
%                 sInputB = RunTempPca(sProcessB, sInputB);
%             end
%         end
%     elseif ~isempty(sInputB) && isfield(sProcess.options, 'dest_scouts') && ~isempty(sProcess.options.dest_scouts.Value)
%         % B only: call again without A for simplicity.
%         sProcess.options.scouts = sProcess.options.dest_scouts;
%         isTempPcaB = true;
%         sInputB = RunTempPca(sProcess, sInputB);
%         return;
%     else
%         error('No scout selection found.');
%     end
% 
%     % Avoid duplicate files, e.g. if A = B.  GetInputStruct doesn't work in that case.  Also faster.
%     [~, iIn, iUniq] = unique({sInputA.FileName});
%     sInputA = sInputA(iIn);
% 
%     PcaOptions = sProcess.options.pcaedit.Value;
%     %% Decide vs history
%     if strcmpi(PcaOptions.Method, 'pca')
%         warning('Deprecated ''pca'' method should not be run with RunTempPca, for efficiency.');
%     end
%     % Check if we have to first flatten unconstrained sources. We only check first file. Other
%     % files will be checked for inconsistent dimensions in bst_pca, and if so there will be an error.
%     isUnconstrained = any(CheckUnconstrained(sProcess, sInputA(1))); % any() needed for mixed models
%     if isempty(isUnconstrained)
%         return; % Error already reported;
%     elseif isUnconstrained
%         % Run PCA flattening of unconstrained sources (no scouts yet). Outputs temporary result files.
%         FlatOutputFiles = bst_pca(sProcess, sInputA, PcaOptions, [], false);
%         if isempty(FlatOutputFiles)
%             return; % Error already reported.
%         end
%         % Convert flattened files list back to input structure for second call.
%         sInputA = bst_process('GetInputStruct', FlatOutputFiles);
%         % isUnconstrained = false;
%     end
%     % Run PCA scout extraction on all files.  Again, outputs temporary result files.
%     % This process always saves matrix outputs: isOutMatrix=true
%     ScoutOutputFiles = bst_pca(sProcess, sInputA, PcaOptions, AtlasListA, false);
%     % Delete temporary flattened files.
%     if isUnconstrained
%         DeleteTempResultFiles(sProcess, sInputA);
%     end
%     % Convert scout result file list back to input structure for calling process.
%     sInputA = bst_process('GetInputStruct', ScoutOutputFiles);
% 
%     % Recover full list with duplicates.
%     sInputA = sInputA(iUniq);
% 
%     % Split back into A and B lists.
%     if isSameScouts 
%         sInputB = sInputA(nA+1:end);
%         sInputA(nA+1:end) = [];
%     end
% end

% sProcess is optional: only used for bst_report and can be the process name only.
function [sInputA, sInputB, isTempPcaA, isTempPcaB] = RunTempPca(sProcess, sInputA, AtlasListA, PcaOptions, sInputB, AtlasListB)
    if nargin < 4
        error('Missing input arguments.');
    elseif nargin < 6
        sInputB = [];
        AtlasListB = [];
    end
    % Verify PCA options were provided.
    if isempty(PcaOptions)
        error('Incorrect process options for running PCA with temporary files.');
    end

    isTempPcaA = false;
    isTempPcaB = false;
    % Get scout selection.
    if ~isempty(sInputA) && ~isempty(AtlasListA)
        isTempPcaA = true;
    end
    if ~isempty(sInputB) && ~isempty(AtlasListB)
        isTempPcaB = true;
    end
    % If both groups of files use the same scouts, concatenate inputs (A and B) and compute PCA across all files together.
    isSameScouts = false;
    if isTempPcaA && isTempPcaB
        if iscell(AtlasListA) && iscell(AtlasListB) && numel([AtlasListA{:,2}]) == numel([AtlasListB{:,2}]) && ...
                all(ismember([AtlasListA{:,2}], [AtlasListB{:,2}]))
            % A and B, call together with same scouts: common PCA
            isSameScouts = true;
            nA = numel(sInputA);
            sInputA = [sInputA, sInputB];
        else
            % Different scouts, run B separately.
            sInputB = RunTempPca(sProcess, sInputB, AtlasListB, PcaOptions);
        end
    elseif isTempPcaB
        % B only: call again without A for simplicity.
        sInputB = RunTempPca(sProcess, sInputB, AtlasListB, PcaOptions);
        return;
    elseif ~isTempPcaA
        error('No scout selection found.');
    end

    % Avoid duplicate files, e.g. if A = B.  GetInputStruct doesn't work in that case.  Also faster.
    [~, iIn, iUniq] = unique({sInputA.FileName});
    sInputA = sInputA(iIn);

    %% Decide vs history
    if strcmpi(PcaOptions.Method, 'pca')
        warning('Deprecated ''pca'' method should not be run with RunTempPca, for efficiency.');
    end
    % Check if we have to first flatten unconstrained sources. We only check first file. Other
    % files will be checked for inconsistent dimensions in bst_pca, and if so there will be an error.
    isUnconstrained = any(CheckUnconstrained(sProcess, sInputA(1))); % any() needed for mixed models
    if isempty(isUnconstrained)
        return; % Error already reported;
    elseif isUnconstrained
        % Run PCA flattening of unconstrained sources (no scouts yet). Outputs temporary result files.
        FlatOutputFiles = bst_pca(sProcess, sInputA, PcaOptions, [], false);
        if isempty(FlatOutputFiles)
            return; % Error already reported.
        end
        % Convert flattened files list back to input structure for second call.
        sInputA = bst_process('GetInputStruct', FlatOutputFiles);
        % isUnconstrained = false;
    end
    % Run PCA scout extraction on all files.  Again, outputs temporary result files.
    % This process always saves matrix outputs: isOutMatrix=true
    ScoutOutputFiles = bst_pca(sProcess, sInputA, PcaOptions, AtlasListA, false);
    % Delete temporary flattened files.
    if isUnconstrained
        DeleteTempResultFiles(sProcess, sInputA);
    end
    % Convert scout result file list back to input structure for calling process.
    sInputA = bst_process('GetInputStruct', ScoutOutputFiles);

    % Recover full list with duplicates.
    sInputA = sInputA(iUniq);

    % Split back into A and B lists.
    if isSameScouts 
        sInputB = sInputA(nA+1:end);
        sInputA(nA+1:end) = [];
    end
end


%% ===== DELETE TEMPORARY RESULT FILES =====
% Here, we are deleting result files that were created temporarily by bst_pca, and the tree was not
% updated to show them. 
function isError = DeleteTempResultFiles(sProcess, sInputs)
    isError = false;
    % Sanity check that we're dealing with result files.
    if any(~strcmpi({sInputs.FileType}, 'results'))
        error('Unexpected file type.');
    end
    Files = {sInputs.FileName};
    iFileStudies = [sInputs.iStudy];
    iFileResults = [sInputs.iItem];

    % Get unique list of studies
    [uniqueStudies, ~, iUS] = unique(iFileStudies);
    sUStudies = bst_get('Study', uniqueStudies);

    % Check for kernel links. Replace with kernel.
    for iInput = 1:numel(sInputs)
        isLink = strcmpi(file_gettype(Files{iInput}), 'link');
        if isLink
            SharedKernelFile = file_resolve_link(Files{iInput});
            Files{iInput} = SharedKernelFile;
            % Also replace the result index of links with index of kernel.
            iResKer = find(strcmp(file_short(SharedKernelFile), {sUStudies(iUS(iInput)).Result.FileName}), 1);
            if isempty(iResKer)
                isError = true;
                bst_report('Error', sProcess, sInputs, ['Error finding kernel in database: ' SharedKernelFile]);
                return;
            end
            iFileResults(iInput) = iResKer;
        end
    end
    % Remove duplicates of shared kernels.
    [Files, iUF] = unique(Files);
    iFileStudies = iFileStudies(iUF);
    iFileResults = iFileResults(iUF);

    % Delete files.
    isDeleted = file_delete(file_fullpath(Files), 1);
    if isDeleted < 0
        isError = true;
        bst_report('Error', sProcess, sInputs, 'Error deleting temporary scout PCA result files.');
    end

    % Remove database entries.
    % Code adapted from node_delete, simplified since there are no dependent timefreq or dipoles.
    for i = 1:length(uniqueStudies)
        iStudy = uniqueStudies(i);
        sStudy = sUStudies(i);
        iResultsDel = iFileResults(iFileStudies == iStudy);
        % Remove file description from database
        sStudy.Result(iResultsDel) = [];
        % Study was modified
        bst_set('Study', iStudy, sStudy);
        % If result deleted from a 'default_study' node
        isDefaultStudy = strcmpi(sStudy.Name, bst_get('DirDefaultStudy'));
        if isDefaultStudy
            db_links('Subject', sStudy.BrainStormSubject);
            %             isTreeUpdateModel = true;
        else
            db_links('Study', iStudy);
            %             isTreeUpdateModel = false;
        end
    end
    % We're skipping updating the tree on purpose: those temp files should not have been added to the tree.
    %     if isTreeUpdateModel
    %         panel_protocols('UpdateTree');
    %     else
    %         panel_protocols('UpdateNode', 'Study', iStudies);
    %     end
    % Save database
    db_save();
end
<|MERGE_RESOLUTION|>--- conflicted
+++ resolved
@@ -171,13 +171,7 @@
             ~isempty(sProcess.options.pcaedit) && ~isempty(sProcess.options.pcaedit.Value)
         PcaOptions = sProcess.options.pcaedit.Value;
         if isSave % && ~strcmpi(PcaOptions.Method, 'pca')
-<<<<<<< HEAD
             % Uncomment above to test legacy pca through extract_scout vs bst_pca
-            
-=======
-            % (Uncomment condition above for testing old PCA through extract_scout vs bst_pca.)
-
->>>>>>> bde4bc00
             % Don't allow concatenating, for now. Option disabled in panel.
             % The other output options above are not used for PCA: isNorm=false (uses pca for
             % flattening), isFlip=true, AddRowComment n/a, AddFileComment=true.
