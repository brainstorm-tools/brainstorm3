function varargout = process_import_bids( varargin )
% PROCESS_IMPORT_BIDS: Import a dataset organized following the BIDS specficiations (http://bids.neuroimaging.io/)
%
% USAGE:           OutputFiles = process_import_bids('Run', sProcess, sInputs)
%         [RawFiles, Messages] = process_import_bids('ImportBidsDataset', BidsDir=[ask], nVertices=[ask], isInteractive=1, ChannelAlign=0)
%             [sFid, Messages] = process_import_bids('GetFiducials', json, defaultUnits)
%
% DISCUSSION:
%   - Metadata conflicts:
%     - Channel names are kept from the original data files, and can't be renamed with the BIDS metadata.
%       This simplifies a lot the implementation, as we can keep on using the original channel file and add the extra info from _channels.tsv and _electrodes.tsv.
%       This is not aligned with the idea that "In cases of conflict, the BIDS metadata is considered authoritative"
%       But the channel names are never expected to be different between the data files and the metadata: 
%       "If BIDS metadata is defined, format-specific metadata MUST NOT conflict to the extent permitted by the format"
%       (reference: https://github.com/bids-standard/bids-specification/pull/761)
%
%  - Test datasets:
%    - EEG  : https://openneuro.org/datasets/ds002578 : OK 
%    - EEG  : https://openneuro.org/datasets/ds003421 : ERROR: EEG positions not imported because of mismatch of channel names between .vmrk and electrodes.tsv
%    - EEG  : https://openneuro.org/datasets/ds004024 : OK
%    - iEEG : https://openneuro.org/datasets/ds003688 : ERROR: Wrong interpretation of ACPC coordinates (easier to see in ECOG for sub-02)
%    - iEEG : https://openneuro.org/datasets/ds003848 : WARNING: Impossible to interepret correctly the coordinates in electrodes.tsv
%    - iEEG : https://openneuro.org/datasets/ds004473 : OK
%    - iEEG : https://openneuro.org/datasets/ds004126 : OK (ACPC OK)
%    - STIM : https://openneuro.org/datasets/ds002799 : WARNING: No channel file imported because there are no SEEG recordings
%    - MEG  : https://openneuro.org/datasets/ds000117 : 
%    - MEG  : https://openneuro.org/datasets/ds000246 : 
%    - MEG  : https://openneuro.org/datasets/ds000247 : 
%    - MEG  : https://openneuro.org/datasets/ds004107 : WARNING: Multiple NAS/LPA/RPA in T1w.json, one for each MEG session => Used the average for both sessions
%    - Tutorial FEM  : https://neuroimage.usc.edu/brainstorm/Tutorials/FemMedianNerve   :
%    - Tutorial ECOG : https://neuroimage.usc.edu/brainstorm/Tutorials/ECoG             :
%    - Tutorial SEEG : https://neuroimage.usc.edu/brainstorm/Tutorials/Epileptogenicity : 
%    - NIRS : https://github.com/rob-luke/BIDS-NIRS-Tapping/tree/388d2cdc3ae831fc767e06d9b77298e9c5cd307b :
%   -  NIRS : https://osf.io/b4wck/ : 


% @=============================================================================
% This function is part of the Brainstorm software:
% https://neuroimage.usc.edu/brainstorm
% 
% Copyright (c) University of Southern California & McGill University
% This software is distributed under the terms of the GNU General Public License
% as published by the Free Software Foundation. Further details on the GPLv3
% license can be found at http://www.gnu.org/copyleft/gpl.html.
% 
% FOR RESEARCH PURPOSES ONLY. THE SOFTWARE IS PROVIDED "AS IS," AND THE
% UNIVERSITY OF SOUTHERN CALIFORNIA AND ITS COLLABORATORS DO NOT MAKE ANY
% WARRANTY, EXPRESS OR IMPLIED, INCLUDING BUT NOT LIMITED TO WARRANTIES OF
% MERCHANTABILITY AND FITNESS FOR A PARTICULAR PURPOSE, NOR DO THEY ASSUME ANY
% LIABILITY OR RESPONSIBILITY FOR THE USE OF THIS SOFTWARE.
%
% For more information type "brainstorm license" at command prompt.
% =============================================================================@
%
% Authors: Francois Tadel, 2016-2022
%          Martin Cousineau, 2018

eval(macro_method);
end


%% ===== GET DESCRIPTION =====
function sProcess = GetDescription() %#ok<DEFNU>
    % Description the process
    sProcess.Comment     = 'Import BIDS dataset';
    sProcess.Category    = 'Custom';
    sProcess.SubGroup    = 'Import';
    sProcess.Index       = 41;
    sProcess.Description = 'https://neuroimage.usc.edu/brainstorm/Tutorials/RestingOmega#Import_the_dataset';
    % Definition of the input accepted by this process
    sProcess.InputTypes  = {'import'};
    sProcess.OutputTypes = {'data'};
    sProcess.nInputs     = 1;
    sProcess.nMinFiles   = 0;
    % File selection options
    SelectOptions = {...
        '', ...                            % Filename
        '', ...                            % FileFormat
        'open', ...                        % Dialog type: {open,save}
        'Import BIDS dataset folder...', ...     % Window title
        'ImportAnat', ...                  % LastUsedDir: {ImportData,ImportChannel,ImportAnat,ExportChannel,ExportData,ExportAnat,ExportProtocol,ExportImage,ExportScript}
        'multiple', ...                    % Selection mode: {single,multiple}
        'dirs', ...                        % Selection mode: {files,dirs,files_and_dirs}
        {{'.folder'}, 'BIDS dataset folder', 'BIDS'}, ... % Available file formats
        []};                               % DefaultFormats: {ChannelIn,DataIn,DipolesIn,EventsIn,AnatIn,MriIn,NoiseCovIn,ResultsIn,SspIn,SurfaceIn,TimefreqIn}
    % Option: MRI file
    sProcess.options.bidsdir.Comment = 'Folder to import:';
    sProcess.options.bidsdir.Type    = 'filename';
    sProcess.options.bidsdir.Value   = SelectOptions;
    % Subject selection
    sProcess.options.selectsubj.Comment = 'Names of subjects to import (empty=all):';
    sProcess.options.selectsubj.Type    = 'text';
    sProcess.options.selectsubj.Value   = '';
    % Option: Number of vertices
    sProcess.options.nvertices.Comment = 'Number of vertices (cortex): ';
    sProcess.options.nvertices.Type    = 'value';
    sProcess.options.nvertices.Value   = {15000, '', 0};
    % MNI normalization
    sProcess.options.mni.Comment = {'Linear', 'Non-linear', 'No', 'MNI normalization:'; ...
                                    'maff8', 'segment', 'no', ''};
    sProcess.options.mni.Type    = 'radio_linelabel';
    sProcess.options.mni.Value   = 'maff8';
    % Register anatomy
    sProcess.options.anatregister.Comment = {'SPM12', 'No', 'Coregister anatomical volumes:'; ...
                                             'spm12', 'no', ''};
    sProcess.options.anatregister.Type    = 'radio_linelabel';
    sProcess.options.anatregister.Value   = 'spm12';
    % Group sessions
    sProcess.options.groupsessions.Comment = 'Import multiple anat sessions to the same subject';
    sProcess.options.groupsessions.Type    = 'checkbox';
    sProcess.options.groupsessions.Value   = 1;
    % Align sensors
    sProcess.options.channelalign.Comment = 'Align sensors using headpoints';
    sProcess.options.channelalign.Type    = 'checkbox';
    sProcess.options.channelalign.Value   = 1;
end


%% ===== FORMAT COMMENT =====
function Comment = FormatComment(sProcess) %#ok<DEFNU>
    Comment = sProcess.Comment;
end


%% ===== RUN =====
function OutputFiles = Run(sProcess, sInputs) %#ok<DEFNU>
    OutputFiles = {};
    % === GET OPTIONS ===
    % Get folder to import
    selectedFolders = sProcess.options.bidsdir.Value{1};
    [tmp, tmp2, errorMessage] = GetValidBidsDir(selectedFolders);
    if ~isempty(errorMessage)
        bst_report('Error', sProcess, [], errorMessage);
        return
    end
    % Number of vertices
    OPTIONS.nVertices = sProcess.options.nvertices.Value{1};
    if isempty(OPTIONS.nVertices) || (OPTIONS.nVertices < 50)
        bst_report('Error', sProcess, [], 'Invalid number of vertices.');
        return;
    end
    % Other options
    OPTIONS.isInteractive    = 0;
    OPTIONS.ChannelAlign     = 2 * double(sProcess.options.channelalign.Value);
    OPTIONS.SelectedSubjects = strtrim(str_split(sProcess.options.selectsubj.Value, ','));
    OPTIONS.isGroupSessions  = sProcess.options.groupsessions.Value;
    OPTIONS.MniMethod        = sProcess.options.mni.Value;
    OPTIONS.RegisterMethod   = sProcess.options.anatregister.Value;
    
    % === IMPORT DATASET ===
    % Import dataset
    [OutputFiles, Messages] = ImportBidsDataset(selectedFolders, OPTIONS);
    % Handling errors
    if ~isempty(Messages)
        if isempty(OutputFiles)
            bst_report('Error', sProcess, [], Messages);
        else
            bst_report('Warning', sProcess, [], Messages);
        end
    end
end


%% ===== IMPORT BIDS DATABASE =====
% USAGE:  [RawFiles, Messages, OrigFiles] = process_import_bids('ImportBidsDataset', BidsDir=[ask], OPTIONS=[])
function [RawFiles, Messages, OrigFiles] = ImportBidsDataset(BidsDir, OPTIONS)
    % Initialize returned values
    RawFiles = {};
    OrigFiles = {};
    Messages = [];
    
    % ===== PARSE INPUTS =====
    if (nargin < 1) || isempty(BidsDir)
        BidsDir = [];
    end
    if (nargin < 2) || isempty(OPTIONS)
        OPTIONS = struct();
    end
    % Default options
    Def_OPTIONS = struct(...
        'nVertices',        [], ...
        'isInteractive',    1, ...
        'ChannelAlign',     0, ...
        'SelectedSubjects', [], ...
        'isGroupSessions',  1, ...
        'MniMethod',        'maff8', ...  % {'maff8','segment','no'}
        'RegisterMethod',   'spm12');     % {'smp12','no'}
    OPTIONS = struct_copy_fields(OPTIONS, Def_OPTIONS, 0);

    % ===== GET THE BIDS FOLDER =====
    % Ask the folder to the user
    if isempty(BidsDir)
        % Get default directories
        LastUsedDirs = bst_get('LastUsedDirs');
        % Pick a folder
        BidsDir = java_getfile('open', 'Import BIDS dataset folder...', LastUsedDirs.ImportAnat, 'multiple', 'dirs', {{'.folder'}, 'BIDS dataset folder', 'BIDS'}, 'BIDS');
        % If nothing selected
        if isempty(BidsDir)
            return;
        end
        % Save new default path
        LastUsedDirs.ImportAnat = bst_fileparts(BidsDir);
        bst_set('LastUsedDirs', LastUsedDirs);
    end
    % Check the structure of the dataset
    [BidsDir, selSubjects, errorMessage] = GetValidBidsDir(BidsDir);
    if ~isempty(errorMessage)
        if OPTIONS.isInteractive
            bst_error(errorMessage, 'Import BIDS dataset', 0);
        end
        return;
    end

    % Add BIDS subject tag "sub-" if missing
    for iSubject = 1:length(OPTIONS.SelectedSubjects)
        if (length(OPTIONS.SelectedSubjects{iSubject}) <= 4) || ~strcmpi(OPTIONS.SelectedSubjects{iSubject}(1:4), 'sub-')
            OPTIONS.SelectedSubjects{iSubject} = ['sub-' OPTIONS.SelectedSubjects{iSubject}];
        end
    end
    OPTIONS.SelectedSubjects = unique([OPTIONS.SelectedSubjects, selSubjects]);
    
    % ===== FIND SUBJECTS =====
    % List all the subject folders: regular or derivatives (FreeSurfer, MEG tsss, ...)
    subjDir = [...
        dir(bst_fullfile(BidsDir, 'sub-*')); ...
        dir(bst_fullfile(BidsDir, 'derivatives', 'meg_derivatives', 'sub-*')); ...
        dir(bst_fullfile(BidsDir, 'derivatives', 'freesurfer*', 'sub-*')); ...
        dir(bst_fullfile(BidsDir, 'derivatives', 'cat12*', 'sub-*')); ...
        dir(bst_fullfile(BidsDir, 'derivatives', 'brainsuite*', 'sub-*'))];
    % If the folders include the session: remove it
    for i = 1:length(subjDir)
        iUnder = find(subjDir(i).name == '_', 1);
        if ~isempty(iUnder)
            subjDir(i).name = subjDir(i).name(1:iUnder-1);
        end
    end
    % Get unique subject names
    SubjectNames = unique({subjDir.name});
    
    % ===== FIND SESSIONS =====
    % Loop on the subjects
    SubjectName = {};
    SubjectAnatDir = {};
    SubjectAnatFormat = {};
    SubjectSessDir = {};
    SubjectMriFiles = {};
    SubjectFidMriFile = {};
    for iSubj = 1:length(SubjectNames)
        % Default subject name
        subjName = SubjectNames{iSubj};
        % Check if this is a subject selected for import
        if ~isempty(OPTIONS.SelectedSubjects) && ((iscell(OPTIONS.SelectedSubjects) && ~ismember(subjName, OPTIONS.SelectedSubjects)) || (ischar(OPTIONS.SelectedSubjects) && ~strcmpi(subjName, OPTIONS.SelectedSubjects)))
            disp(['BIDS> Subject "' subjName '" was not selected. Skipping...']);
            continue;
        end
        % Get session folders: regular or derivatives
        sessDir = [dir(bst_fullfile(BidsDir, subjName, 'ses-*')); ...
                   dir(bst_fullfile(BidsDir, 'derivatives', 'meg_derivatives', subjName, 'ses-*'))];
        % Get full paths to session folders (if any)
        if isempty(sessDir)
            sessFolders = {bst_fullfile(BidsDir, subjName)};
            derivFolders = {bst_fullfile(BidsDir, 'derivatives', 'meg_derivatives', subjName)};
        else
            % Re-order session names: move "ses-preimp" or "ses-pre" at the top, for iEEG (pre-implantation images are usually the reference)
            if (length(sessDir) > 1)
                iSesPreimp = find(ismember({sessDir.name}, {'ses-preimp', 'ses-pre', 'ses-preop'}));
                if ~isempty(iSesPreimp)
                    iReorder = [iSesPreimp, setdiff(1:length(sessDir), iSesPreimp)];
                    sessDir = sessDir(iReorder);
                end
            end
            % Full session paths
            sessFolders = cellfun(@(c)fullfile(BidsDir, subjName, c), {sessDir.name}, 'UniformOutput', 0);
            derivFolders = cellfun(@(c)fullfile(BidsDir, 'derivatives', 'meg_derivatives', subjName, c), {sessDir.name}, 'UniformOutput', 0);
        end

        % If there is one unique segmented anatomy: group all the sessions together
        [AnatDir, AnatFormat] = GetSubjectSeg(BidsDir, subjName);
        % If there is no segmented folder, try SUBJID_SESSID
        if isempty(AnatDir)
            for iSes = 1:length(sessDir)
                [AnatDir, AnatFormat] = GetSubjectSeg(BidsDir, [subjName, '_', sessDir(iSes).name]);
                if ~isempty(AnatDir)
                    break;
                end
            end
        end
        
        % Get all MRI files
        isSessMri = 1;
        allMriFiles = {};
        for isess = 1:length(sessFolders)
            sessMriFiles = GetSubjectMri(bst_fullfile(sessFolders{isess}, 'anat'));
            if isempty(sessMriFiles)
                isSessMri = 0;
            else
                allMriFiles = cat(2, allMriFiles, sessMriFiles);
            end
        end
        
        % Subject index
        iSubj = length(SubjectName) + 1;
        % If a single anatomy folder is found
        if ~isempty(AnatDir)
            SubjectName{iSubj}       = subjName;
            SubjectAnatDir{iSubj}    = AnatDir;
            SubjectAnatFormat{iSubj} = AnatFormat;
            SubjectSessDir{iSubj}    = cat(2, sessFolders, derivFolders);
            SubjectMriFiles{iSubj}   = allMriFiles;
        % Check for multiple sessions
        elseif (length(sessFolders) > 1)
            % Check for multiple session segmentation
            isSessSeg = 1;
            for isess = 1:length(sessFolders)
                [sessAnatDir, sessAnatFormat] = GetSubjectSeg(BidsDir, [subjName, '_', sessDir(isess).name]);
                if isempty(sessAnatDir)
                    isSessSeg = 0;
                    break;
                end
            end
            % If there is one segmentation per session
            if isSessSeg
                for isess = 1:length(sessFolders)
                    [sessAnatDir, sessAnatFormat] = GetSubjectSeg(BidsDir, [subjName, '_', sessDir(isess).name]);
                    SubjectName{iSubj}       = [subjName, '_', sessDir(isess).name];
                    SubjectAnatDir{iSubj}    = sessAnatDir;
                    SubjectAnatFormat{iSubj} = sessAnatFormat;
                    SubjectSessDir{iSubj}    = {sessFolders{isess}, derivFolders{isess}};
                    SubjectMriFiles{iSubj}   = allMriFiles;
                end
            % There are no segmentations, check if there is one T1 volume per session or per subject
            else
                % If there is one anatomy per session
                if isSessMri && ~OPTIONS.isGroupSessions
                    for isess = 1:length(sessFolders)
                        sessMriFiles = GetSubjectMri(bst_fullfile(sessFolders{isess}, 'anat'));
                        SubjectName{iSubj}       = [subjName, '_', sessDir(isess).name];
                        SubjectAnatDir{iSubj}    = [];
                        SubjectAnatFormat{iSubj} = [];
                        SubjectSessDir{iSubj}    = {sessFolders{isess}, derivFolders{isess}};
                        SubjectMriFiles{iSubj}   = sessMriFiles;
                    end
                % One common anatomy for all the sessions
                else
                    SubjectName{iSubj}       = subjName;
                    SubjectAnatDir{iSubj}    = [];
                    SubjectAnatFormat{iSubj} = [];
                    SubjectSessDir{iSubj}    = cat(2, sessFolders, derivFolders);
                    SubjectMriFiles{iSubj}   = allMriFiles;
                end
            end
        % One session
        elseif (length(sessFolders) == 1)
            SubjectName{iSubj}       = subjName;
            SubjectAnatDir{iSubj}    = [];
            SubjectAnatFormat{iSubj} = [];
            SubjectSessDir{iSubj}    = cat(2, sessFolders, derivFolders);
            SubjectMriFiles{iSubj}   = GetSubjectMri(bst_fullfile(sessFolders{1}, 'anat'));
        end

        % For each MRI, look for a JSON file with fiducials defined
        fidMriFile = [];
        iMriRef = 1;
        for iMri = 1:length(SubjectMriFiles{end})
            % Split file name
            [fPath, fBase, fExt] = bst_fileparts(SubjectMriFiles{end}{iMri});
            if strcmpi(fExt, '.gz')
                [tmp, fBase, fExt2] = bst_fileparts(fBase);
                fExt = [fExt, fExt2];
            end
            % Look for adjacent .json file with fiducials definitions (NAS/LPA/RPA)
            jsonFile = bst_fullfile(fPath, [fBase, '.json']);
            % If json file exists
            if file_exist(jsonFile)
                % Load json file
                try
                    json = bst_jsondecode(jsonFile);
                    sFid = GetFiducials(json, 'voxel');
                catch
                    disp(['BIDS> Error: Cannot read json file: ' jsonFile]);
                    sFid = [];
                end
                % If there are fiducials defined: use them as inputs to FreeSurfer import (and other segmentations)
                if ~isempty(sFid)
                    fidMriFile = SubjectMriFiles{end}{iMri};
                    iMriRef = iMri;
                    % Stop looking through volumes: only the first one with fiducials is considered
                    break;
                end
            end
        end
        SubjectFidMriFile{iSubj} = fidMriFile;
        % If there is a MRI with fiducials found: move it at the top of the MRI list, to make it the reference MRI
        if ~isempty(fidMriFile) && (iMriRef > 1)
            iReorder = [iMriRef, setdiff(1:length(SubjectMriFiles{iSubj}), iMriRef)];
            SubjectMriFiles{iSubj} = SubjectMriFiles{iSubj}(iReorder);
        end
    end
    
%     % Perform some checks
%     % Cannot set the fiducials when calling from a process (non-interactive)
%     if ~OPTIONS.isInteractive && any(isSetFiducials)
%         Messages = ['You need to set the fiducials interactively before running this process.' 10 ...
%                     'Use the menu "File > Batch MRI fiducials" for creating fiducials.m files in the segmentation folders.' 10 ...
%                     'Alternatively, run this import interactively with the menu "File > Load protocol > Import BIDS dataset"'];
%         return;
%     % Ask the user whether to set all the fiducials at once
%     elseif OPTIONS.isInteractive && any(isSetFiducials & isSegmentation)
%         res = java_dialog('question', ...
%             ['You need to set the anatomy fiducials interactively for each subject.' 10 10 ...
%              'There are two ways for doing this, depending if you have write access to the dataset:' 10 ...
%              '1) Batch: Set the fiducials for all the segmentation folders at once, save them in fiducials.m files, ' 10 ...
%              '   and then import everything. With this option, you won''t have to wait until each subject is ' 10 ...
%              '   fully processed before setting the fiducials for the next one, and the points you define will' 10 ...
%              '   be permanently saved in the dataset. But you need write access to the input folder.' 10 ...
%              '   This is equivalent to running the menu "File > Batch MRI fiducials" first.' 10 ...
%              '2) Sequencial: For each segmentation folder, set the fiducials then import it. Longer but more flexible.' 10 10], ...
%             'Import BIDS dataset', [], {'Batch', 'Sequential', 'Cancel'}, 'Sequential');
%         if isempty(res) || isequal(res, 'Cancel')
%             return;
%         end
%         % Run the setting of the fiducials in a batch
%         if strcmpi(res, 'Batch')
%             % Find one subject that needs to be defined
%             iSetSubj = find(isSetFiducials & isSegmentation);
%             % Run it for the subjects in the same folder
%             bst_batch_fiducials(bst_fileparts(SubjectAnatDirs{iSetSubj(1)}));
%         end
%     end
    
    % ===== IMPORT FILES =====
    EmptyRoomMatch = {};
    for iSubj = 1:length(SubjectName)
        errorMsg = [];
        MriMatchOrigImport = {};

        % === GET/CREATE SUBJECT ===
        % Get subject 
        [sSubject, iSubject] = bst_get('Subject', SubjectName{iSubj});
        % Create subject is it does not exist yet
        if isempty(sSubject)
            UseDefaultAnat = isempty(SubjectAnatDir{iSubj}) && isempty(SubjectMriFiles{iSubj});
            UseDefaultChannel = 0;
            [sSubject, iSubject] = db_add_subject(SubjectName{iSubj}, [], UseDefaultAnat, UseDefaultChannel);
        end
        if isempty(iSubject)
            Messages = [Messages, 10, 'Cannot create subject "' SubjectName{iSubj} '".'];
            if OPTIONS.isInteractive
                bst_error(Messages, 'Import BIDS dataset', 0);
                return;
            else
                continue;
            end
        end
        
        % === IMPORT ANATOMY: SEGMENTATION FOLDER ===
        % Do not ask interactively for anatomical fiducials: if they are not set, use default positions from MNI template
        isInteractiveAnat = 0;
        % If the anatomy is already set: issue a warning
        isSkipAnat = ~isempty(sSubject.Anatomy);
        if isSkipAnat
            msgAnatSet = ['Anatomy is already set for subject "' SubjectName{iSubj} '", not overwriting...'];
            Messages = [Messages, 10, msgAnatSet];
            disp(['BST> ' msgAnatSet]);
        end
        % Import segmentation
        if ~isSkipAnat && ~isempty(SubjectAnatDir{iSubj})
            % Ask for number of vertices (so it is not asked multiple times)
            if isempty(OPTIONS.nVertices)
                OPTIONS.nVertices = java_dialog('input', 'Number of vertices on the cortex surface:', 'Import FreeSurfer folder', [], '15000');
                if isempty(OPTIONS.nVertices)
                    return;
                end
                OPTIONS.nVertices = str2double(OPTIONS.nVertices);
            end
            % If there are fiducials defined: record these, to use them when importing FreeSurfer (or other) segmentations
            if ~isempty(SubjectFidMriFile{iSubj})
                sMriFid = in_mri(SubjectFidMriFile{iSubj}, 'ALL', 0);
            else
                sMriFid = [];
            end

            % Import subject anatomy
            switch (SubjectAnatFormat{iSubj})
                case 'FreeSurfer'
                    errorMsg = import_anatomy_fs(iSubject, SubjectAnatDir{iSubj}, OPTIONS.nVertices, isInteractiveAnat, sMriFid, 0);
                case 'CAT12'
                    errorMsg = import_anatomy_cat(iSubject, SubjectAnatDir{iSubj}, OPTIONS.nVertices, isInteractiveAnat, sMriFid, 1, 2, 1);
                case 'BrainSuite'
                    errorMsg = import_anatomy_bs(iSubject, SubjectAnatDir{iSubj}, OPTIONS.nVertices, isInteractiveAnat, sMriFid);
                case 'BrainVISA'
                    errorMsg = import_anatomy_bv(iSubject, SubjectAnatDir{iSubj}, OPTIONS.nVertices, isInteractiveAnat, sMriFid);
                case 'CIVET'
                    errorMsg = import_anatomy_civet(iSubject, SubjectAnatDir{iSubj}, OPTIONS.nVertices, isInteractiveAnat, sMriFid, 0);
                otherwise
                    errorMsg = ['Invalid file format: ' SubjectAnatFormat{iSubj}];
            end
            % Compute non-linear MNI normalization if requested (the linear was already computed during the import)
            if isequal(OPTIONS.MniMethod, 'segment')
                sSubject = bst_get('Subject', iSubject);
                if ~isempty(sSubject.Anatomy)
                    [sMri, errMsg] = bst_normalize_mni(sSubject.Anatomy(1).FileName, 'segment');
                    if ~isempty(errMsg)
                        errorMsg = [errorMsg, 10, errMsg];
                    end
                end
            end
        end

        % === IMPORT ANATOMY: MRI FILES ===
        % Import MRI
        if ~isSkipAnat && ~isempty(SubjectMriFiles{iSubj})
            MrisToRegister = {};
            % Import first MRI
            [BstMriFile, sMri] = import_mri(iSubject, SubjectMriFiles{iSubj}{1}, 'ALL', isInteractiveAnat, 0);
            if isempty(BstMriFile)
                errorMsg = [errorMsg, 10, 'Could not load MRI file: ', SubjectMriFiles{iSubj}];
            % Compute additional files
            else
                % If there was no segmentation imported before: normalize and create head surface
                if isempty(SubjectAnatDir{iSubj})
                    % Compute MNI normalization
                    switch (OPTIONS.MniMethod)
                        case 'maff8'
                            [sMri, errMsg] = bst_normalize_mni(BstMriFile, 'maff8');
                        case 'segment'
                            [sMri, errMsg] = bst_normalize_mni(BstMriFile, 'segment');
                        case 'no'
                            % Nothing to do
                            errMsg = '';
                    end
                    if ~isempty(errMsg)
                        errorMsg = [errorMsg, 10, errMsg];
                    end
                    % Generate head surface
                    tess_isohead(iSubject, 15000, 0, 0);
                else
                    MrisToRegister{end+1} = BstMriFile;
                end
                % Save correspondance original MRI/imported MRI
                MriMatchOrigImport(end+1, 1:2) = {SubjectMriFiles{iSubj}{1}, BstMriFile};
                % Add other volumes
                for i = 2:length(SubjectMriFiles{iSubj})
                    MrisToRegister{end+1} = import_mri(iSubject, SubjectMriFiles{iSubj}{i}, 'ALL', 0, 1);
                    % Save correspondance original MRI/imported MRI
                    MriMatchOrigImport(end+1, 1:2) = {SubjectMriFiles{iSubj}{i}, MrisToRegister{end}};
                end
            end
            % Register anatomical volumes if requested
            if strcmpi(OPTIONS.RegisterMethod, 'spm12')
                for i = 1:length(MrisToRegister)
                    % If nothing was imported
                    if isempty(MrisToRegister{i})
                        continue;
                    end
                    % Register MRI onto first MRI imported
                    MriFileReg = mri_coregister(MrisToRegister{i}, [], 'spm', 0);
                    % If the registration was successful
                    if ~isempty(MriFileReg)
                        % Reslice volume
                        mri_reslice(MriFileReg, [], 'vox2ras', 'vox2ras');
                        % Delete original volume
                        if (file_delete(MrisToRegister{i}, 1) == 1)
                            % Find file in database
                            [sSubject, iSubject, iMri] = bst_get('MriFile', MrisToRegister{i});
                            % Delete reference
                            sSubject.Anatomy(iMri) = [];
                            % Update database
                            bst_set('Subject', iSubject, sSubject);
                            % Refresh tree
                            panel_protocols('UpdateNode', 'Subject', iSubject);
                        end
                    end
                    % Replace the MRI file path in the matching matrix
                    iMatch = find(strcmp(MriMatchOrigImport(:,2), MrisToRegister{i}));
                    if ~isempty(iMatch)
                        MriMatchOrigImport{iMatch,2} = file_fullpath(MriFileReg);
                    end
                end
            end
        % Get the previous matching of MRI file names / Brainstorm database names
        else
            % Look for the file name in the import history of all the volumes in the subject anatomy
            for iAnat = 1:length(sSubject.Anatomy)
                % Skip volume atlases
                if ~isempty(strfind(sSubject.Anatomy(iAnat).FileName, '_volatlas'))
                    continue;
                end
                % Load MRI history
                MriMat = load(file_fullpath(sSubject.Anatomy(iAnat).FileName), 'History');
                if isfield(MriMat, 'History') && ~isempty(MriMat.History)
                    % Get the import history
                    iImport = find(strcmpi(MriMat.History(:,2), 'import'), 1);
                    if isempty(iImport)
                        continue;
                    end
                    % Parse the import string
                    ImportMri = strrep(MriMat.History{iImport,3}, 'Import from: ', '');
                    if ~file_exist(ImportMri)
                        continue;
                    end
                    % If multiple files have the same import MRI: keep the one with the shortest file name (not post-processed)
                    if ~isempty(MriMatchOrigImport)
                        iPrevMri = find(strcmp(MriMatchOrigImport(:,1), ImportMri));
                    else
                        iPrevMri = [];
                    end
                    if ~isempty(iPrevMri)
                        if (length(ImportMri) < MriMatchOrigImport{iPrevMri,2})
                            MriMatchOrigImport{iPrevMri,2} = ImportMri;
                        end
                    else
                        MriMatchOrigImport(end+1,1:2) = {ImportMri, sSubject.Anatomy(iAnat).FileName};
                    end
                end
            end
        end
        % Error handling
        if ~isempty(errorMsg)
            % If first character is newline: remove it
            if (errorMsg(1) == newline)
                errorMsg = errorMsg(2:end);
            end
            Messages = [Messages, 10, 'Error importing anatomy for: ', SubjectName{iSubj}, 10, errorMsg, 10];
            % DO NOT STOP PROCESSING IF THERE IS AN IMPORT ISSUE IN THE ANATOMY OF ONE SUBJECT
            % if OPTIONS.isInteractive
            %     bst_error(Messages, 'Import BIDS dataset', 0);
            %     return;
            % else
            %     continue;
            % end
        end
            
        % === IMPORT MEG/EEG FILES ===
        % Import options
        ImportOptions = db_template('ImportOptions');
        ImportOptions.ChannelReplace  = 1;
        ImportOptions.ChannelAlign    = 2 * (OPTIONS.ChannelAlign >= 1) * ~sSubject.UseDefaultAnat;
        ImportOptions.DisplayMessages = OPTIONS.isInteractive;
        ImportOptions.EventsMode      = 'ignore';
        ImportOptions.EventsTrackMode = 'value';
        % Get all the files in the session folder
        allMeegFiles = {};
        allMeegDates = {};
        allMeegElecFiles = {};
        allMeegElecFormats = {};
        allMeegElecAnatRef = {};
        allMeegElecFiducials = {};
        subjConditions = bst_get('ConditionsForSubject', sSubject.FileName);
        for isess = 1:length(SubjectSessDir{iSubj})
            if isdir(SubjectSessDir{iSubj}{isess})
                % If the subject already has this session, skip it.
                [tmp, sessionName] = fileparts(SubjectSessDir{iSubj}{isess});
                if any(~cellfun(@isempty, strfind(subjConditions, ['@raw' SubjectName{iSubj} '_' sessionName])))
                    sessionMessage = ['Session "' sessionName '" of subject "' SubjectName{iSubj} '" already exists. Skipping...'];
                    disp(['BIDS> ' sessionMessage]);
                    Messages = [Messages, 10, sessionMessage];
                    continue;
                end
                tsvFiles = {};
                tsvDates = {};
                % Try to read the _scans.tsv file in the session folder, to get the acquisition date
                tsvDir = dir(fullfile(SubjectSessDir{iSubj}{isess}, '*_scans.tsv'));
                if (length(tsvDir) == 1)
                    % Read tsv file
                    tsvValues = in_tsv(fullfile(SubjectSessDir{iSubj}{isess}, tsvDir(1).name), {'filename', 'acq_time'});
                    % If the files and times are defined
                    if ~isempty(tsvValues) && ~isempty(tsvValues{1})
                        tsvFiles = tsvValues(:,1);
                        for iDate = 1:size(tsvValues,1)
                            fDate = [];
                            % Date format: YYYY-MM-DDTHH:MM:SS
                            if (length(tsvValues{iDate,2}) >= 19) && strcmpi(tsvValues{iDate,2}(11), 'T')
                                fDate = sscanf(tsvValues{iDate,2}, '%04d-%02d-%02d');
                            % Date format: YYYYMMDDTHHMMSS
                            elseif (length(tsvValues{iDate,2}) >= 15) && strcmpi(tsvValues{iDate,2}(9), 'T')
                                fDate = sscanf(tsvValues{iDate,2}, '%04d%02d%02d');
                            end
                            % Not recognized
                            if (length(fDate) ~= 3)
                                % Display warning only if something was set but not interpreted
                                if ~isempty(tsvValues{iDate,2}) && ~isequal(lower(tsvValues{iDate,2}), 'n/a')
                                    msg = ['Date format not recognized: "' tsvValues{iDate,2} '"'];
                                    disp(['BIDS> Warning: ' msg]);
                                    Messages = [Messages 10 msg];
                                end
                                fDate = [0 0 0];
                            end
                            tsvDates{iDate} = datestr(datenum(fDate(1), fDate(2), fDate(3)), 'dd-mmm-yyyy');
                        end
                    end
                end
                % Loop on the supported modalities
                for mod = {'meg', 'eeg', 'ieeg','nirs'}
                    posUnits = 'mm';
                    electrodesFile = [];
                    electrodesSpace = 'ScanRAS';
                    electrodesAnatRef = [];
                    electrodesCoordSystem = [];
                    coordsystemSpace = [];
                    sFid = [];
                    
                    % === COORDSYSTEM.JSON ===
                    % Get _coordsystem.json files
                    coordsystemDir = dir(bst_fullfile(SubjectSessDir{iSubj}{isess}, mod{1}, '*_coordsystem.json'));
                    % If multiple coordinate system files in the same folder: not expected unless multiple coordinate systems are available
                    if (length(coordsystemDir) > 1)
                        % Select by order of preference: subject space or MNI space
                        [coordsystemDir, coordsystemSpace, msg] = SelectCoordSystem(coordsystemDir);
                        if ~isempty(msg)
                            disp(['BIDS> Warning: ' msg]);
                            Messages = [Messages 10 msg];
                        end
                    end
                    % Read useful metadata from _coordinates.tsv file
                    if (length(coordsystemDir) == 1)
                        % Read json file
                        jsonFile = bst_fullfile(SubjectSessDir{iSubj}{isess}, mod{1}, coordsystemDir(1).name);
                        try
                            sCoordsystem = bst_jsondecode(jsonFile);
                        catch
                            disp(['BIDS> Error: Cannot read json file: ' jsonFile]);
                            sCoordsystem = [];
                        end
                        if ~isempty(sCoordsystem)
                            % Get units: Assume INAPPROPRIATELY that all the modalities saved their coordinatesi in the same units (it would be weird to do otherwise, but it might happen)
                            if isfield(sCoordsystem, 'iEEGCoordinateUnits') && ~isempty(sCoordsystem.iEEGCoordinateUnits) && ismember(sCoordsystem.iEEGCoordinateUnits, {'mm','cm','m'})
                                posUnits = sCoordsystem.iEEGCoordinateUnits;
                            elseif isfield(sCoordsystem, 'EEGCoordinateUnits') && ~isempty(sCoordsystem.EEGCoordinateUnits) && ismember(sCoordsystem.EEGCoordinateUnits, {'mm','cm','m'})
                                posUnits = sCoordsystem.EEGCoordinateUnits;
                            elseif isfield(sCoordsystem, 'MEGCoordinateUnits') && ~isempty(sCoordsystem.MEGCoordinateUnits) && ismember(sCoordsystem.MEGCoordinateUnits, {'mm','cm','m'})
                                posUnits = sCoordsystem.MEGCoordinateUnits;
                            elseif isfield(sCoordsystem, 'NIRSCoordinateUnits') && ~isempty(sCoordsystem.NIRSCoordinateUnits) && ismember(sCoordsystem.NIRSCoordinateUnits, {'mm','cm','m'})
                                 posUnits = sCoordsystem.NIRSCoordinateUnits;
                            end
                            % Get fiducials structure
                            sFid = GetFiducials(sCoordsystem, posUnits);
                            % If there are no fiducials: there is no easy way to match with the anatomy, and therefore the coordinate system should be interepreted carefully (eg. ACPC for iEEG)
                            if isempty(sFid)
                                if isfield(sCoordsystem, 'iEEGCoordinateSystem') && ~isempty(sCoordsystem.iEEGCoordinateSystem)
                                    electrodesCoordSystem = sCoordsystem.iEEGCoordinateSystem;
                                elseif isfield(sCoordsystem, 'EEGCoordinateSystem') && ~isempty(sCoordsystem.EEGCoordinateSystem)
                                    electrodesCoordSystem = sCoordsystem.EEGCoordinateSystem;
                                elseif isfield(sCoordsystem, 'MEGCoordinateSystem') && ~isempty(sCoordsystem.MEGCoordinateSystem)
                                    electrodesCoordSystem = sCoordsystem.MEGCoordinateSystem;
                               elseif isfield(sCoordsystem, 'NIRSCoordinateSystem') && ~isempty(sCoordsystem.NIRSCoordinateSystem)
                                    electrodesCoordSystem = sCoordsystem.NIRSCoordinateSystem;
                                elseif ~isempty(coordsystemSpace)
                                    electrodesCoordSystem = coordsystemSpace;
                                end
                            end
                            % Coordinates can be linked to the scanner/world coordinates of a specific volume in the dataset
                            if isfield(sCoordsystem, 'IntendedFor') && ~isempty(sCoordsystem.IntendedFor)
                                % Quick bug fix: Only check first file for now if array
                                if iscell(sCoordsystem.IntendedFor)
                                    sCoordsystem.IntendedFor = sCoordsystem.IntendedFor{1};
                                end
<<<<<<< HEAD
                                if file_exist(bst_fullfile(BidsDir, sCoordsystem.IntendedFor))
=======
                                % Resolve BIDS URI
                                if strncmp(sCoordsystem.IntendedFor, 'bids:', 5)
                                    [sCoordsystem.IntendedFor, msg] = DecodeBidsUri(sCoordsystem.IntendedFor, BidsDir);
                                    if ~isempty(msg)
                                        Messages = [Messages 10 msg];
                                    end
                                else
                                    % Assume it's a relative path.
                                    sCoordsystem.IntendedFor = bst_fullfile(BidsDir, sCoordsystem.IntendedFor);
                                end
                                if file_exist(sCoordsystem.IntendedFor)
>>>>>>> 7cdb8cfb
                                    % Check whether the IntendedFor files is already imported as a volume
                                    if ~isempty(MriMatchOrigImport)
                                        iMriImported = find(cellfun(@(c)file_compare(c, sCoordsystem.IntendedFor), MriMatchOrigImport(:,1)));
                                    else
                                        iMriImported = [];
                                    end
                                    if ~isempty(iMriImported)
                                        electrodesAnatRef = MriMatchOrigImport{iMriImported,2};
                                    else
                                        msg = ['The file in coordsystem.json/IntendedFor is not imported to the database: ' sCoordsystem.IntendedFor];
                                        disp(['BIDS> Warning: ' msg]);
                                        Messages = [Messages 10 msg];
                                    end
                                else
                                    msg = ['The file in coordsystem.json/IntendedFor does not exist: ' sCoordsystem.IntendedFor];
                                    disp(['BIDS> Warning: ' msg]);
                                    Messages = [Messages 10 msg];
                                end
                            end
                        end
                    end
                    
                    % === ELECTRODES.TSV ===
                    % Get electrodes positions
                    if strcmp(mod,'nirs')
                        electrodesDir = dir(bst_fullfile(SubjectSessDir{iSubj}{isess}, mod{1}, '*_optodes.tsv'));
                    else
                        electrodesDir = dir(bst_fullfile(SubjectSessDir{iSubj}{isess}, mod{1}, '*_electrodes.tsv'));
                    end
                    % If multiple positions in the same folder: not expected unless multiple coordinate systems are available
                    if (length(electrodesDir) > 1)
                        % Select by order of preference: subject space, MNI space or first in the list
                        [electrodesDir, electrodesSpace, msg] = SelectCoordSystem(electrodesDir);
                        if ~isempty(msg)
                            disp(['BIDS> Warning: ' msg]);
                            Messages = [Messages 10 msg];
                        end
                    end
                    % If the coordinate system is specified in the _coordsystem.json and no fiducials are available
                    if ~isempty(electrodesCoordSystem)
                        if strcmpi(electrodesCoordSystem, 'ACPC')
                            electrodesSpace = 'ACPC';
                        elseif strcmpi(electrodesCoordSystem, 'CapTrak')
                            electrodesSpace = 'CapTrak';
                        elseif ~isempty(strfind(electrodesCoordSystem, 'MNI')) || ~isempty(strfind(electrodesCoordSystem, 'IXI')) || ~isempty(strfind(electrodesCoordSystem, 'ICBM'))  || ~isempty(strfind(electrodesCoordSystem, 'fs')) 
                            electrodesSpace = 'MNI';
                        elseif ismember(upper(electrodesCoordSystem), {'CTF', 'EEGLAB', 'EEGLAB-HJ', 'ElektaNeuromag', '4DBti', 'KitYokogawa', 'ChietiItab'})
                            electrodesSpace = 'ALS';
                        end
                    end
                    % Get full file path to _electrodes.tsv
                    if (length(electrodesDir) == 1)
                        electrodesFile = bst_fullfile(SubjectSessDir{iSubj}{isess}, mod{1}, electrodesDir(1).name);
                    end
                    % Read the contents of the session folder
                    meegDir = dir(bst_fullfile(SubjectSessDir{iSubj}{isess}, mod{1}, '*.*'));
                    for iFile = 1:length(meegDir)
                        % Skip hidden files and .json/.tsv files
                        [fPath,fBase,fExt] = bst_fileparts(meegDir(iFile).name);
                        if (meegDir(iFile).name(1) == '.') || ismember(fExt, {'.json','.tsv'})
                            continue;
                        end
                        % Get full file name
                        allMeegFiles{end+1} = bst_fullfile(SubjectSessDir{iSubj}{isess}, mod{1}, meegDir(iFile).name);
                        % Try to get the recordings date from the tsv file
                        if ~isempty(tsvFiles)
                            iFileTsv = find(strcmp([mod{1}, '/', meegDir(iFile).name], tsvFiles));
                            if ~isempty(iFileTsv)
                                allMeegDates{length(allMeegFiles)} = tsvDates{iFileTsv};
                            end
                        end
                        % Add electrodes file
                        allMeegElecFiles{end+1} = electrodesFile;
                        allMeegElecFormats{end+1} = ['BIDS-' upper(electrodesSpace) '-' upper(posUnits)];
                        allMeegElecAnatRef{end+1} = electrodesAnatRef;
                        allMeegElecFiducials{end+1} = sFid;
                    end
                end
            end
        end
        
        % === IMPORT RECORDINGS ===
        % Try import them all, one by one
        for iFile = 1:length(allMeegFiles)
            % Acquisition date
            if (length(allMeegDates) >= iFile) && ~isempty(allMeegDates{iFile})
                DateOfStudy = allMeegDates{iFile};
            else
                DateOfStudy = [];
            end
            % Get file extension
            [tmp, fBase, fExt] = bst_fileparts(allMeegFiles{iFile});
            % Import depending on this extension
            switch (fExt)
                case '.ds',    FileFormat = 'CTF';
                case '.fif',   FileFormat = 'FIF';
                case '.eeg',   FileFormat = 'EEG-BRAINAMP';
                case '.edf',   FileFormat = 'EEG-EDF';
                case '.set',   FileFormat = 'EEG-EEGLAB';
                case '.snirf', FileFormat = 'NIRS-SNIRF';   
                case '.cnt',   FileFormat = 'EEG-ANT-CNT';    
                otherwise,     FileFormat = [];
            end
            % Import file if file was identified
            if ~isempty(FileFormat)
                % Import files to database
                newFiles = import_raw(allMeegFiles{iFile}, FileFormat, iSubject, ImportOptions, DateOfStudy);
                RawFiles = [RawFiles{:}, newFiles];
                OrigFiles = [OrigFiles{:}, repmat(allMeegFiles(iFile), length(newFiles), 1)];
                % Add electrodes positions if available
                if ~isempty(allMeegElecFiles{iFile}) && ~isempty(allMeegElecFormats{iFile})
                    % Subject T1 coordinates (space-ScanRAS)
                    if ~isempty(strfind(allMeegElecFormats{iFile}, '-SCANRAS-'))
                        % If using the vox2ras transformation: also removes the SPM coregistrations computed in Brainstorm
                        % after importing the files, as these transformation were not available in the BIDS dataset
                        isVox2ras = 2;
                    % Or MNI coordinates (space-IXI549Space or other MNI space)
                    else
                        isVox2ras = 0;
                    end
                    % Import electrode positions
                    % Note: this does not work if channel names different in data and metadata - see note in the function header
                    bst_process('CallProcess', 'process_channel_addloc', newFiles, [], ...
                        'channelfile', {allMeegElecFiles{iFile}, allMeegElecFormats{iFile}}, ...
                        'fixunits',    0, ...
                        'vox2ras',     isVox2ras, ...
                        'mrifile',     {allMeegElecAnatRef{iFile}, 'BST'}, ...
                        'fiducials',   allMeegElecFiducials{iFile});
                end
                % Get base file name
                iLast = find(allMeegFiles{iFile} == '_', 1, 'last');
                if isempty(iLast)
                    continue;
                end
                baseName = allMeegFiles{iFile}(1:iLast-1);
                
                % Load _events.tsv
                EventsFile = [baseName, '_events.tsv'];
                if file_exist(EventsFile)
                    bst_process('CallProcess', 'process_evt_import', newFiles, [], ...
                        'evtfile', {EventsFile, 'BIDS'}, ...
                        'delete',  1);
                end
                
                % Load _channels.tsv
                ChannelsFile = [baseName, '_channels.tsv'];
                if file_exist(ChannelsFile)
                    % Read tsv file
                    % For _channels.tsv, 'name', 'type' and 'units' are required.
                    % 'group' and 'status' are fields added by Brainstorm export to BIDS.
                    if strcmp(fExt,'.snirf')
                        ChanInfo_tmp = in_tsv(ChannelsFile, {'name','type','source','detector','wavelength_nominal', 'status'});
                        ChanInfo = cell(size(ChanInfo_tmp,1), 4); % {'name', 'type', 'group', 'status'}
                        ChanInfo(:,2)  = ChanInfo_tmp(:,2);
                        ChanInfo(:,4)  = ChanInfo_tmp(:,6);
                        for i = 1:size(ChanInfo,1)
                            ChanInfo{i,1} = sprintf('%s%sWL%d',ChanInfo_tmp{i,3},ChanInfo_tmp{i,4},str2double(ChanInfo_tmp{i,5}));
                            ChanInfo{i,3} = sprintf('WL%d', str2double(ChanInfo_tmp{i,5}));
                        end
                    else
                        % Silence warnings for missing columns that are not required.
                        ChanInfo = in_tsv(ChannelsFile, {'name', 'type', 'group', 'status'}, 0);
                    end  

                    % Try to add info to the existing Brainstorm channel file
                    % Note: this does not work if channel names different in data and metadata - see note in the function header
                    if ~isempty(ChanInfo) || ~isempty(ChanInfo{1,1})
                        % For all the loaded files
                        for iRaw = 1:length(newFiles)
                            % Get channel file
                            [ChannelFile, sStudy, iStudy] = bst_get('ChannelFileForStudy', newFiles{iRaw});
                            % Load channel file
                            ChannelMat = in_bst_channel(ChannelFile);
                            % Get current list of good/bad channels
                            DataMat = in_bst_data(newFiles{iRaw}, 'ChannelFlag', 'F');
                            % Modified flags
                            isModifiedChan = 0;
                            isModifiedData = 0;
                            % Loop to find matching channels
                            for iChanBids = 1:size(ChanInfo,1)
                                % Look for corresponding channel in Brainstorm channel file
                                iChanBst = find(strcmpi(ChanInfo{iChanBids,1}, {ChannelMat.Channel.Name}));
                                if isempty(iChanBst)
                                    iChanBst = find(strcmpi(strrep(ChanInfo{iChanBids,1}, ' ', ''), {ChannelMat.Channel.Name}));
                                    if isempty(iChanBst)
                                        continue;
                                    end
                                end
                                % Copy type
                                if ~isempty(ChanInfo{iChanBids,2}) && ~strcmpi(ChanInfo{iChanBids,2},'n/a')
                                    chanType = upper(ChanInfo{iChanBids,2});
                                    switch (chanType)
                                        case 'MEGGRADPLANAR'    % Elekta planar gradiometer
                                            chanType = 'MEG GRAD';
                                        case 'MEGMAG'           % Elekta/4D/Yokogawa magnetometer
                                            chanType = 'MEG MAG';
                                        case 'MEGGRADAXIAL'     % CTF axial gradiometer
                                            chanType = 'MEG';
                                        case {'MEGREFMAG', 'MEGREFGRADAXIAL', 'MEGREFGRADPLANAR'}  % CTF/4D references
                                            chanType = 'MEG REF';
                                        case {'NIRSCWAMPLITUDE'}
                                             chanType = 'NIRS';
                                    end
                                    % Keep the "EEG_NO_LOC" type
                                    if ~isequal(ChannelMat.Channel(iChanBst).Type, 'EEG_NO_LOC') || (~isempty(ChannelMat.Channel(iChanBst).Loc) && ~all(ChannelMat.Channel(iChanBst).Loc(:) == 0))
                                        ChannelMat.Channel(iChanBst).Type = chanType;
                                        isModifiedChan = 1;
                                    end
                                end
                                % Copy group
                                if ~isempty(ChanInfo{iChanBids,3}) && ~strcmpi(ChanInfo{iChanBids,3},'n/a')
                                    ChannelMat.Channel(iChanBst).Group = ChanInfo{iChanBids,3};
                                    isModifiedChan = 1;
                                end
                                % Copy channel status
                                if ~isempty(ChanInfo{iChanBids,4}) && strcmpi(ChanInfo{iChanBids,4}, 'good')
                                    DataMat.ChannelFlag(iChanBst) = 1;
                                    isModifiedData = 1;
                                elseif ~isempty(ChanInfo{iChanBids,4}) && strcmpi(ChanInfo{iChanBids,4}, 'bad')
                                    DataMat.ChannelFlag(iChanBst) = -1;
                                    isModifiedData = 1;
                                end
                            end
                            % Save channel file modifications
                            if isModifiedChan
                                % Update channel file
                                bst_save(file_fullpath(ChannelFile), ChannelMat, 'v7');
                                % Update database
                                [sStudy.Channel.Modalities, sStudy.Channel.DisplayableSensorTypes] = channel_get_modalities(ChannelMat.Channel);
                                bst_set('Study', iStudy, sStudy);
                            end
                            % Save data file modifications
                            if isModifiedData
                                DataMat.F.channelflag = DataMat.ChannelFlag;
                                bst_save(newFiles{iRaw}, DataMat, 'v6', 1);
                            end
                        end
                    end                   
                end

                % === MEG.JSON ===
                % Get _meg.json next to the recordings file
                MegFile = [baseName, '_meg.json'];
                % Get _meg.json in the same folder as the recordings file
                if ~file_exist(MegFile)
                    megDir = dir(fullfile(fileparts(allMeegFiles{iFile}), '*_meg.json'));
                    if (length(megDir) == 1)
                        MegFile = fullfile(fileparts(allMeegFiles{iFile}), megDir(1).name);
                    end
                end
                % Get _meg.json in the session folder (one folder above)
                if ~file_exist(MegFile)
                    megDir = dir(fullfile(fileparts(fileparts(allMeegFiles{iFile})), '*_meg.json'));
                    if (length(megDir) == 1)
                        MegFile = fullfile(fileparts(fileparts(allMeegFiles{iFile})), megDir(1).name);
                    end
                end
                % If there is a meg.json file: read it to get the AssociatedEmptyRoom field
                if file_exist(MegFile)
                    try
                        json = bst_jsondecode(MegFile);
                    catch
                        disp(['BIDS> Error: Cannot read json file: ' MegFile]);
                        json = [];
                    end
                    % Save the empty-room associations, and process them later
                    if ~isempty(json) && isfield(json, 'AssociatedEmptyRoom') && ~isempty(json.AssociatedEmptyRoom) && file_exist(fullfile(BidsDir, json.AssociatedEmptyRoom))
                        for iRaw = 1:length(newFiles)
                            EmptyRoomMatch(end+1, 1:2) = {newFiles{iRaw}, json.AssociatedEmptyRoom};
                        end
                    end
                end
            end
        end
    end

    % ===== COMPUTE NOISE COVARIANCE =====
    if ~isempty(EmptyRoomMatch)
        % Process each empty room file separately 
        uniqueEmptyRoom = unique(EmptyRoomMatch(:,2));
        % Compute the noise covariance for each file
        for iNoise = 1:length(uniqueEmptyRoom)
            % Find the link imported in the database for this emptyroom recordings
            origEmptyFile = fullfile(BidsDir, uniqueEmptyRoom{iNoise});
            iRawEmpty = find(file_compare(origEmptyFile, OrigFiles));
            if isempty(iRaw)
                continue;
            end
            % Compute the noise covariance
            sFilesEmpty = bst_process('CallProcess', 'process_noisecov', RawFiles{iRawEmpty}, [], ...
                'baseline',       [], ...
                'datatimewindow', [], ...
                'sensortypes',    '', ...
                'target',         1, ...  % Noise covariance     (covariance over baseline time window)
                'dcoffset',       1, ...  % Block by block, to avoid effects of slow shifts in data
                'identity',       0, ...
                'copycond',       0, ...
                'copysubj',       0, ...
                'copymatch',      0, ...
                'replacefile',    1);  % Replace
            % Find the studies matched with these noise recordings
            iOrigDest = find(strcmp(EmptyRoomMatch(:,2), uniqueEmptyRoom{iNoise}));
            % Copy noisecov to all the matched folders 
            for iDest = iOrigDest
                % Find study index where the file was imported
                [sStudyDest, iStudyDest] = bst_get('DataFile', EmptyRoomMatch{iDest,1});
                if isempty(iStudyDest)
                    continue;
                end
                % Copy noise covariance to destination study 
                db_set_noisecov(sFilesEmpty.iStudy, iStudyDest, 0, 1);
            end
        end
    end

    % If first character is newline: remove it
    if ~isempty(Messages) && (Messages(1) == newline)
        Messages = Messages(2:end);
    end
end


%% ===== FIND SUBJECT ANATOMY =====
function [AnatDir, AnatFormat] = GetSubjectSeg(BidsDir, subjName)
    % Inialize returned structures
    AnatDir    = [];
    AnatFormat = [];
    DerivDir = bst_fullfile(BidsDir, 'derivatives');
    % FreeSurfer
    subDir = dir(bst_fullfile(DerivDir, 'freesurfer*', subjName));
    if ~isempty(subDir)
        TestFile = file_find(subDir(1).folder, 'T1.mgz');
        if ~isempty(TestFile)
            AnatDir = bst_fileparts(bst_fileparts(TestFile));
            AnatFormat = 'FreeSurfer';
            return;
        end
    end
    % CAT12
    subDir = dir(bst_fullfile(DerivDir, 'cat12*', subjName));
    if ~isempty(subDir)
        TestFile = file_find(subDir(1).folder, 'lh.central.*.gii');
        if ~isempty(TestFile)
            AnatDir = bst_fileparts(bst_fileparts(TestFile));
            AnatFormat = 'CAT12';
        end
    end
    % BrainSuite
    subDir = dir(bst_fullfile(DerivDir, 'cat12*', subjName));
    if ~isempty(subDir)
        TestFile = file_find(subDir(1).folder, '*.left.pial.cortex.svreg.dfs');
        if ~isempty(TestFile)
            AnatDir = bst_fileparts(TestFile);
            AnatFormat = 'BrainSuite';
            return;
        end
    end
    % BrainVISA
    subDir = dir(bst_fullfile(DerivDir, 'brainvisa*', subjName));
    if ~isempty(subDir)
        TestFile = file_find(subDir(1).folder, 'nobias_*.*');
        if ~isempty(TestFile)
            AnatDir = bst_fileparts(bst_fileparts(bst_fileparts(bst_fileparts(TestFile))));
            AnatFormat = 'BrainVISA';
            return;
        end
    end
    % CIVET
    subDir = dir(bst_fullfile(DerivDir, 'civet*', subjName));
    if ~isempty(subDir)
        TestFile = file_find(subDir(1).folder, '*_t1.mnc');
        if ~isempty(TestFile)
            AnatDir = bst_fileparts(bst_fileparts(TestFile));
            AnatFormat = 'CIVET';
            return;
        end
    end
end

function MriFiles = GetSubjectMri(anatFolder)
    MriFiles = {};
    isMpRage = [];
    % Find .nii or .nii.gz in the anat folder
    mriDir = dir(bst_fullfile(anatFolder, '*T1w.nii*'));
    for i = 1:length(mriDir)
        MriFiles{end+1} = bst_fullfile(anatFolder, mriDir(i).name);
        isMpRage(i) = ~isempty(strfind(lower(mriDir(i).name), 'mprage'));
    end
    % Put mprage first
    if ~isempty(MriFiles) && any(isMpRage)
        iMpRage = find(isMpRage);
        MriFiles = cat(2, MriFiles(iMpRage), MriFiles(setdiff(1:length(MriFiles), iMpRage)));
    end
    % Find T2w volumes
    mriDir = dir(bst_fullfile(anatFolder, '*T2w.nii*'));
    for i = 1:length(mriDir)
        MriFiles{end+1} = bst_fullfile(anatFolder, mriDir(i).name);
    end
    % Find CT volumes
    mriDir = dir(bst_fullfile(anatFolder, '*CT.nii*'));
    for i = 1:length(mriDir)
        MriFiles{end+1} = bst_fullfile(anatFolder, mriDir(i).name);
    end
end

%% ===== SELECT BIDS DIR =====
% Selects a valid BIDS folder and a list of selected subject if applicable.
function [BidsDir, selectedSubjects, errorMessage] = GetValidBidsDir(inputFolders)
    BidsDir = [];
    selectedSubjects = {};
    errorMessage = [];
    
    if isempty(inputFolders)
        errorMessage = 'No BIDS folder provided.';
        return;
    elseif ~iscell(inputFolders)
        inputFolders = {inputFolders};
    end
    
    numFolders = length(inputFolders);
    json_file = 'dataset_description.json';
    
    for iFolder = 1:numFolders
        % If no dataset JSON file, this might be a subject. Check parent.
        if ~file_exist(bst_fullfile(inputFolders{iFolder}, json_file))
            [parentFolder, folderName] = fileparts(inputFolders{iFolder});
            if file_exist(bst_fullfile(parentFolder, json_file))
                if isempty(BidsDir)
                    BidsDir = parentFolder;
                elseif ~file_compare(BidsDir, parentFolder)
                    errorMessage = 'This process only supports importing multiple subjects from the same BIDS dataset.';
                    return;
                end
                selectedSubjects{end + 1} = folderName;
            else
                errorMessage = ['Invalid BIDS dataset: missing file "' json_file '"'];
                return;
            end
        % If a dataset JSON file, make sure it's the only supplied folder.
        elseif numFolders == 1
            BidsDir = inputFolders{iFolder};
        else
            errorMessage = 'This process only supports one BIDS folder at a time.';
            return;
        end
    end
end


%% ===== SELECT COORDINATE SYSTEM =====
% Tries to find the best coordinate system available: subject space, otherwise MNI space
function [fileList, fileSpace, wrnMsg] = SelectCoordSystem(fileList)
    wrnMsg = [];
    % T1 subject space (after 2022)
    iSel = find(~cellfun(@(c)isempty(strfind(lower(c),'space-scanras')), {fileList.name}));
    if ~isempty(iSel)
        fileList = fileList(iSel);
        fileSpace = 'ScanRAS';
        return;
    end
    % T1 subject space (before 2022)
    iSel = find(~cellfun(@(c)isempty(strfind(lower(c),'space-other')), {fileList.name}) | ~cellfun(@(c)isempty(strfind(lower(c),'space-orig')), {fileList.name}));
    if ~isempty(iSel)
        fileList = fileList(iSel);
        fileSpace = 'ScanRAS';
        return;
    end
    % IXI549Space SPM12 space
    iSel = find(~cellfun(@(c)isempty(strfind(lower(c),'space-ixi549space')), {fileList.name}));
    if ~isempty(iSel)
        fileList = fileList(iSel);
        fileSpace = 'MNI';
        return;
    end
    % Other MNI space
    iSel = find(~cellfun(@(c)isempty(strfind(lower(c),'space-mni')), {fileList.name}));
    if ~isempty(iSel)
        fileList = fileList(iSel);
        fileSpace = 'MNI';
        return;
    end
    % Nothing interpretable found: Use first in the list
    wrnMsg = ['Could not interpret subject coordinate system, using randomly "' fileList(1).name '".'];
    fileList = fileList(1);
    fileSpace = 'ScanRAS';
end


%% ===== GET FIDUCIALS STRUCTURE =====
function [sFid, Messages] = GetFiducials(json, defaultUnits)
    Messages = [];
    % No anatomical landmarks: NAS, LPA, RPA
    if isfield(json, 'FiducialsCoordinates') && ~isempty(json.FiducialsCoordinates)
        fieldName = 'Fiducials';
    elseif isfield(json, 'AnatomicalLandmarkCoordinates') && ~isempty(json.AnatomicalLandmarkCoordinates)
        fieldName = 'AnatomicalLandmark';
    else
        sFid = [];
        return
    end
    % Get units
    if isfield(json, [fieldName 'CoordinateUnits']) && ismember(json.([fieldName 'CoordinateUnits']), {'mm','cm','m'})
        units = json.([fieldName 'CoordinateUnits']);
    else
        units = defaultUnits;
    end
    % Get anatomical landmarks
    lm = json.([fieldName 'Coordinates']);
    % Get the positions for each fiducial
    sFid = struct('NAS', [], 'LPA', [], 'RPA', [], 'AC', [], 'PC', [], 'IH', []);
    fidNames = {};
    for fid = reshape(fieldnames(sFid), 1, [])
        % Fiducial with the exact name: use this one
        if isfield(lm, fid{1})
            fidNames = fid(1);
        % Otherwise: get all the landmarks that include the fiducial name, and later average them
        else
            fields = fieldnames(lm);
            iField = find(~cellfun(@(c)isempty(strfind(c, fid{1})), fields));
            if ~isempty(iField)
                fidNames = fields(iField);
            else
                continue;
            end
        end
        % Get all the coordinates available in this structure
        fidNamesAvg = {};
        for i = 1:length(fidNames)
            if (length(lm.(fidNames{i})) == 3) && ~isequal(reshape(lm.(fidNames{i}), 1, 3), [0,0,0])
                sFid.(fid{1}) = [sFid.(fid{1}); reshape(lm.(fidNames{i}), 1, 3)];
                fidNamesAvg{end+1} = fidNames{i};
            end
        end
        % Warning when averaging multiple positions
        if (length(fidNamesAvg) > 1)
            Messages = [Messages, fid{1}, ': Averaging fields: ', sprintf('%s ', fidNamesAvg{:}), 10];
        end
        % Average all the positions
        sFid.(fid{1}) = mean(sFid.(fid{1}), 1);
        % Voxels: 0-based
        if strcmpi(defaultUnits, 'voxel')
            % Keep it unchanged
        % Otherwise: Apply units
        else
            sFid.(fid{1}) = bst_units_ui(units, sFid.(fid{1}));
        end
    end
    % Cancel if not all fiducials were found 
    if isempty(sFid.NAS) || isempty(sFid.LPA) || isempty(sFid.RPA)
        sFid = [];
    end
end


%% ===== CONVERT TO/FROM BIDS URI =====
% This function is limited to the current BIDS dataset. BIDS URIs can in principle point to other
% named datasets, including e.g. under derivatives, which would be defined in the
% dataset_description.json file. For now we just warn if such a dataset name is used in the URI.
function [OutFile, Msg] = DecodeBidsUri(InFile, BidsDir)
    % See https://bids-specification.readthedocs.io/en/stable/common-principles.html#bids-uri
    Msg = '';
    if ~strncmp(InFile, 'bids:', 5)
        % Nothing to do.
        OutFile = InFile;
        return;
    end
    % Check for dataset-name
    DatasetName = regexp(InFile, 'bids:([^:]*):', 'tokens', 'once');
    DatasetName = DatasetName{1};
    if ~isempty(DatasetName)
        Msg = ['URI includes dataset-name, which is not yet implemented in Brainstorm. Attempting to resolve within the current BIDS dataset. ' InFile];
        disp(['BIDS> Warning: ' Msg]);
    end

    % Note: BIDS uses forward slashes independently of OS. So use forward here to avoid mixing.
    % There should not be a slash after bids::, but check anyway.
    OutFile = regexprep(InFile, 'bids:[^:]*:/?', [BidsDir '/']);
end
    <|MERGE_RESOLUTION|>--- conflicted
+++ resolved
@@ -755,9 +755,6 @@
                                 if iscell(sCoordsystem.IntendedFor)
                                     sCoordsystem.IntendedFor = sCoordsystem.IntendedFor{1};
                                 end
-<<<<<<< HEAD
-                                if file_exist(bst_fullfile(BidsDir, sCoordsystem.IntendedFor))
-=======
                                 % Resolve BIDS URI
                                 if strncmp(sCoordsystem.IntendedFor, 'bids:', 5)
                                     [sCoordsystem.IntendedFor, msg] = DecodeBidsUri(sCoordsystem.IntendedFor, BidsDir);
@@ -769,7 +766,6 @@
                                     sCoordsystem.IntendedFor = bst_fullfile(BidsDir, sCoordsystem.IntendedFor);
                                 end
                                 if file_exist(sCoordsystem.IntendedFor)
->>>>>>> 7cdb8cfb
                                     % Check whether the IntendedFor files is already imported as a volume
                                     if ~isempty(MriMatchOrigImport)
                                         iMriImported = find(cellfun(@(c)file_compare(c, sCoordsystem.IntendedFor), MriMatchOrigImport(:,1)));
