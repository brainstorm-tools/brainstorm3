--- conflicted
+++ resolved
@@ -2,13 +2,9 @@
 % PROCESS_ADJUST_COORDINATES: Adjust, recompute, or remove various coordinate transformations.
 % 
 % Native coordinates are based on system fiducials (e.g. MEG head coils), whereas Brainstorm's SCS
-<<<<<<< HEAD
 % coordinates are based on the anatomical fiducial points. After alignment between MRI and
 % headpoints, the anatomical fiducials on the MRI side define the SCS and the ones in the channel
 % files (ChannelMat.SCS) are ignored.
-=======
-% coordinates are based on the anatomical fiducial points from the .pos file.
->>>>>>> e8ceedb2
 
 % @=============================================================================
 % This function is part of the Brainstorm software:
@@ -34,12 +30,7 @@
 end
 
 
-<<<<<<< HEAD
-function sProcess = GetDescription() 
-=======
-
 function sProcess = GetDescription()
->>>>>>> e8ceedb2
     % Description of the process
     sProcess.Comment     = 'Adjust coordinate system';
     sProcess.Description = 'https://neuroimage.usc.edu/brainstorm/Tutorials/HeadMotion#Adjust_the_reference_head_position';
@@ -161,15 +152,13 @@
         
         % ----------------------------------------------------------------
         if sProcess.options.reset.Value
-            % The main goal of this option is to fix a bug in a previous version: when importing a
-            % channel file, when going to SCS coordinates based on digitized coils and anatomical
-            % fiducials, the channel orientation was wrong.  We wish to fix this but keep as much
-            % pre-processing that was previously done.  Thus we will re-import the channel file, and
-            % copy the projectors (and history) from the old one.
+            % The original goal of this option was to fix data affected by a previous bug while
+            % keeping as much pre-processing that was previously done.  We re-import the channel
+            % file, and copy the projectors (and history) from the old one.
             
-            [ChannelMat, NewChannelFiles, Failed] = ...
-                ResetChannelFile(ChannelMat, NewChannelFiles, sInputs(iFile), sProcess);
-            if Failed
+            [ChannelMat, NewChannelFiles, isError] = ResetChannelFile(ChannelMat, ...
+                NewChannelFiles, sInputs(iFile), sProcess);
+            if isError
                 continue;
             end
             
@@ -184,11 +173,7 @@
             
             Which = {};
             if sProcess.options.head.Value
-<<<<<<< HEAD
-                Which{end+1} = 'AdjustedNative'; %#ok<*AGROW> 
-=======
                 Which{end+1} = 'AdjustedNative'; %#ok<AGROW> 
->>>>>>> e8ceedb2
             end
             if sProcess.options.points.Value
                 Which{end+1} = 'refine registration: head points'; %#ok<AGROW> 
@@ -227,9 +212,9 @@
         % ----------------------------------------------------------------
         if ~sProcess.options.remove.Value && sProcess.options.head.Value
             % Complex indexing to get all inputs for this same channel file.
-            [ChannelMat, Failed] = AdjustHeadPosition(ChannelMat, ...
+            [ChannelMat, isError] = AdjustHeadPosition(ChannelMat, ...
                 sInputs(iUniqInputs == iUniqInputs(iFile)), sProcess);
-            if Failed
+            if isError
                 continue;
             end
         end % adjust head position
@@ -239,7 +224,6 @@
             % Redundant, but makes sense to have it here also.
             
             bst_progress('text', 'Fitting head surface to points...');
-<<<<<<< HEAD
             % If called externally without a tolerance value, set isWarning true so it asks.
             if isempty(sProcess.options.tolerance.Value)
                 isWarning = true;
@@ -257,15 +241,6 @@
             elseif isSkip
                 bst_report('Warning', sProcess, sInputs(iFile), ...
                     'Refine registration using head points, failed finding a better fit.');
-=======
-            [ChannelMat, R, T, isSkip] = ...
-                channel_align_auto(sInputs(iFile).ChannelFile, ChannelMat, 0, 0); % No warning or confirmation
-            % ChannelFile needed to find subject and scalp surface, but not used otherwise when
-            % ChannelMat is provided.
-            if isSkip
-                bst_report('Error', sProcess, sInputs(iFile), ...
-                    'Error trying to refine registration using head points.');
->>>>>>> e8ceedb2
                 continue;
             end
             
@@ -337,25 +312,29 @@
 %                 end
 
 
-<<<<<<< HEAD
-function [ChannelMat, NewChannelFiles, Failed] = ResetChannelFile(...
-        ChannelMat, NewChannelFiles, sInput, sProcess)
-=======
-function [ChannelMat, NewChannelFiles, Failed] = ResetChannelFile(ChannelMat, NewChannelFiles, sInput, sProcess)
->>>>>>> e8ceedb2
+function [ChannelMat, NewChannelFiles, isError] = ResetChannelFile(ChannelMat, NewChannelFiles, sInput, sProcess)
+    % Reload a channel file, but keep projectors and history. First look for original file from
+    % history, and if it's no longer there, user will be prompted. User selections are noted as
+    % pairs {old, new} in NewChannelFiles for potential reuse (e.g. same original data at multiple
+    % pre-processing steps).
+    % This function does not save the file, but only returns the updated structure.
     if nargin < 4
         sProcess = [];
     end
-    Failed = false;
+    if nargin < 3
+        sInput = [];
+    end
+    if nargin < 2 || isempty(NewChannelFiles)
+        NewChannelFiles = cell(0,2);
+    end
+    isError = false;
     bst_progress('text', 'Importing channel file...');
     % Extract original data file from channel file history.
-    if any(size(ChannelMat.History) < [1, 3]) || ...
-            ~strcmp(ChannelMat.History{1, 2}, 'import')
+    if any(size(ChannelMat.History) < [1, 3]) || ~strcmp(ChannelMat.History{1, 2}, 'import')
         NotFound = true;
         ChannelFile = '';
     else
-        ChannelFile = regexp(ChannelMat.History{1, 3}, ...
-            '(?<=: )(.*)(?= \()', 'match');
+        ChannelFile = regexp(ChannelMat.History{1, 3}, '(?<=: )(.*)(?= \()', 'match');
         if isempty(ChannelFile)
             NotFound = true;
         else
@@ -382,9 +361,9 @@
     if NotFound
         bst_report('Info', sProcess, sInput, ...
             sprintf('Could not find original channel file: %s.', ChannelFile));
-        % import_channel will prompt the user, but they will not know which file to pick!  And
+        % import_channel will prompt the user, but they would not know which file to pick!  And
         % prompt is modal for Matlab, so likely can't look at command window (e.g. if Brainstorm is
-        % in front).
+        % in front). So add another pop-up with the needed info.
         [ChanPath, ChanName, ChanExt] = fileparts(ChannelFile);
         MsgFig = msgbox(sprintf('Select the new location of channel file %s %s to reset %s.', ...
             ChanPath, [ChanName, ChanExt], sInput.ChannelFile), ...
@@ -396,13 +375,11 @@
         DefaultFormats.ChannelIn = FileFormat;
         bst_set('DefaultFormats',  DefaultFormats);
         
-        [NewChannelMat, NewChannelFile] = import_channel(...
-            sInput.iStudy, '', FileFormat, 0, 0, 0, [], []);
+        [NewChannelMat, NewChannelFile] = import_channel(sInput.iStudy, '', FileFormat, 0, 0, 0, [], []);
     else
         
         % Import from original file.
-        [NewChannelMat, NewChannelFile] = import_channel(...
-            sInput.iStudy, ChannelFile, FileFormat, 0, 0, 0, [], []);
+        [NewChannelMat, NewChannelFile] = import_channel(sInput.iStudy, ChannelFile, FileFormat, 0, 0, 0, [], []);
         % iStudies, ChannelFile, FileFormat, ChannelReplace, ChannelAlign, isSave, isFixUnits, isApplyVox2ras)
         % iStudy index is needed to avoid error for noise recordings with missing SCS transform.
         % ChannelReplace is for replacing the file, only if isSave.
@@ -411,31 +388,30 @@
     
     % See if it worked.
     if isempty(NewChannelFile)
-        bst_report('Error', sProcess, sInput, ...
-            'No file channel file selected.');
-        Failed = true;
+        bst_report('Error', sProcess, sInput, 'No file channel file selected.');
+        isError = true;
         return;
     elseif isempty(NewChannelMat)
-        bst_report('Error', sProcess, sInput, ...
-            sprintf('Unable to import channel file: %s', NewChannelFile));
-        Failed = true;
+        bst_report('Error', sProcess, sInput, sprintf('Unable to import channel file: %s', NewChannelFile));
+        isError = true;
         return;
     elseif numel(NewChannelMat.Channel) ~= numel(ChannelMat.Channel)
         bst_report('Error', sProcess, sInput, ...
             'Original channel file has different channels than current one, aborting.');
-        Failed = true;
+        isError = true;
         return;
     elseif NotFound && ~isempty(ChannelFile)
         % Save the selected new location.
         NewChannelFiles(end+1, :) = {ChannelFile, NewChannelFile};
     end
-    % Copy the new old projectors and history to the new structure.
+    % Copy the old projectors and history to the new structure.
     NewChannelMat.Projector = ChannelMat.Projector;
     NewChannelMat.History = ChannelMat.History;
     ChannelMat = NewChannelMat;
-    %     clear NewChannelMat
+
     % Add number of channels to comment, like in db_set_channel.
     ChannelMat.Comment = [ChannelMat.Comment, sprintf(' (%d)', length(ChannelMat.Channel))];
+    % Add history
     ChannelMat = bst_history('add', ChannelMat, 'import', ...
         ['Reset from: ' NewChannelFile ' (Format: ' FileFormat ')']);
 end % ResetChannelFile
@@ -454,13 +430,8 @@
         % Need to check for empty, otherwise applies to all channels!
     else
         iChan = []; % All channels.
-<<<<<<< HEAD
-        % Note: NIRS doesn't have a separate set of transformations, but
-        % "refine" and "SCS" are applied to NIRS as well.
-=======
         % Note: NIRS doesn't have a separate set of transformations, but "refine" and "SCS" are
         % applied to NIRS as well.
->>>>>>> e8ceedb2
     end
     while ~isempty(iUndoMeg)
         if isMegOnly && isempty(iChan)
@@ -519,8 +490,8 @@
 end % RemoveTransformation
 
 
-function [ChannelMat, Failed] = AdjustHeadPosition(ChannelMat, sInputs, sProcess)
-    Failed = false;
+function [ChannelMat, isError] = AdjustHeadPosition(ChannelMat, sInputs, sProcess)
+    isError = false;
     % Check the input is CTF.
     isRaw = (length(sInputs(1).FileName) > 9) && ~isempty(strfind(sInputs(1).FileName, 'data_0raw'));
     if isRaw
@@ -531,7 +502,7 @@
     if ~strcmp(DataMat.Device, 'CTF')
         bst_report('Error', sProcess, sInputs, ...
             'Adjust head position is currently only available for CTF data.');
-        Failed = true;
+        isError = true;
         return;
     end
     
@@ -554,7 +525,7 @@
         [Locs, HeadSamplePeriod] = process_evt_head_motion('LoadHLU', sInputs(iIn), [], false);
         if isempty(Locs)
             % No HLU channels. Error already reported. Skip this file.
-            Failed = true;
+            isError = true;
             return;
         end
         % Exclude all bad segments.
@@ -604,7 +575,7 @@
     InitRefLoc = ReferenceHeadLocation(ChannelMat, sInputs);
     if isempty(InitRefLoc)
         % There was an error, already reported. Skip this file.
-        Failed = true;
+        isError = true;
         return;
     end
     
@@ -614,27 +585,18 @@
         GetTransforms(ChannelMat, sInputs);
     if isempty(TransfBefore)
         % There was an error, already reported. Skip this file.
-        Failed = true;
+        isError = true;
         return;
     end
     % Compute transformation corresponding to coil position.
     [TransfMat, TransfAdjust] = LocationTransform(MedianLoc, ...
         TransfBefore, TransfAdjust, TransfAfter);
-<<<<<<< HEAD
-    % This TransfMat would automatically give an identity transformation if the
-    % process is run multiple times, and TransfAdjust would not change.
-    
-    % Apply this transformation to the current head position. This is a
-    % correction to the 'Dewar=>Native' transformation so it applies to MEG
-    % channels only and not to EEG or head points, which start in Native.
-=======
     % This TransfMat would automatically give an identity transformation if the process is run
     % multiple times, and TransfAdjust would not change.
     
     % Apply this transformation to the current head position. This is a correction to the
     % 'Dewar=>Native' transformation so it applies to MEG channels only and not to EEG or head
     % points, which start in Native.
->>>>>>> e8ceedb2
     iMeg  = sort([good_channel(ChannelMat.Channel, [], 'MEG'), ...
         good_channel(ChannelMat.Channel, [], 'MEG REF')]);
     ChannelMat = channel_apply_transf(ChannelMat, TransfMat, iMeg, false); % Don't apply to head points.
@@ -668,7 +630,7 @@
     AfterRefLoc = ReferenceHeadLocation(ChannelMat, sInputs);
     if isempty(AfterRefLoc)
         % There was an error, already reported. Skip this file.
-        Failed = true;
+        isError = true;
         return;
     end
     DistanceAdjusted = process_evt_head_motion('RigidDistances', AfterRefLoc, InitRefLoc);
@@ -691,24 +653,10 @@
         sInput = sInput(1);
     end
     Message = '';
-<<<<<<< HEAD
-    
-    % These aren't exactly the coil positions in the .hc file, which are not saved anywhere in
-    % Brainstorm, but was verified to give the same transformation. The SCS coil coordinates are
-    % from the digitized coil positions.
-    if isfield(ChannelMat, 'SCS') && all(isfield(ChannelMat.SCS, {'NAS','LPA','RPA'})) && ...
-            (length(ChannelMat.SCS.NAS) == 3) && (length(ChannelMat.SCS.LPA) == 3) && (length(ChannelMat.SCS.RPA) == 3)
-        %         % Use the SCS distances from origin, with left and right PA points symmetrical.
-        %         LeftRightDist = sqrt(sum((ChannelMat.SCS.LPA - ChannelMat.SCS.RPA).^2));
-        %         NasDist = ChannelMat.SCS.NAS(1);
-        InitLoc = [ChannelMat.SCS.NAS(:), ChannelMat.SCS.LPA(:), ChannelMat.SCS.RPA(:); ones(1, 3)];
-    elseif ~isempty(sInput) && isfield(sInput, 'header') && isfield(sInput.header, 'hc') && isfield(sInput.header.hc, 'SCS') && ...
-=======
 
     % From recent investigations, digitized locations are probably not as robust/accurate as those
     % measured by the MEG. So use the .hc positions if available.
     if ~isempty(sInput) && isfield(sInput, 'header') && isfield(sInput.header, 'hc') && isfield(sInput.header.hc, 'SCS') && ...
->>>>>>> e8ceedb2
             all(isfield(sInput.header.hc.SCS, {'NAS','LPA','RPA'})) && length(sInput.header.hc.SCS.NAS) == 3
         % Initial head coil locations from the CTF .hc file, but in dewar coordinates, NOT in SCS coordinates!
         InitLoc = [sInput.header.hc.SCS.NAS(:), sInput.header.hc.SCS.LPA(:), sInput.header.hc.SCS.RPA(:)]; % 3x3 by columns
@@ -743,12 +691,7 @@
 end % ReferenceHeadLocation
 
 
-<<<<<<< HEAD
-function [TransfBefore, TransfAdjust, TransfAfter, iAdjust, iDewToNat] = ...
-        GetTransforms(ChannelMat, sInputs)
-=======
 function [TransfBefore, TransfAdjust, TransfAfter, iAdjust, iDewToNat] = GetTransforms(ChannelMat, sInputs)
->>>>>>> e8ceedb2
     % Extract transformations that are applied before and after the head position adjustment we are
     % creating now.  We keep the 'Dewar=>Native' transformation intact and separate from the
     % adjustment for no deep reason, but it is the only remaining trace of the initial head coil
@@ -762,6 +705,9 @@
     % this time based on the instantaneous head position, so we need to keep the global adjustment
     % based on the entire recording if it is there.
     
+    if nargin < 2
+        sInputs = [];
+    end
     % Check order of transformations.  These situations should not happen unless there was some
     % manual editing.
     iDewToNat = find(strcmpi(ChannelMat.TransfMegLabels, 'Dewar=>Native'));
@@ -824,10 +770,7 @@
     end
     
     % Transformation matrices are in m, as are HLU channels.
-<<<<<<< HEAD
-=======
     %
->>>>>>> e8ceedb2
     % The HLU channels (here Loc) are in dewar coordinates.  Bring them to the current system by
     % applying all saved transformations, starting with 'Dewar=>Native'.  This will save us from
     % having to use inverse transformations later.
@@ -896,11 +839,8 @@
     % Weiszfeld's algorithm is used, which is a subgradient algorithm; with (Verdi & Zhang 2001)'s
     % modification to avoid non-optimal fixed points (if at any iteration the approximation of M
     % equals a data point).
-<<<<<<< HEAD
-=======
     %
     % Marc Lalancette 2012-05
->>>>>>> e8ceedb2
     
     nDims = ndims(X);
     XSize = size(X);
@@ -957,10 +897,7 @@
             end
             
             % New estimate.
-<<<<<<< HEAD
-=======
             %
->>>>>>> e8ceedb2
             % Note the possibility of D = 0 and (n - nG) = 0, in which case 0/0 should be 0, but
             % here gives NaN, which the max function ignores, returning 0 instead of 1. This is fine
             % however since this multiplies D (=0 in that case).
@@ -980,9 +917,13 @@
 end % GeoMedian
 
 
-function CheckPrevAdjustments(ChannelMat, sMri)
+function [AlignType, isMriUpdated, isMriMatch, ChannelMat] = CheckPrevAdjustments(ChannelMat, sMri)
     % Flag if auto or manual registration performed, and if MRI fids updated. Print to command
-    % window for now.
+    % window for now, if no output arguments.
+    AlignType = [];
+    isMriUpdated = [];
+    isMriMatch = [];
+    isPrint = nargout == 0;
     if any(~isfield(ChannelMat, {'History', 'HeadPoints'}))
         % Nothing to check.
         return;
@@ -990,6 +931,7 @@
     if nargin < 2 || isempty(sMri) || ~isfield(sMri, 'History')
         iMriHist = [];
     else
+        % History string is set in figure_mri SaveMri.
         iMriHist = find(strcmpi(sMri.History(:,3), 'Applied digitized anatomical fiducials'), 1, 'last');
     end
     % Can also be reset, so check for 'import' action and ignore previous alignments.
@@ -1030,28 +972,86 @@
                 break;
         end
     end
-    disp(['BST> Previous registration adjustment: ' AlignType]);
+    if isPrint
+        disp(['BST> Previous registration adjustment: ' AlignType]);
+    end
     if ~isempty(iMriHist)
+        isMriUpdated = true;
         % Compare digitized fids to MRI fids (in MRI coordinates, mm). ChannelMat.SCS fids are NOT
         % kept up to date when adjusting registration (manual or auto), so get them from head points
         % again.
         % Get the three fiducials in the head points
-        iNas = find(strcmpi(ChannelMat.HeadPoints.Label, 'Nasion') | strcmpi(ChannelMat.HeadPoints.Label, 'NAS'));
-        iLpa = find(strcmpi(ChannelMat.HeadPoints.Label, 'Left')   | strcmpi(ChannelMat.HeadPoints.Label, 'LPA'));
-        iRpa = find(strcmpi(ChannelMat.HeadPoints.Label, 'Right')  | strcmpi(ChannelMat.HeadPoints.Label, 'RPA'));
-        if ~isempty(iNas) && ~isempty(iLpa) && ~isempty(iRpa)
-            ChannelMat.SCS.NAS = mean(ChannelMat.HeadPoints.Loc(:,iNas)', 1);
-            ChannelMat.SCS.LPA = mean(ChannelMat.HeadPoints.Loc(:,iLpa)', 1);
-            ChannelMat.SCS.RPA = mean(ChannelMat.HeadPoints.Loc(:,iRpa)', 1);
-        end
+        ChannelMat = UpdateChannelMatScs(ChannelMat);
         if any(abs(sMri.SCS.NAS - cs_convert(sMri, 'scs', 'mri', ChannelMat.SCS.NAS) .* 1000) > 1e-3) || ...
                 any(abs(sMri.SCS.LPA - cs_convert(sMri, 'scs', 'mri', ChannelMat.SCS.LPA) .* 1000) > 1e-3) || ...
                 any(abs(sMri.SCS.RPA - cs_convert(sMri, 'scs', 'mri', ChannelMat.SCS.RPA) .* 1000) > 1e-3)
-            disp('BST> MRI fiducials previously updated, but different than current digitized fiducials.');
+            if isPrint
+                disp('BST> MRI fiducials previously updated, but different than current digitized fiducials.');
+            else
+                isMriMatch = false;
+            end
         else
-            disp('BST> MRI fiducials previously updated, and match current digitized fiducials.');
+            if isPrint
+                disp('BST> MRI fiducials previously updated, and match current digitized fiducials.');
+            else
+                isMriMatch = true;
+            end
         end
     end
 
 end
 
+
+function [DistHead, DistSens] = CheckCurrentAdjustments(ChannelMat, ChannelMatRef)
+    % Display max displacement from registration adjustments, in command window.
+    % If second ChannelMat is provided as reference, get displacement between the two.
+    isPrint = nargout == 0;
+    if nargin < 2 || isempty(ChannelMatRef)
+        ChannelMatRef = [];
+    end
+
+    % Update SCS from head points if present.
+    ChannelMat = UpdateChannelMatScs(ChannelMat);
+
+    if ~isempty(ChannelMatRef)
+        ChannelMatRef = UpdateChannelMatScs(ChannelMatRef);
+        % For head displacement, we use the "rigid distance" from the head motion code, basically
+        % the max distance of any point on a simplified spherical head.
+        DistHead = process_evt_head_motion('RigidDistances', ...
+            [ChannelMat.SCS.NAS(:); ChannelMat.SCS.LPA(:); ChannelMat.SCS.RPA(:)], ...
+            [ChannelMatRef.SCS.NAS(:); ChannelMatRef.SCS.LPA(:); ChannelMatRef.SCS.RPA(:)]);
+        DistSens = max(sqrt(sum(([ChannelMat.Channel.Loc] - [ChannelMatRef.Channel.Loc]).^2)));
+    else
+        % Implicitly using actual (MRI) SCS as reference, this includes all adjustments.
+        DistHead = process_evt_head_motion('RigidDistances', ...
+            [ChannelMat.SCS.NAS(:); ChannelMat.SCS.LPA(:); ChannelMat.SCS.RPA(:)]);
+        % Get equivalent transform for all adjustments to "undo" on sensors for comparison.
+        [~, ~, Transf] = process_adjust_coordinates('GetTransforms', ChannelMat);
+        Loc = [ChannelMat.Channel.Loc];
+        % Inverse transf: subtract translation first, then rotate the "other way" (transpose).
+        LocRef = Transf(1:3,1:3)' * bsxfun(@minus, Loc, Transf(1:3,4));
+        DistSens = max(sqrt(sum((Loc - LocRef).^2)));
+    end
+
+    if isPrint
+        fprintf('BST> Max displacement for registration adjustment:\n    head: %1.1f mm\n    sensors: %1.1f mm\n', ...
+            DistHead*1000, DistSens*1000);
+    end
+
+end
+
+
+function ChannelMat = UpdateChannelMatScs(ChannelMat)
+    if ~isfield(ChannelMat, 'HeadPoints')
+        return;
+    end
+    % Get the three fiducials in the head points
+    iNas = find(strcmpi(ChannelMat.HeadPoints.Label, 'Nasion') | strcmpi(ChannelMat.HeadPoints.Label, 'NAS'));
+    iLpa = find(strcmpi(ChannelMat.HeadPoints.Label, 'Left')   | strcmpi(ChannelMat.HeadPoints.Label, 'LPA'));
+    iRpa = find(strcmpi(ChannelMat.HeadPoints.Label, 'Right')  | strcmpi(ChannelMat.HeadPoints.Label, 'RPA'));
+    if ~isempty(iNas) && ~isempty(iLpa) && ~isempty(iRpa)
+        ChannelMat.SCS.NAS = mean(ChannelMat.HeadPoints.Loc(:,iNas)', 1);
+        ChannelMat.SCS.LPA = mean(ChannelMat.HeadPoints.Loc(:,iLpa)', 1);
+        ChannelMat.SCS.RPA = mean(ChannelMat.HeadPoints.Loc(:,iRpa)', 1);
+    end
+end