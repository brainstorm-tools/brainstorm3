--- conflicted
+++ resolved
@@ -69,11 +69,6 @@
     sProcess.options.normalize2020.Type    = 'checkbox';
     sProcess.options.normalize2020.Value   = 0;    
     % Old normalize option, for backwards compatibility.
-<<<<<<< HEAD
-    %sProcess.options.labelnorm.Comment = '<BR>Spectral flattening:';
-    %sProcess.options.labelnorm.Type    = 'label';
-=======
->>>>>>> ae7af2b2
     sProcess.options.normalize.Comment = {'<B>None</B>: Save non-standardized time-frequency maps', '<B>1/f compensation</B>: Multiply output values by frequency'; ...
                                           'none', 'multiply'};
     sProcess.options.normalize.Type    = 'radio_label';
