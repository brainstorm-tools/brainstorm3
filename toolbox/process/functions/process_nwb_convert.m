function varargout = process_nwb_convert( varargin )
% PROCESS_CTF_CONVERT: Convert NWB file epoched/continuous
%
% USAGE:  process_ctf_convert('Compute', filename, 'continuous')
%         process_ctf_convert('Compute', filename, 'epoch')

% @=============================================================================
% This function is part of the Brainstorm software:
% https://neuroimage.usc.edu/brainstorm
% 
% Copyright (c)2000-2019 University of Southern California & McGill University
% This software is distributed under the terms of the GNU General Public License
% as published by the Free Software Foundation. Further details on the GPLv3
% license can be found at http://www.gnu.org/copyleft/gpl.html.
% 
% FOR RESEARCH PURPOSES ONLY. THE SOFTWARE IS PROVIDED "AS IS," AND THE
% UNIVERSITY OF SOUTHERN CALIFORNIA AND ITS COLLABORATORS DO NOT MAKE ANY
% WARRANTY, EXPRESS OR IMPLIED, INCLUDING BUT NOT LIMITED TO WARRANTIES OF
% MERCHANTABILITY AND FITNESS FOR A PARTICULAR PURPOSE, NOR DO THEY ASSUME ANY
% LIABILITY OR RESPONSIBILITY FOR THE USE OF THIS SOFTWARE.
%
% For more information type "brainstorm license" at command prompt.
% =============================================================================@
%
% Authors: Konstantinos Nasiotis 2019

eval(macro_method);
end


%% ===== GET DESCRIPTION =====
function sProcess = GetDescription() %#ok<DEFNU>
    % Description the process
    sProcess.Comment     = 'Convert to continuous (NWB)';
    sProcess.Category    = 'Custom';
    sProcess.SubGroup    = {'Import', 'Import recordings'};
    sProcess.Index       = 19;
    sProcess.Description = 'https://neuroimage.usc.edu/brainstorm/Tutorials/ReviewRaw#Epoched_vs._continuous';
    % Definition of the input accepted by this process
    sProcess.InputTypes  = {'raw'};
    sProcess.OutputTypes = {'raw'};
    sProcess.nInputs     = 1;
    sProcess.nMinFiles   = 1;
    sProcess.isSeparator = 1;
    % Option: Epoched/continuous
    sProcess.options.rectype.Comment = {'Epoched', 'Continuous'};
    sProcess.options.rectype.Type    = 'radio';
    sProcess.options.rectype.Value   = 2;
end


%% ===== FORMAT COMMENT =====
function Comment = FormatComment(sProcess) %#ok<DEFNU>
    Comment = [sProcess.Comment ': ' sProcess.options.rectype.Comment{sProcess.options.rectype.Value}];
end


%% ===== RUN =====
function OutputFiles = Run(sProcess, sInputs) %#ok<DEFNU>
    OutputFiles = {};
    % Options
    switch (sProcess.options.rectype.Value)
        case 1,  recType = 'epoch';
        case 2,  recType = 'continuous';
        case 3,  recType = 'switch';
    end
    isInteractive = isfield(sProcess.options, 'interactive') && isequal(sProcess.options.interactive.Value, 1);
    
    ChannelFile = sProcess.options.ChannelFile;
    ChannelMat = in_bst_channel(ChannelFile.Value);
    
    % Convert all the files in input
    for i = 1:length(sInputs)
        % Load file
        DataFile = file_fullpath(sInputs(i).FileName);
        DataMat = in_bst_data(DataFile);
        sFile = DataMat.F;

        % Convert
        [sFile, Messages, outRecType] = Compute(sFile, recType, ChannelMat);
        % Error handling
        if isempty(sFile) && ~isempty(Messages)
            if isInteractive
                bst_error(Messages, 'Convert NWB file', 0);
            else
                bst_report('Error', sProcess, sInputs(i), Messages);
            end
            continue;
        elseif ~isempty(Messages)
            if isInteractive
                disp([10, 'NWB> ', strrep(Messages, char(10), [10 'NWB> ']), 10]);
            else
                bst_report('Warning', sProcess, sInputs(i), Messages);
            end
        end
        
        % Add history field
        DataMat = bst_history('add', DataMat, 'nwb', ['Converted to ' outRecType '.']);
        % Save new file structure
        DataMat.F    = sFile;
        DataMat.Time = sFile.prop.times;
        bst_save(DataFile, DataMat, 'v6');
        % Conversion successful
        OutputFiles{end+1} = sInputs(i).FileName;
    end
    
    % Interactive mode: close all figures + display message
    if isInteractive
        % Check if there are any loaded continuous datasets
        iDSRaw = bst_memory('GetRawDataSet');
        if ~isempty(iDSRaw)
            bst_memory('UnloadAll', 'Forced');
        end
        % Display a message
        if ~isempty(OutputFiles)
            java_dialog('msgbox', ['File converted to: ' outRecType '.']);
        end
    end
end

    
%% ===== COMPUTE =====
function [sFile, Messages, recType] = Compute(sFile, recType, ChannelMat)
    % ===== PARSE INPUTS =====
    if (nargin < 2)
        recType = 'continuous';
    end
    Messages = [];
    
    % ===== LOAD =====
    % Check that it is an NWB file
    if ~any(strcmpi(sFile.format, {'NWB', 'NWB-CONTINUOUS'}))        
        Messages = 'Conversion from epoched to continuous is only available for NWB files.';
        sFile = [];
        return;
    end
    % Switch
    if strcmpi(recType, 'switch')
        if strcmpi(sFile.format, 'NWB-CONTINUOUS')
            recType = 'epoch';
        else
            recType = 'continuous';
        end
    end
    
    % ===== CONVERT => CONTINUOUS =====
    if strcmpi(recType, 'continuous')
        % Check if loaded file is epoched
        if isempty(sFile.epochs) || (length(sFile.epochs) == 1) || strcmpi(sFile.format, 'NWB-CONTINUOUS')
            Messages = 'Only the files that contain two epochs or more can be converted to continuous files.';
            sFile = [];
            return;
        end
       
        % Remove epochs 
        sFile.epochs = [];
        
        % Assign all events to epoch1
        for iEvent = 1:length(sFile.events)
            sFile.events(iEvent).epochs =ones(1,length(sFile.events(iEvent).epochs));
        end
            
        sFile.format = 'NWB-CONTINUOUS';

    % ===== CONVERT => EPOCHED =====
    elseif strcmpi(recType, 'epoch')
        % Check if loaded file is epoched
        if ~isempty(sFile.epochs) || strcmpi(sFile.format, 'NWB')
            Messages = 'Only the files that are forced to continuous mode can be converted back to epoched mode.';
            return;
        end
        
        %% Initialize EPOCHS and EVENTS structure
<<<<<<< HEAD
        %%% Copied from in_fopen_NWB

        nwb2 = sFile.header.nwb; % Having the header saved, saves a ton of time instead of reading the .nwb from scratch

        all_conditions   = nwb2.intervals_trials.vectordata.get('condition').data;
        uniqueConditions = unique(nwb2.intervals_trials.vectordata.get('condition').data);
        timeBoundsTrials = double([nwb2.intervals_trials.start_time.data.load nwb2.intervals_trials.stop_time.data.load]);
        %%%%%%%%%%%%%%%%%%%%%%%%%%%%%%%%%%%%%%%%%%%%%%%%%%%%%%%%%%%%%%%%%%%%%%%%%%%
        % THIS FIELD MIGHT NOT BE PRESENT ON ALL DATASETS
        % I'M KEEPING IT HERE FOR REFERENCE
        % % Get error trials
        % badTrials = nwb2.intervals_trials.vectordata.get('error_run').data.load;
        %%%%%%%%%%%%%%%%%%%%%%%%%%%%%%%%%%%%%%%%%%%%%%%%%%%%%%%%%%%%%%%%%%%%%%%%%%%

        iUniqueConditionsTrials = zeros(length(uniqueConditions),1); % This will hold the index of each trial for each condition

        % Get number of epochs
        nEpochs = length(nwb2.intervals_trials.start_time.data.load);
        % Get number of averaged trials
        nAvg = 1;


        % === EPOCHS FILE ===
        if (nEpochs > 1)
            % Build epochs structure
            for iEpoch = 1:nEpochs

                ii = find(strcmp(uniqueConditions, all_conditions{iEpoch}));
                iUniqueConditionsTrials(ii) =  iUniqueConditionsTrials(ii)+1;
                sFile.epochs(iEpoch).label       = [all_conditions{iEpoch} ' (#' num2str(iUniqueConditionsTrials(ii)) ')'];
                sFile.epochs(iEpoch).times       = timeBoundsTrials(iEpoch,:);
                sFile.epochs(iEpoch).nAvg        = nAvg;
                sFile.epochs(iEpoch).select      = 1;
                sFile.epochs(iEpoch).bad         = 0;
        %         sFile.epochs(iEpoch).bad         = badTrials(iEpoch); 
                sFile.epochs(iEpoch).channelflag = [];
            end
            
            % Assign events to the appropriate epochs
            events = in_events_nwb(sFile, nwb2, nEpochs, ChannelMat);
            sFile.events = events;
=======
        nwb2 = sFile.header.nwb;
        [sFile, nEpochs] = in_trials_nwb(sFile, nwb2);
        
        % Assign events to the appropriate epochs
        events = in_events_nwb(sFile, nwb2, nEpochs, ChannelMat);
        sFile.events = events;
>>>>>>> 402442c6

    end
end

<|MERGE_RESOLUTION|>--- conflicted
+++ resolved
@@ -171,57 +171,12 @@
         end
         
         %% Initialize EPOCHS and EVENTS structure
-<<<<<<< HEAD
-        %%% Copied from in_fopen_NWB
-
-        nwb2 = sFile.header.nwb; % Having the header saved, saves a ton of time instead of reading the .nwb from scratch
-
-        all_conditions   = nwb2.intervals_trials.vectordata.get('condition').data;
-        uniqueConditions = unique(nwb2.intervals_trials.vectordata.get('condition').data);
-        timeBoundsTrials = double([nwb2.intervals_trials.start_time.data.load nwb2.intervals_trials.stop_time.data.load]);
-        %%%%%%%%%%%%%%%%%%%%%%%%%%%%%%%%%%%%%%%%%%%%%%%%%%%%%%%%%%%%%%%%%%%%%%%%%%%
-        % THIS FIELD MIGHT NOT BE PRESENT ON ALL DATASETS
-        % I'M KEEPING IT HERE FOR REFERENCE
-        % % Get error trials
-        % badTrials = nwb2.intervals_trials.vectordata.get('error_run').data.load;
-        %%%%%%%%%%%%%%%%%%%%%%%%%%%%%%%%%%%%%%%%%%%%%%%%%%%%%%%%%%%%%%%%%%%%%%%%%%%
-
-        iUniqueConditionsTrials = zeros(length(uniqueConditions),1); % This will hold the index of each trial for each condition
-
-        % Get number of epochs
-        nEpochs = length(nwb2.intervals_trials.start_time.data.load);
-        % Get number of averaged trials
-        nAvg = 1;
-
-
-        % === EPOCHS FILE ===
-        if (nEpochs > 1)
-            % Build epochs structure
-            for iEpoch = 1:nEpochs
-
-                ii = find(strcmp(uniqueConditions, all_conditions{iEpoch}));
-                iUniqueConditionsTrials(ii) =  iUniqueConditionsTrials(ii)+1;
-                sFile.epochs(iEpoch).label       = [all_conditions{iEpoch} ' (#' num2str(iUniqueConditionsTrials(ii)) ')'];
-                sFile.epochs(iEpoch).times       = timeBoundsTrials(iEpoch,:);
-                sFile.epochs(iEpoch).nAvg        = nAvg;
-                sFile.epochs(iEpoch).select      = 1;
-                sFile.epochs(iEpoch).bad         = 0;
-        %         sFile.epochs(iEpoch).bad         = badTrials(iEpoch); 
-                sFile.epochs(iEpoch).channelflag = [];
-            end
-            
-            % Assign events to the appropriate epochs
-            events = in_events_nwb(sFile, nwb2, nEpochs, ChannelMat);
-            sFile.events = events;
-=======
         nwb2 = sFile.header.nwb;
         [sFile, nEpochs] = in_trials_nwb(sFile, nwb2);
         
         % Assign events to the appropriate epochs
         events = in_events_nwb(sFile, nwb2, nEpochs, ChannelMat);
         sFile.events = events;
->>>>>>> 402442c6
-
     end
 end
 
